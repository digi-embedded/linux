/* bnx2x_main.c: QLogic Everest network driver.
 *
 * Copyright (c) 2007-2013 Broadcom Corporation
 * Copyright (c) 2014 QLogic Corporation
 * All rights reserved
 *
 * This program is free software; you can redistribute it and/or modify
 * it under the terms of the GNU General Public License as published by
 * the Free Software Foundation.
 *
 * Maintained by: Ariel Elior <ariel.elior@qlogic.com>
 * Written by: Eliezer Tamir
 * Based on code from Michael Chan's bnx2 driver
 * UDP CSUM errata workaround by Arik Gendelman
 * Slowpath and fastpath rework by Vladislav Zolotarov
 * Statistics and Link management by Yitchak Gertner
 *
 */

#define pr_fmt(fmt) KBUILD_MODNAME ": " fmt

#include <linux/module.h>
#include <linux/moduleparam.h>
#include <linux/kernel.h>
#include <linux/device.h>  /* for dev_info() */
#include <linux/timer.h>
#include <linux/errno.h>
#include <linux/ioport.h>
#include <linux/slab.h>
#include <linux/interrupt.h>
#include <linux/pci.h>
#include <linux/aer.h>
#include <linux/init.h>
#include <linux/netdevice.h>
#include <linux/etherdevice.h>
#include <linux/skbuff.h>
#include <linux/dma-mapping.h>
#include <linux/bitops.h>
#include <linux/irq.h>
#include <linux/delay.h>
#include <asm/byteorder.h>
#include <linux/time.h>
#include <linux/ethtool.h>
#include <linux/mii.h>
#include <linux/if_vlan.h>
#include <linux/crash_dump.h>
#include <net/ip.h>
#include <net/ipv6.h>
#include <net/tcp.h>
#include <net/vxlan.h>
#include <net/checksum.h>
#include <net/ip6_checksum.h>
#include <linux/workqueue.h>
#include <linux/crc32.h>
#include <linux/crc32c.h>
#include <linux/prefetch.h>
#include <linux/zlib.h>
#include <linux/io.h>
#include <linux/semaphore.h>
#include <linux/stringify.h>
#include <linux/vmalloc.h>
#include "bnx2x.h"
#include "bnx2x_init.h"
#include "bnx2x_init_ops.h"
#include "bnx2x_cmn.h"
#include "bnx2x_vfpf.h"
#include "bnx2x_dcb.h"
#include "bnx2x_sp.h"
#include <linux/firmware.h>
#include "bnx2x_fw_file_hdr.h"
/* FW files */
#define FW_FILE_VERSION					\
	__stringify(BCM_5710_FW_MAJOR_VERSION) "."	\
	__stringify(BCM_5710_FW_MINOR_VERSION) "."	\
	__stringify(BCM_5710_FW_REVISION_VERSION) "."	\
	__stringify(BCM_5710_FW_ENGINEERING_VERSION)
#define FW_FILE_NAME_E1		"bnx2x/bnx2x-e1-" FW_FILE_VERSION ".fw"
#define FW_FILE_NAME_E1H	"bnx2x/bnx2x-e1h-" FW_FILE_VERSION ".fw"
#define FW_FILE_NAME_E2		"bnx2x/bnx2x-e2-" FW_FILE_VERSION ".fw"

/* Time in jiffies before concluding the transmitter is hung */
#define TX_TIMEOUT		(5*HZ)

MODULE_AUTHOR("Eliezer Tamir");
MODULE_DESCRIPTION("QLogic "
		   "BCM57710/57711/57711E/"
		   "57712/57712_MF/57800/57800_MF/57810/57810_MF/"
		   "57840/57840_MF Driver");
MODULE_LICENSE("GPL");
MODULE_FIRMWARE(FW_FILE_NAME_E1);
MODULE_FIRMWARE(FW_FILE_NAME_E1H);
MODULE_FIRMWARE(FW_FILE_NAME_E2);

int bnx2x_num_queues;
module_param_named(num_queues, bnx2x_num_queues, int, 0444);
MODULE_PARM_DESC(num_queues,
		 " Set number of queues (default is as a number of CPUs)");

static int disable_tpa;
module_param(disable_tpa, int, 0444);
MODULE_PARM_DESC(disable_tpa, " Disable the TPA (LRO) feature");

static int int_mode;
module_param(int_mode, int, 0444);
MODULE_PARM_DESC(int_mode, " Force interrupt mode other than MSI-X "
				"(1 INT#x; 2 MSI)");

static int dropless_fc;
module_param(dropless_fc, int, 0444);
MODULE_PARM_DESC(dropless_fc, " Pause on exhausted host ring");

static int mrrs = -1;
module_param(mrrs, int, 0444);
MODULE_PARM_DESC(mrrs, " Force Max Read Req Size (0..3) (for debug)");

static int debug;
module_param(debug, int, 0444);
MODULE_PARM_DESC(debug, " Default debug msglevel");

static struct workqueue_struct *bnx2x_wq;
struct workqueue_struct *bnx2x_iov_wq;

struct bnx2x_mac_vals {
	u32 xmac_addr;
	u32 xmac_val;
	u32 emac_addr;
	u32 emac_val;
	u32 umac_addr[2];
	u32 umac_val[2];
	u32 bmac_addr;
	u32 bmac_val[2];
};

enum bnx2x_board_type {
	BCM57710 = 0,
	BCM57711,
	BCM57711E,
	BCM57712,
	BCM57712_MF,
	BCM57712_VF,
	BCM57800,
	BCM57800_MF,
	BCM57800_VF,
	BCM57810,
	BCM57810_MF,
	BCM57810_VF,
	BCM57840_4_10,
	BCM57840_2_20,
	BCM57840_MF,
	BCM57840_VF,
	BCM57811,
	BCM57811_MF,
	BCM57840_O,
	BCM57840_MFO,
	BCM57811_VF
};

/* indexed by board_type, above */
static struct {
	char *name;
} board_info[] = {
	[BCM57710]	= { "QLogic BCM57710 10 Gigabit PCIe [Everest]" },
	[BCM57711]	= { "QLogic BCM57711 10 Gigabit PCIe" },
	[BCM57711E]	= { "QLogic BCM57711E 10 Gigabit PCIe" },
	[BCM57712]	= { "QLogic BCM57712 10 Gigabit Ethernet" },
	[BCM57712_MF]	= { "QLogic BCM57712 10 Gigabit Ethernet Multi Function" },
	[BCM57712_VF]	= { "QLogic BCM57712 10 Gigabit Ethernet Virtual Function" },
	[BCM57800]	= { "QLogic BCM57800 10 Gigabit Ethernet" },
	[BCM57800_MF]	= { "QLogic BCM57800 10 Gigabit Ethernet Multi Function" },
	[BCM57800_VF]	= { "QLogic BCM57800 10 Gigabit Ethernet Virtual Function" },
	[BCM57810]	= { "QLogic BCM57810 10 Gigabit Ethernet" },
	[BCM57810_MF]	= { "QLogic BCM57810 10 Gigabit Ethernet Multi Function" },
	[BCM57810_VF]	= { "QLogic BCM57810 10 Gigabit Ethernet Virtual Function" },
	[BCM57840_4_10]	= { "QLogic BCM57840 10 Gigabit Ethernet" },
	[BCM57840_2_20]	= { "QLogic BCM57840 20 Gigabit Ethernet" },
	[BCM57840_MF]	= { "QLogic BCM57840 10/20 Gigabit Ethernet Multi Function" },
	[BCM57840_VF]	= { "QLogic BCM57840 10/20 Gigabit Ethernet Virtual Function" },
	[BCM57811]	= { "QLogic BCM57811 10 Gigabit Ethernet" },
	[BCM57811_MF]	= { "QLogic BCM57811 10 Gigabit Ethernet Multi Function" },
	[BCM57840_O]	= { "QLogic BCM57840 10/20 Gigabit Ethernet" },
	[BCM57840_MFO]	= { "QLogic BCM57840 10/20 Gigabit Ethernet Multi Function" },
	[BCM57811_VF]	= { "QLogic BCM57840 10/20 Gigabit Ethernet Virtual Function" }
};

#ifndef PCI_DEVICE_ID_NX2_57710
#define PCI_DEVICE_ID_NX2_57710		CHIP_NUM_57710
#endif
#ifndef PCI_DEVICE_ID_NX2_57711
#define PCI_DEVICE_ID_NX2_57711		CHIP_NUM_57711
#endif
#ifndef PCI_DEVICE_ID_NX2_57711E
#define PCI_DEVICE_ID_NX2_57711E	CHIP_NUM_57711E
#endif
#ifndef PCI_DEVICE_ID_NX2_57712
#define PCI_DEVICE_ID_NX2_57712		CHIP_NUM_57712
#endif
#ifndef PCI_DEVICE_ID_NX2_57712_MF
#define PCI_DEVICE_ID_NX2_57712_MF	CHIP_NUM_57712_MF
#endif
#ifndef PCI_DEVICE_ID_NX2_57712_VF
#define PCI_DEVICE_ID_NX2_57712_VF	CHIP_NUM_57712_VF
#endif
#ifndef PCI_DEVICE_ID_NX2_57800
#define PCI_DEVICE_ID_NX2_57800		CHIP_NUM_57800
#endif
#ifndef PCI_DEVICE_ID_NX2_57800_MF
#define PCI_DEVICE_ID_NX2_57800_MF	CHIP_NUM_57800_MF
#endif
#ifndef PCI_DEVICE_ID_NX2_57800_VF
#define PCI_DEVICE_ID_NX2_57800_VF	CHIP_NUM_57800_VF
#endif
#ifndef PCI_DEVICE_ID_NX2_57810
#define PCI_DEVICE_ID_NX2_57810		CHIP_NUM_57810
#endif
#ifndef PCI_DEVICE_ID_NX2_57810_MF
#define PCI_DEVICE_ID_NX2_57810_MF	CHIP_NUM_57810_MF
#endif
#ifndef PCI_DEVICE_ID_NX2_57840_O
#define PCI_DEVICE_ID_NX2_57840_O	CHIP_NUM_57840_OBSOLETE
#endif
#ifndef PCI_DEVICE_ID_NX2_57810_VF
#define PCI_DEVICE_ID_NX2_57810_VF	CHIP_NUM_57810_VF
#endif
#ifndef PCI_DEVICE_ID_NX2_57840_4_10
#define PCI_DEVICE_ID_NX2_57840_4_10	CHIP_NUM_57840_4_10
#endif
#ifndef PCI_DEVICE_ID_NX2_57840_2_20
#define PCI_DEVICE_ID_NX2_57840_2_20	CHIP_NUM_57840_2_20
#endif
#ifndef PCI_DEVICE_ID_NX2_57840_MFO
#define PCI_DEVICE_ID_NX2_57840_MFO	CHIP_NUM_57840_MF_OBSOLETE
#endif
#ifndef PCI_DEVICE_ID_NX2_57840_MF
#define PCI_DEVICE_ID_NX2_57840_MF	CHIP_NUM_57840_MF
#endif
#ifndef PCI_DEVICE_ID_NX2_57840_VF
#define PCI_DEVICE_ID_NX2_57840_VF	CHIP_NUM_57840_VF
#endif
#ifndef PCI_DEVICE_ID_NX2_57811
#define PCI_DEVICE_ID_NX2_57811		CHIP_NUM_57811
#endif
#ifndef PCI_DEVICE_ID_NX2_57811_MF
#define PCI_DEVICE_ID_NX2_57811_MF	CHIP_NUM_57811_MF
#endif
#ifndef PCI_DEVICE_ID_NX2_57811_VF
#define PCI_DEVICE_ID_NX2_57811_VF	CHIP_NUM_57811_VF
#endif

static const struct pci_device_id bnx2x_pci_tbl[] = {
	{ PCI_VDEVICE(BROADCOM, PCI_DEVICE_ID_NX2_57710), BCM57710 },
	{ PCI_VDEVICE(BROADCOM, PCI_DEVICE_ID_NX2_57711), BCM57711 },
	{ PCI_VDEVICE(BROADCOM, PCI_DEVICE_ID_NX2_57711E), BCM57711E },
	{ PCI_VDEVICE(BROADCOM, PCI_DEVICE_ID_NX2_57712), BCM57712 },
	{ PCI_VDEVICE(BROADCOM, PCI_DEVICE_ID_NX2_57712_MF), BCM57712_MF },
	{ PCI_VDEVICE(BROADCOM, PCI_DEVICE_ID_NX2_57712_VF), BCM57712_VF },
	{ PCI_VDEVICE(BROADCOM, PCI_DEVICE_ID_NX2_57800), BCM57800 },
	{ PCI_VDEVICE(BROADCOM, PCI_DEVICE_ID_NX2_57800_MF), BCM57800_MF },
	{ PCI_VDEVICE(BROADCOM, PCI_DEVICE_ID_NX2_57800_VF), BCM57800_VF },
	{ PCI_VDEVICE(BROADCOM, PCI_DEVICE_ID_NX2_57810), BCM57810 },
	{ PCI_VDEVICE(BROADCOM, PCI_DEVICE_ID_NX2_57810_MF), BCM57810_MF },
	{ PCI_VDEVICE(BROADCOM, PCI_DEVICE_ID_NX2_57840_O), BCM57840_O },
	{ PCI_VDEVICE(BROADCOM, PCI_DEVICE_ID_NX2_57840_4_10), BCM57840_4_10 },
	{ PCI_VDEVICE(QLOGIC,	PCI_DEVICE_ID_NX2_57840_4_10), BCM57840_4_10 },
	{ PCI_VDEVICE(BROADCOM, PCI_DEVICE_ID_NX2_57840_2_20), BCM57840_2_20 },
	{ PCI_VDEVICE(BROADCOM, PCI_DEVICE_ID_NX2_57810_VF), BCM57810_VF },
	{ PCI_VDEVICE(BROADCOM, PCI_DEVICE_ID_NX2_57840_MFO), BCM57840_MFO },
	{ PCI_VDEVICE(BROADCOM, PCI_DEVICE_ID_NX2_57840_MF), BCM57840_MF },
	{ PCI_VDEVICE(QLOGIC,	PCI_DEVICE_ID_NX2_57840_MF), BCM57840_MF },
	{ PCI_VDEVICE(BROADCOM, PCI_DEVICE_ID_NX2_57840_VF), BCM57840_VF },
	{ PCI_VDEVICE(QLOGIC,	PCI_DEVICE_ID_NX2_57840_VF), BCM57840_VF },
	{ PCI_VDEVICE(BROADCOM, PCI_DEVICE_ID_NX2_57811), BCM57811 },
	{ PCI_VDEVICE(BROADCOM, PCI_DEVICE_ID_NX2_57811_MF), BCM57811_MF },
	{ PCI_VDEVICE(BROADCOM, PCI_DEVICE_ID_NX2_57811_VF), BCM57811_VF },
	{ 0 }
};

MODULE_DEVICE_TABLE(pci, bnx2x_pci_tbl);

const u32 dmae_reg_go_c[] = {
	DMAE_REG_GO_C0, DMAE_REG_GO_C1, DMAE_REG_GO_C2, DMAE_REG_GO_C3,
	DMAE_REG_GO_C4, DMAE_REG_GO_C5, DMAE_REG_GO_C6, DMAE_REG_GO_C7,
	DMAE_REG_GO_C8, DMAE_REG_GO_C9, DMAE_REG_GO_C10, DMAE_REG_GO_C11,
	DMAE_REG_GO_C12, DMAE_REG_GO_C13, DMAE_REG_GO_C14, DMAE_REG_GO_C15
};

/* Global resources for unloading a previously loaded device */
#define BNX2X_PREV_WAIT_NEEDED 1
static DEFINE_SEMAPHORE(bnx2x_prev_sem);
static LIST_HEAD(bnx2x_prev_list);

/* Forward declaration */
static struct cnic_eth_dev *bnx2x_cnic_probe(struct net_device *dev);
static u32 bnx2x_rx_ustorm_prods_offset(struct bnx2x_fastpath *fp);
static int bnx2x_set_storm_rx_mode(struct bnx2x *bp);

/****************************************************************************
* General service functions
****************************************************************************/

static int bnx2x_hwtstamp_ioctl(struct bnx2x *bp, struct ifreq *ifr);

static void __storm_memset_dma_mapping(struct bnx2x *bp,
				       u32 addr, dma_addr_t mapping)
{
	REG_WR(bp,  addr, U64_LO(mapping));
	REG_WR(bp,  addr + 4, U64_HI(mapping));
}

static void storm_memset_spq_addr(struct bnx2x *bp,
				  dma_addr_t mapping, u16 abs_fid)
{
	u32 addr = XSEM_REG_FAST_MEMORY +
			XSTORM_SPQ_PAGE_BASE_OFFSET(abs_fid);

	__storm_memset_dma_mapping(bp, addr, mapping);
}

static void storm_memset_vf_to_pf(struct bnx2x *bp, u16 abs_fid,
				  u16 pf_id)
{
	REG_WR8(bp, BAR_XSTRORM_INTMEM + XSTORM_VF_TO_PF_OFFSET(abs_fid),
		pf_id);
	REG_WR8(bp, BAR_CSTRORM_INTMEM + CSTORM_VF_TO_PF_OFFSET(abs_fid),
		pf_id);
	REG_WR8(bp, BAR_TSTRORM_INTMEM + TSTORM_VF_TO_PF_OFFSET(abs_fid),
		pf_id);
	REG_WR8(bp, BAR_USTRORM_INTMEM + USTORM_VF_TO_PF_OFFSET(abs_fid),
		pf_id);
}

static void storm_memset_func_en(struct bnx2x *bp, u16 abs_fid,
				 u8 enable)
{
	REG_WR8(bp, BAR_XSTRORM_INTMEM + XSTORM_FUNC_EN_OFFSET(abs_fid),
		enable);
	REG_WR8(bp, BAR_CSTRORM_INTMEM + CSTORM_FUNC_EN_OFFSET(abs_fid),
		enable);
	REG_WR8(bp, BAR_TSTRORM_INTMEM + TSTORM_FUNC_EN_OFFSET(abs_fid),
		enable);
	REG_WR8(bp, BAR_USTRORM_INTMEM + USTORM_FUNC_EN_OFFSET(abs_fid),
		enable);
}

static void storm_memset_eq_data(struct bnx2x *bp,
				 struct event_ring_data *eq_data,
				u16 pfid)
{
	size_t size = sizeof(struct event_ring_data);

	u32 addr = BAR_CSTRORM_INTMEM + CSTORM_EVENT_RING_DATA_OFFSET(pfid);

	__storm_memset_struct(bp, addr, size, (u32 *)eq_data);
}

static void storm_memset_eq_prod(struct bnx2x *bp, u16 eq_prod,
				 u16 pfid)
{
	u32 addr = BAR_CSTRORM_INTMEM + CSTORM_EVENT_RING_PROD_OFFSET(pfid);
	REG_WR16(bp, addr, eq_prod);
}

/* used only at init
 * locking is done by mcp
 */
static void bnx2x_reg_wr_ind(struct bnx2x *bp, u32 addr, u32 val)
{
	pci_write_config_dword(bp->pdev, PCICFG_GRC_ADDRESS, addr);
	pci_write_config_dword(bp->pdev, PCICFG_GRC_DATA, val);
	pci_write_config_dword(bp->pdev, PCICFG_GRC_ADDRESS,
			       PCICFG_VENDOR_ID_OFFSET);
}

static u32 bnx2x_reg_rd_ind(struct bnx2x *bp, u32 addr)
{
	u32 val;

	pci_write_config_dword(bp->pdev, PCICFG_GRC_ADDRESS, addr);
	pci_read_config_dword(bp->pdev, PCICFG_GRC_DATA, &val);
	pci_write_config_dword(bp->pdev, PCICFG_GRC_ADDRESS,
			       PCICFG_VENDOR_ID_OFFSET);

	return val;
}

#define DMAE_DP_SRC_GRC		"grc src_addr [%08x]"
#define DMAE_DP_SRC_PCI		"pci src_addr [%x:%08x]"
#define DMAE_DP_DST_GRC		"grc dst_addr [%08x]"
#define DMAE_DP_DST_PCI		"pci dst_addr [%x:%08x]"
#define DMAE_DP_DST_NONE	"dst_addr [none]"

static void bnx2x_dp_dmae(struct bnx2x *bp,
			  struct dmae_command *dmae, int msglvl)
{
	u32 src_type = dmae->opcode & DMAE_COMMAND_SRC;
	int i;

	switch (dmae->opcode & DMAE_COMMAND_DST) {
	case DMAE_CMD_DST_PCI:
		if (src_type == DMAE_CMD_SRC_PCI)
			DP(msglvl, "DMAE: opcode 0x%08x\n"
			   "src [%x:%08x], len [%d*4], dst [%x:%08x]\n"
			   "comp_addr [%x:%08x], comp_val 0x%08x\n",
			   dmae->opcode, dmae->src_addr_hi, dmae->src_addr_lo,
			   dmae->len, dmae->dst_addr_hi, dmae->dst_addr_lo,
			   dmae->comp_addr_hi, dmae->comp_addr_lo,
			   dmae->comp_val);
		else
			DP(msglvl, "DMAE: opcode 0x%08x\n"
			   "src [%08x], len [%d*4], dst [%x:%08x]\n"
			   "comp_addr [%x:%08x], comp_val 0x%08x\n",
			   dmae->opcode, dmae->src_addr_lo >> 2,
			   dmae->len, dmae->dst_addr_hi, dmae->dst_addr_lo,
			   dmae->comp_addr_hi, dmae->comp_addr_lo,
			   dmae->comp_val);
		break;
	case DMAE_CMD_DST_GRC:
		if (src_type == DMAE_CMD_SRC_PCI)
			DP(msglvl, "DMAE: opcode 0x%08x\n"
			   "src [%x:%08x], len [%d*4], dst_addr [%08x]\n"
			   "comp_addr [%x:%08x], comp_val 0x%08x\n",
			   dmae->opcode, dmae->src_addr_hi, dmae->src_addr_lo,
			   dmae->len, dmae->dst_addr_lo >> 2,
			   dmae->comp_addr_hi, dmae->comp_addr_lo,
			   dmae->comp_val);
		else
			DP(msglvl, "DMAE: opcode 0x%08x\n"
			   "src [%08x], len [%d*4], dst [%08x]\n"
			   "comp_addr [%x:%08x], comp_val 0x%08x\n",
			   dmae->opcode, dmae->src_addr_lo >> 2,
			   dmae->len, dmae->dst_addr_lo >> 2,
			   dmae->comp_addr_hi, dmae->comp_addr_lo,
			   dmae->comp_val);
		break;
	default:
		if (src_type == DMAE_CMD_SRC_PCI)
			DP(msglvl, "DMAE: opcode 0x%08x\n"
			   "src_addr [%x:%08x]  len [%d * 4]  dst_addr [none]\n"
			   "comp_addr [%x:%08x]  comp_val 0x%08x\n",
			   dmae->opcode, dmae->src_addr_hi, dmae->src_addr_lo,
			   dmae->len, dmae->comp_addr_hi, dmae->comp_addr_lo,
			   dmae->comp_val);
		else
			DP(msglvl, "DMAE: opcode 0x%08x\n"
			   "src_addr [%08x]  len [%d * 4]  dst_addr [none]\n"
			   "comp_addr [%x:%08x]  comp_val 0x%08x\n",
			   dmae->opcode, dmae->src_addr_lo >> 2,
			   dmae->len, dmae->comp_addr_hi, dmae->comp_addr_lo,
			   dmae->comp_val);
		break;
	}

	for (i = 0; i < (sizeof(struct dmae_command)/4); i++)
		DP(msglvl, "DMAE RAW [%02d]: 0x%08x\n",
		   i, *(((u32 *)dmae) + i));
}

/* copy command into DMAE command memory and set DMAE command go */
void bnx2x_post_dmae(struct bnx2x *bp, struct dmae_command *dmae, int idx)
{
	u32 cmd_offset;
	int i;

	cmd_offset = (DMAE_REG_CMD_MEM + sizeof(struct dmae_command) * idx);
	for (i = 0; i < (sizeof(struct dmae_command)/4); i++) {
		REG_WR(bp, cmd_offset + i*4, *(((u32 *)dmae) + i));
	}
	REG_WR(bp, dmae_reg_go_c[idx], 1);
}

u32 bnx2x_dmae_opcode_add_comp(u32 opcode, u8 comp_type)
{
	return opcode | ((comp_type << DMAE_COMMAND_C_DST_SHIFT) |
			   DMAE_CMD_C_ENABLE);
}

u32 bnx2x_dmae_opcode_clr_src_reset(u32 opcode)
{
	return opcode & ~DMAE_CMD_SRC_RESET;
}

u32 bnx2x_dmae_opcode(struct bnx2x *bp, u8 src_type, u8 dst_type,
			     bool with_comp, u8 comp_type)
{
	u32 opcode = 0;

	opcode |= ((src_type << DMAE_COMMAND_SRC_SHIFT) |
		   (dst_type << DMAE_COMMAND_DST_SHIFT));

	opcode |= (DMAE_CMD_SRC_RESET | DMAE_CMD_DST_RESET);

	opcode |= (BP_PORT(bp) ? DMAE_CMD_PORT_1 : DMAE_CMD_PORT_0);
	opcode |= ((BP_VN(bp) << DMAE_CMD_E1HVN_SHIFT) |
		   (BP_VN(bp) << DMAE_COMMAND_DST_VN_SHIFT));
	opcode |= (DMAE_COM_SET_ERR << DMAE_COMMAND_ERR_POLICY_SHIFT);

#ifdef __BIG_ENDIAN
	opcode |= DMAE_CMD_ENDIANITY_B_DW_SWAP;
#else
	opcode |= DMAE_CMD_ENDIANITY_DW_SWAP;
#endif
	if (with_comp)
		opcode = bnx2x_dmae_opcode_add_comp(opcode, comp_type);
	return opcode;
}

void bnx2x_prep_dmae_with_comp(struct bnx2x *bp,
				      struct dmae_command *dmae,
				      u8 src_type, u8 dst_type)
{
	memset(dmae, 0, sizeof(struct dmae_command));

	/* set the opcode */
	dmae->opcode = bnx2x_dmae_opcode(bp, src_type, dst_type,
					 true, DMAE_COMP_PCI);

	/* fill in the completion parameters */
	dmae->comp_addr_lo = U64_LO(bnx2x_sp_mapping(bp, wb_comp));
	dmae->comp_addr_hi = U64_HI(bnx2x_sp_mapping(bp, wb_comp));
	dmae->comp_val = DMAE_COMP_VAL;
}

/* issue a dmae command over the init-channel and wait for completion */
int bnx2x_issue_dmae_with_comp(struct bnx2x *bp, struct dmae_command *dmae,
			       u32 *comp)
{
	int cnt = CHIP_REV_IS_SLOW(bp) ? (400000) : 4000;
	int rc = 0;

	bnx2x_dp_dmae(bp, dmae, BNX2X_MSG_DMAE);

	/* Lock the dmae channel. Disable BHs to prevent a dead-lock
	 * as long as this code is called both from syscall context and
	 * from ndo_set_rx_mode() flow that may be called from BH.
	 */

	spin_lock_bh(&bp->dmae_lock);

	/* reset completion */
	*comp = 0;

	/* post the command on the channel used for initializations */
	bnx2x_post_dmae(bp, dmae, INIT_DMAE_C(bp));

	/* wait for completion */
	udelay(5);
	while ((*comp & ~DMAE_PCI_ERR_FLAG) != DMAE_COMP_VAL) {

		if (!cnt ||
		    (bp->recovery_state != BNX2X_RECOVERY_DONE &&
		     bp->recovery_state != BNX2X_RECOVERY_NIC_LOADING)) {
			BNX2X_ERR("DMAE timeout!\n");
			rc = DMAE_TIMEOUT;
			goto unlock;
		}
		cnt--;
		udelay(50);
	}
	if (*comp & DMAE_PCI_ERR_FLAG) {
		BNX2X_ERR("DMAE PCI error!\n");
		rc = DMAE_PCI_ERROR;
	}

unlock:

	spin_unlock_bh(&bp->dmae_lock);

	return rc;
}

void bnx2x_write_dmae(struct bnx2x *bp, dma_addr_t dma_addr, u32 dst_addr,
		      u32 len32)
{
	int rc;
	struct dmae_command dmae;

	if (!bp->dmae_ready) {
		u32 *data = bnx2x_sp(bp, wb_data[0]);

		if (CHIP_IS_E1(bp))
			bnx2x_init_ind_wr(bp, dst_addr, data, len32);
		else
			bnx2x_init_str_wr(bp, dst_addr, data, len32);
		return;
	}

	/* set opcode and fixed command fields */
	bnx2x_prep_dmae_with_comp(bp, &dmae, DMAE_SRC_PCI, DMAE_DST_GRC);

	/* fill in addresses and len */
	dmae.src_addr_lo = U64_LO(dma_addr);
	dmae.src_addr_hi = U64_HI(dma_addr);
	dmae.dst_addr_lo = dst_addr >> 2;
	dmae.dst_addr_hi = 0;
	dmae.len = len32;

	/* issue the command and wait for completion */
	rc = bnx2x_issue_dmae_with_comp(bp, &dmae, bnx2x_sp(bp, wb_comp));
	if (rc) {
		BNX2X_ERR("DMAE returned failure %d\n", rc);
#ifdef BNX2X_STOP_ON_ERROR
		bnx2x_panic();
#endif
	}
}

void bnx2x_read_dmae(struct bnx2x *bp, u32 src_addr, u32 len32)
{
	int rc;
	struct dmae_command dmae;

	if (!bp->dmae_ready) {
		u32 *data = bnx2x_sp(bp, wb_data[0]);
		int i;

		if (CHIP_IS_E1(bp))
			for (i = 0; i < len32; i++)
				data[i] = bnx2x_reg_rd_ind(bp, src_addr + i*4);
		else
			for (i = 0; i < len32; i++)
				data[i] = REG_RD(bp, src_addr + i*4);

		return;
	}

	/* set opcode and fixed command fields */
	bnx2x_prep_dmae_with_comp(bp, &dmae, DMAE_SRC_GRC, DMAE_DST_PCI);

	/* fill in addresses and len */
	dmae.src_addr_lo = src_addr >> 2;
	dmae.src_addr_hi = 0;
	dmae.dst_addr_lo = U64_LO(bnx2x_sp_mapping(bp, wb_data));
	dmae.dst_addr_hi = U64_HI(bnx2x_sp_mapping(bp, wb_data));
	dmae.len = len32;

	/* issue the command and wait for completion */
	rc = bnx2x_issue_dmae_with_comp(bp, &dmae, bnx2x_sp(bp, wb_comp));
	if (rc) {
		BNX2X_ERR("DMAE returned failure %d\n", rc);
#ifdef BNX2X_STOP_ON_ERROR
		bnx2x_panic();
#endif
	}
}

static void bnx2x_write_dmae_phys_len(struct bnx2x *bp, dma_addr_t phys_addr,
				      u32 addr, u32 len)
{
	int dmae_wr_max = DMAE_LEN32_WR_MAX(bp);
	int offset = 0;

	while (len > dmae_wr_max) {
		bnx2x_write_dmae(bp, phys_addr + offset,
				 addr + offset, dmae_wr_max);
		offset += dmae_wr_max * 4;
		len -= dmae_wr_max;
	}

	bnx2x_write_dmae(bp, phys_addr + offset, addr + offset, len);
}

enum storms {
	   XSTORM,
	   TSTORM,
	   CSTORM,
	   USTORM,
	   MAX_STORMS
};

#define STORMS_NUM 4
#define REGS_IN_ENTRY 4

static inline int bnx2x_get_assert_list_entry(struct bnx2x *bp,
					      enum storms storm,
					      int entry)
{
	switch (storm) {
	case XSTORM:
		return XSTORM_ASSERT_LIST_OFFSET(entry);
	case TSTORM:
		return TSTORM_ASSERT_LIST_OFFSET(entry);
	case CSTORM:
		return CSTORM_ASSERT_LIST_OFFSET(entry);
	case USTORM:
		return USTORM_ASSERT_LIST_OFFSET(entry);
	case MAX_STORMS:
	default:
		BNX2X_ERR("unknown storm\n");
	}
	return -EINVAL;
}

static int bnx2x_mc_assert(struct bnx2x *bp)
{
	char last_idx;
	int i, j, rc = 0;
	enum storms storm;
	u32 regs[REGS_IN_ENTRY];
	u32 bar_storm_intmem[STORMS_NUM] = {
		BAR_XSTRORM_INTMEM,
		BAR_TSTRORM_INTMEM,
		BAR_CSTRORM_INTMEM,
		BAR_USTRORM_INTMEM
	};
	u32 storm_assert_list_index[STORMS_NUM] = {
		XSTORM_ASSERT_LIST_INDEX_OFFSET,
		TSTORM_ASSERT_LIST_INDEX_OFFSET,
		CSTORM_ASSERT_LIST_INDEX_OFFSET,
		USTORM_ASSERT_LIST_INDEX_OFFSET
	};
	char *storms_string[STORMS_NUM] = {
		"XSTORM",
		"TSTORM",
		"CSTORM",
		"USTORM"
	};

	for (storm = XSTORM; storm < MAX_STORMS; storm++) {
		last_idx = REG_RD8(bp, bar_storm_intmem[storm] +
				   storm_assert_list_index[storm]);
		if (last_idx)
			BNX2X_ERR("%s_ASSERT_LIST_INDEX 0x%x\n",
				  storms_string[storm], last_idx);

		/* print the asserts */
		for (i = 0; i < STROM_ASSERT_ARRAY_SIZE; i++) {
			/* read a single assert entry */
			for (j = 0; j < REGS_IN_ENTRY; j++)
				regs[j] = REG_RD(bp, bar_storm_intmem[storm] +
					  bnx2x_get_assert_list_entry(bp,
								      storm,
								      i) +
					  sizeof(u32) * j);

			/* log entry if it contains a valid assert */
			if (regs[0] != COMMON_ASM_INVALID_ASSERT_OPCODE) {
				BNX2X_ERR("%s_ASSERT_INDEX 0x%x = 0x%08x 0x%08x 0x%08x 0x%08x\n",
					  storms_string[storm], i, regs[3],
					  regs[2], regs[1], regs[0]);
				rc++;
			} else {
				break;
			}
		}
	}

	BNX2X_ERR("Chip Revision: %s, FW Version: %d_%d_%d\n",
		  CHIP_IS_E1(bp) ? "everest1" :
		  CHIP_IS_E1H(bp) ? "everest1h" :
		  CHIP_IS_E2(bp) ? "everest2" : "everest3",
		  BCM_5710_FW_MAJOR_VERSION,
		  BCM_5710_FW_MINOR_VERSION,
		  BCM_5710_FW_REVISION_VERSION);

	return rc;
}

#define MCPR_TRACE_BUFFER_SIZE	(0x800)
#define SCRATCH_BUFFER_SIZE(bp)	\
	(CHIP_IS_E1(bp) ? 0x10000 : (CHIP_IS_E1H(bp) ? 0x20000 : 0x28000))

void bnx2x_fw_dump_lvl(struct bnx2x *bp, const char *lvl)
{
	u32 addr, val;
	u32 mark, offset;
	__be32 data[9];
	int word;
	u32 trace_shmem_base;
	if (BP_NOMCP(bp)) {
		BNX2X_ERR("NO MCP - can not dump\n");
		return;
	}
	netdev_printk(lvl, bp->dev, "bc %d.%d.%d\n",
		(bp->common.bc_ver & 0xff0000) >> 16,
		(bp->common.bc_ver & 0xff00) >> 8,
		(bp->common.bc_ver & 0xff));

	if (pci_channel_offline(bp->pdev)) {
		BNX2X_ERR("Cannot dump MCP info while in PCI error\n");
		return;
	}

	val = REG_RD(bp, MCP_REG_MCPR_CPU_PROGRAM_COUNTER);
	if (val == REG_RD(bp, MCP_REG_MCPR_CPU_PROGRAM_COUNTER))
		BNX2X_ERR("%s" "MCP PC at 0x%x\n", lvl, val);

	if (BP_PATH(bp) == 0)
		trace_shmem_base = bp->common.shmem_base;
	else
		trace_shmem_base = SHMEM2_RD(bp, other_shmem_base_addr);

	/* sanity */
	if (trace_shmem_base < MCPR_SCRATCH_BASE(bp) + MCPR_TRACE_BUFFER_SIZE ||
	    trace_shmem_base >= MCPR_SCRATCH_BASE(bp) +
				SCRATCH_BUFFER_SIZE(bp)) {
		BNX2X_ERR("Unable to dump trace buffer (mark %x)\n",
			  trace_shmem_base);
		return;
	}

	addr = trace_shmem_base - MCPR_TRACE_BUFFER_SIZE;

	/* validate TRCB signature */
	mark = REG_RD(bp, addr);
	if (mark != MFW_TRACE_SIGNATURE) {
		BNX2X_ERR("Trace buffer signature is missing.");
		return ;
	}

	/* read cyclic buffer pointer */
	addr += 4;
	mark = REG_RD(bp, addr);
	mark = MCPR_SCRATCH_BASE(bp) + ((mark + 0x3) & ~0x3) - 0x08000000;
	if (mark >= trace_shmem_base || mark < addr + 4) {
		BNX2X_ERR("Mark doesn't fall inside Trace Buffer\n");
		return;
	}
	printk("%s" "begin fw dump (mark 0x%x)\n", lvl, mark);

	printk("%s", lvl);

	/* dump buffer after the mark */
	for (offset = mark; offset < trace_shmem_base; offset += 0x8*4) {
		for (word = 0; word < 8; word++)
			data[word] = htonl(REG_RD(bp, offset + 4*word));
		data[8] = 0x0;
		pr_cont("%s", (char *)data);
	}

	/* dump buffer before the mark */
	for (offset = addr + 4; offset <= mark; offset += 0x8*4) {
		for (word = 0; word < 8; word++)
			data[word] = htonl(REG_RD(bp, offset + 4*word));
		data[8] = 0x0;
		pr_cont("%s", (char *)data);
	}
	printk("%s" "end of fw dump\n", lvl);
}

static void bnx2x_fw_dump(struct bnx2x *bp)
{
	bnx2x_fw_dump_lvl(bp, KERN_ERR);
}

static void bnx2x_hc_int_disable(struct bnx2x *bp)
{
	int port = BP_PORT(bp);
	u32 addr = port ? HC_REG_CONFIG_1 : HC_REG_CONFIG_0;
	u32 val = REG_RD(bp, addr);

	/* in E1 we must use only PCI configuration space to disable
	 * MSI/MSIX capability
	 * It's forbidden to disable IGU_PF_CONF_MSI_MSIX_EN in HC block
	 */
	if (CHIP_IS_E1(bp)) {
		/* Since IGU_PF_CONF_MSI_MSIX_EN still always on
		 * Use mask register to prevent from HC sending interrupts
		 * after we exit the function
		 */
		REG_WR(bp, HC_REG_INT_MASK + port*4, 0);

		val &= ~(HC_CONFIG_0_REG_SINGLE_ISR_EN_0 |
			 HC_CONFIG_0_REG_INT_LINE_EN_0 |
			 HC_CONFIG_0_REG_ATTN_BIT_EN_0);
	} else
		val &= ~(HC_CONFIG_0_REG_SINGLE_ISR_EN_0 |
			 HC_CONFIG_0_REG_MSI_MSIX_INT_EN_0 |
			 HC_CONFIG_0_REG_INT_LINE_EN_0 |
			 HC_CONFIG_0_REG_ATTN_BIT_EN_0);

	DP(NETIF_MSG_IFDOWN,
	   "write %x to HC %d (addr 0x%x)\n",
	   val, port, addr);

	REG_WR(bp, addr, val);
	if (REG_RD(bp, addr) != val)
		BNX2X_ERR("BUG! Proper val not read from IGU!\n");
}

static void bnx2x_igu_int_disable(struct bnx2x *bp)
{
	u32 val = REG_RD(bp, IGU_REG_PF_CONFIGURATION);

	val &= ~(IGU_PF_CONF_MSI_MSIX_EN |
		 IGU_PF_CONF_INT_LINE_EN |
		 IGU_PF_CONF_ATTN_BIT_EN);

	DP(NETIF_MSG_IFDOWN, "write %x to IGU\n", val);

	REG_WR(bp, IGU_REG_PF_CONFIGURATION, val);
	if (REG_RD(bp, IGU_REG_PF_CONFIGURATION) != val)
		BNX2X_ERR("BUG! Proper val not read from IGU!\n");
}

static void bnx2x_int_disable(struct bnx2x *bp)
{
	if (bp->common.int_block == INT_BLOCK_HC)
		bnx2x_hc_int_disable(bp);
	else
		bnx2x_igu_int_disable(bp);
}

void bnx2x_panic_dump(struct bnx2x *bp, bool disable_int)
{
	int i;
	u16 j;
	struct hc_sp_status_block_data sp_sb_data;
	int func = BP_FUNC(bp);
#ifdef BNX2X_STOP_ON_ERROR
	u16 start = 0, end = 0;
	u8 cos;
#endif
	if (IS_PF(bp) && disable_int)
		bnx2x_int_disable(bp);

	bp->stats_state = STATS_STATE_DISABLED;
	bp->eth_stats.unrecoverable_error++;
	DP(BNX2X_MSG_STATS, "stats_state - DISABLED\n");

	BNX2X_ERR("begin crash dump -----------------\n");

	/* Indices */
	/* Common */
	if (IS_PF(bp)) {
		struct host_sp_status_block *def_sb = bp->def_status_blk;
		int data_size, cstorm_offset;

		BNX2X_ERR("def_idx(0x%x)  def_att_idx(0x%x)  attn_state(0x%x)  spq_prod_idx(0x%x) next_stats_cnt(0x%x)\n",
			  bp->def_idx, bp->def_att_idx, bp->attn_state,
			  bp->spq_prod_idx, bp->stats_counter);
		BNX2X_ERR("DSB: attn bits(0x%x)  ack(0x%x)  id(0x%x)  idx(0x%x)\n",
			  def_sb->atten_status_block.attn_bits,
			  def_sb->atten_status_block.attn_bits_ack,
			  def_sb->atten_status_block.status_block_id,
			  def_sb->atten_status_block.attn_bits_index);
		BNX2X_ERR("     def (");
		for (i = 0; i < HC_SP_SB_MAX_INDICES; i++)
			pr_cont("0x%x%s",
				def_sb->sp_sb.index_values[i],
				(i == HC_SP_SB_MAX_INDICES - 1) ? ")  " : " ");

		data_size = sizeof(struct hc_sp_status_block_data) /
			    sizeof(u32);
		cstorm_offset = CSTORM_SP_STATUS_BLOCK_DATA_OFFSET(func);
		for (i = 0; i < data_size; i++)
			*((u32 *)&sp_sb_data + i) =
				REG_RD(bp, BAR_CSTRORM_INTMEM + cstorm_offset +
					   i * sizeof(u32));

		pr_cont("igu_sb_id(0x%x)  igu_seg_id(0x%x) pf_id(0x%x)  vnic_id(0x%x)  vf_id(0x%x)  vf_valid (0x%x) state(0x%x)\n",
			sp_sb_data.igu_sb_id,
			sp_sb_data.igu_seg_id,
			sp_sb_data.p_func.pf_id,
			sp_sb_data.p_func.vnic_id,
			sp_sb_data.p_func.vf_id,
			sp_sb_data.p_func.vf_valid,
			sp_sb_data.state);
	}

	for_each_eth_queue(bp, i) {
		struct bnx2x_fastpath *fp = &bp->fp[i];
		int loop;
		struct hc_status_block_data_e2 sb_data_e2;
		struct hc_status_block_data_e1x sb_data_e1x;
		struct hc_status_block_sm  *hc_sm_p =
			CHIP_IS_E1x(bp) ?
			sb_data_e1x.common.state_machine :
			sb_data_e2.common.state_machine;
		struct hc_index_data *hc_index_p =
			CHIP_IS_E1x(bp) ?
			sb_data_e1x.index_data :
			sb_data_e2.index_data;
		u8 data_size, cos;
		u32 *sb_data_p;
		struct bnx2x_fp_txdata txdata;

		if (!bp->fp)
			break;

		if (!fp->rx_cons_sb)
			continue;

		/* Rx */
		BNX2X_ERR("fp%d: rx_bd_prod(0x%x)  rx_bd_cons(0x%x)  rx_comp_prod(0x%x)  rx_comp_cons(0x%x)  *rx_cons_sb(0x%x)\n",
			  i, fp->rx_bd_prod, fp->rx_bd_cons,
			  fp->rx_comp_prod,
			  fp->rx_comp_cons, le16_to_cpu(*fp->rx_cons_sb));
		BNX2X_ERR("     rx_sge_prod(0x%x)  last_max_sge(0x%x)  fp_hc_idx(0x%x)\n",
			  fp->rx_sge_prod, fp->last_max_sge,
			  le16_to_cpu(fp->fp_hc_idx));

		/* Tx */
		for_each_cos_in_tx_queue(fp, cos)
		{
			if (!fp->txdata_ptr[cos])
				break;

			txdata = *fp->txdata_ptr[cos];

			if (!txdata.tx_cons_sb)
				continue;

			BNX2X_ERR("fp%d: tx_pkt_prod(0x%x)  tx_pkt_cons(0x%x)  tx_bd_prod(0x%x)  tx_bd_cons(0x%x)  *tx_cons_sb(0x%x)\n",
				  i, txdata.tx_pkt_prod,
				  txdata.tx_pkt_cons, txdata.tx_bd_prod,
				  txdata.tx_bd_cons,
				  le16_to_cpu(*txdata.tx_cons_sb));
		}

		loop = CHIP_IS_E1x(bp) ?
			HC_SB_MAX_INDICES_E1X : HC_SB_MAX_INDICES_E2;

		/* host sb data */

		if (IS_FCOE_FP(fp))
			continue;

		BNX2X_ERR("     run indexes (");
		for (j = 0; j < HC_SB_MAX_SM; j++)
			pr_cont("0x%x%s",
			       fp->sb_running_index[j],
			       (j == HC_SB_MAX_SM - 1) ? ")" : " ");

		BNX2X_ERR("     indexes (");
		for (j = 0; j < loop; j++)
			pr_cont("0x%x%s",
			       fp->sb_index_values[j],
			       (j == loop - 1) ? ")" : " ");

		/* VF cannot access FW refelection for status block */
		if (IS_VF(bp))
			continue;

		/* fw sb data */
		data_size = CHIP_IS_E1x(bp) ?
			sizeof(struct hc_status_block_data_e1x) :
			sizeof(struct hc_status_block_data_e2);
		data_size /= sizeof(u32);
		sb_data_p = CHIP_IS_E1x(bp) ?
			(u32 *)&sb_data_e1x :
			(u32 *)&sb_data_e2;
		/* copy sb data in here */
		for (j = 0; j < data_size; j++)
			*(sb_data_p + j) = REG_RD(bp, BAR_CSTRORM_INTMEM +
				CSTORM_STATUS_BLOCK_DATA_OFFSET(fp->fw_sb_id) +
				j * sizeof(u32));

		if (!CHIP_IS_E1x(bp)) {
			pr_cont("pf_id(0x%x)  vf_id(0x%x)  vf_valid(0x%x) vnic_id(0x%x)  same_igu_sb_1b(0x%x) state(0x%x)\n",
				sb_data_e2.common.p_func.pf_id,
				sb_data_e2.common.p_func.vf_id,
				sb_data_e2.common.p_func.vf_valid,
				sb_data_e2.common.p_func.vnic_id,
				sb_data_e2.common.same_igu_sb_1b,
				sb_data_e2.common.state);
		} else {
			pr_cont("pf_id(0x%x)  vf_id(0x%x)  vf_valid(0x%x) vnic_id(0x%x)  same_igu_sb_1b(0x%x) state(0x%x)\n",
				sb_data_e1x.common.p_func.pf_id,
				sb_data_e1x.common.p_func.vf_id,
				sb_data_e1x.common.p_func.vf_valid,
				sb_data_e1x.common.p_func.vnic_id,
				sb_data_e1x.common.same_igu_sb_1b,
				sb_data_e1x.common.state);
		}

		/* SB_SMs data */
		for (j = 0; j < HC_SB_MAX_SM; j++) {
			pr_cont("SM[%d] __flags (0x%x) igu_sb_id (0x%x)  igu_seg_id(0x%x) time_to_expire (0x%x) timer_value(0x%x)\n",
				j, hc_sm_p[j].__flags,
				hc_sm_p[j].igu_sb_id,
				hc_sm_p[j].igu_seg_id,
				hc_sm_p[j].time_to_expire,
				hc_sm_p[j].timer_value);
		}

		/* Indices data */
		for (j = 0; j < loop; j++) {
			pr_cont("INDEX[%d] flags (0x%x) timeout (0x%x)\n", j,
			       hc_index_p[j].flags,
			       hc_index_p[j].timeout);
		}
	}

#ifdef BNX2X_STOP_ON_ERROR
	if (IS_PF(bp)) {
		/* event queue */
		BNX2X_ERR("eq cons %x prod %x\n", bp->eq_cons, bp->eq_prod);
		for (i = 0; i < NUM_EQ_DESC; i++) {
			u32 *data = (u32 *)&bp->eq_ring[i].message.data;

			BNX2X_ERR("event queue [%d]: header: opcode %d, error %d\n",
				  i, bp->eq_ring[i].message.opcode,
				  bp->eq_ring[i].message.error);
			BNX2X_ERR("data: %x %x %x\n",
				  data[0], data[1], data[2]);
		}
	}

	/* Rings */
	/* Rx */
	for_each_valid_rx_queue(bp, i) {
		struct bnx2x_fastpath *fp = &bp->fp[i];

		if (!bp->fp)
			break;

		if (!fp->rx_cons_sb)
			continue;

		start = RX_BD(le16_to_cpu(*fp->rx_cons_sb) - 10);
		end = RX_BD(le16_to_cpu(*fp->rx_cons_sb) + 503);
		for (j = start; j != end; j = RX_BD(j + 1)) {
			u32 *rx_bd = (u32 *)&fp->rx_desc_ring[j];
			struct sw_rx_bd *sw_bd = &fp->rx_buf_ring[j];

			BNX2X_ERR("fp%d: rx_bd[%x]=[%x:%x]  sw_bd=[%p]\n",
				  i, j, rx_bd[1], rx_bd[0], sw_bd->data);
		}

		start = RX_SGE(fp->rx_sge_prod);
		end = RX_SGE(fp->last_max_sge);
		for (j = start; j != end; j = RX_SGE(j + 1)) {
			u32 *rx_sge = (u32 *)&fp->rx_sge_ring[j];
			struct sw_rx_page *sw_page = &fp->rx_page_ring[j];

			BNX2X_ERR("fp%d: rx_sge[%x]=[%x:%x]  sw_page=[%p]\n",
				  i, j, rx_sge[1], rx_sge[0], sw_page->page);
		}

		start = RCQ_BD(fp->rx_comp_cons - 10);
		end = RCQ_BD(fp->rx_comp_cons + 503);
		for (j = start; j != end; j = RCQ_BD(j + 1)) {
			u32 *cqe = (u32 *)&fp->rx_comp_ring[j];

			BNX2X_ERR("fp%d: cqe[%x]=[%x:%x:%x:%x]\n",
				  i, j, cqe[0], cqe[1], cqe[2], cqe[3]);
		}
	}

	/* Tx */
	for_each_valid_tx_queue(bp, i) {
		struct bnx2x_fastpath *fp = &bp->fp[i];

		if (!bp->fp)
			break;

		for_each_cos_in_tx_queue(fp, cos) {
			struct bnx2x_fp_txdata *txdata = fp->txdata_ptr[cos];

			if (!fp->txdata_ptr[cos])
				break;

			if (!txdata->tx_cons_sb)
				continue;

			start = TX_BD(le16_to_cpu(*txdata->tx_cons_sb) - 10);
			end = TX_BD(le16_to_cpu(*txdata->tx_cons_sb) + 245);
			for (j = start; j != end; j = TX_BD(j + 1)) {
				struct sw_tx_bd *sw_bd =
					&txdata->tx_buf_ring[j];

				BNX2X_ERR("fp%d: txdata %d, packet[%x]=[%p,%x]\n",
					  i, cos, j, sw_bd->skb,
					  sw_bd->first_bd);
			}

			start = TX_BD(txdata->tx_bd_cons - 10);
			end = TX_BD(txdata->tx_bd_cons + 254);
			for (j = start; j != end; j = TX_BD(j + 1)) {
				u32 *tx_bd = (u32 *)&txdata->tx_desc_ring[j];

				BNX2X_ERR("fp%d: txdata %d, tx_bd[%x]=[%x:%x:%x:%x]\n",
					  i, cos, j, tx_bd[0], tx_bd[1],
					  tx_bd[2], tx_bd[3]);
			}
		}
	}
#endif
	if (IS_PF(bp)) {
		int tmp_msg_en = bp->msg_enable;

		bnx2x_fw_dump(bp);
		bp->msg_enable |= NETIF_MSG_HW;
		BNX2X_ERR("Idle check (1st round) ----------\n");
		bnx2x_idle_chk(bp);
		BNX2X_ERR("Idle check (2nd round) ----------\n");
		bnx2x_idle_chk(bp);
		bp->msg_enable = tmp_msg_en;
		bnx2x_mc_assert(bp);
	}

	BNX2X_ERR("end crash dump -----------------\n");
}

/*
 * FLR Support for E2
 *
 * bnx2x_pf_flr_clnup() is called during nic_load in the per function HW
 * initialization.
 */
#define FLR_WAIT_USEC		10000	/* 10 milliseconds */
#define FLR_WAIT_INTERVAL	50	/* usec */
#define	FLR_POLL_CNT		(FLR_WAIT_USEC/FLR_WAIT_INTERVAL) /* 200 */

struct pbf_pN_buf_regs {
	int pN;
	u32 init_crd;
	u32 crd;
	u32 crd_freed;
};

struct pbf_pN_cmd_regs {
	int pN;
	u32 lines_occup;
	u32 lines_freed;
};

static void bnx2x_pbf_pN_buf_flushed(struct bnx2x *bp,
				     struct pbf_pN_buf_regs *regs,
				     u32 poll_count)
{
	u32 init_crd, crd, crd_start, crd_freed, crd_freed_start;
	u32 cur_cnt = poll_count;

	crd_freed = crd_freed_start = REG_RD(bp, regs->crd_freed);
	crd = crd_start = REG_RD(bp, regs->crd);
	init_crd = REG_RD(bp, regs->init_crd);

	DP(BNX2X_MSG_SP, "INIT CREDIT[%d] : %x\n", regs->pN, init_crd);
	DP(BNX2X_MSG_SP, "CREDIT[%d]      : s:%x\n", regs->pN, crd);
	DP(BNX2X_MSG_SP, "CREDIT_FREED[%d]: s:%x\n", regs->pN, crd_freed);

	while ((crd != init_crd) && ((u32)SUB_S32(crd_freed, crd_freed_start) <
	       (init_crd - crd_start))) {
		if (cur_cnt--) {
			udelay(FLR_WAIT_INTERVAL);
			crd = REG_RD(bp, regs->crd);
			crd_freed = REG_RD(bp, regs->crd_freed);
		} else {
			DP(BNX2X_MSG_SP, "PBF tx buffer[%d] timed out\n",
			   regs->pN);
			DP(BNX2X_MSG_SP, "CREDIT[%d]      : c:%x\n",
			   regs->pN, crd);
			DP(BNX2X_MSG_SP, "CREDIT_FREED[%d]: c:%x\n",
			   regs->pN, crd_freed);
			break;
		}
	}
	DP(BNX2X_MSG_SP, "Waited %d*%d usec for PBF tx buffer[%d]\n",
	   poll_count-cur_cnt, FLR_WAIT_INTERVAL, regs->pN);
}

static void bnx2x_pbf_pN_cmd_flushed(struct bnx2x *bp,
				     struct pbf_pN_cmd_regs *regs,
				     u32 poll_count)
{
	u32 occup, to_free, freed, freed_start;
	u32 cur_cnt = poll_count;

	occup = to_free = REG_RD(bp, regs->lines_occup);
	freed = freed_start = REG_RD(bp, regs->lines_freed);

	DP(BNX2X_MSG_SP, "OCCUPANCY[%d]   : s:%x\n", regs->pN, occup);
	DP(BNX2X_MSG_SP, "LINES_FREED[%d] : s:%x\n", regs->pN, freed);

	while (occup && ((u32)SUB_S32(freed, freed_start) < to_free)) {
		if (cur_cnt--) {
			udelay(FLR_WAIT_INTERVAL);
			occup = REG_RD(bp, regs->lines_occup);
			freed = REG_RD(bp, regs->lines_freed);
		} else {
			DP(BNX2X_MSG_SP, "PBF cmd queue[%d] timed out\n",
			   regs->pN);
			DP(BNX2X_MSG_SP, "OCCUPANCY[%d]   : s:%x\n",
			   regs->pN, occup);
			DP(BNX2X_MSG_SP, "LINES_FREED[%d] : s:%x\n",
			   regs->pN, freed);
			break;
		}
	}
	DP(BNX2X_MSG_SP, "Waited %d*%d usec for PBF cmd queue[%d]\n",
	   poll_count-cur_cnt, FLR_WAIT_INTERVAL, regs->pN);
}

static u32 bnx2x_flr_clnup_reg_poll(struct bnx2x *bp, u32 reg,
				    u32 expected, u32 poll_count)
{
	u32 cur_cnt = poll_count;
	u32 val;

	while ((val = REG_RD(bp, reg)) != expected && cur_cnt--)
		udelay(FLR_WAIT_INTERVAL);

	return val;
}

int bnx2x_flr_clnup_poll_hw_counter(struct bnx2x *bp, u32 reg,
				    char *msg, u32 poll_cnt)
{
	u32 val = bnx2x_flr_clnup_reg_poll(bp, reg, 0, poll_cnt);
	if (val != 0) {
		BNX2X_ERR("%s usage count=%d\n", msg, val);
		return 1;
	}
	return 0;
}

/* Common routines with VF FLR cleanup */
u32 bnx2x_flr_clnup_poll_count(struct bnx2x *bp)
{
	/* adjust polling timeout */
	if (CHIP_REV_IS_EMUL(bp))
		return FLR_POLL_CNT * 2000;

	if (CHIP_REV_IS_FPGA(bp))
		return FLR_POLL_CNT * 120;

	return FLR_POLL_CNT;
}

void bnx2x_tx_hw_flushed(struct bnx2x *bp, u32 poll_count)
{
	struct pbf_pN_cmd_regs cmd_regs[] = {
		{0, (CHIP_IS_E3B0(bp)) ?
			PBF_REG_TQ_OCCUPANCY_Q0 :
			PBF_REG_P0_TQ_OCCUPANCY,
		    (CHIP_IS_E3B0(bp)) ?
			PBF_REG_TQ_LINES_FREED_CNT_Q0 :
			PBF_REG_P0_TQ_LINES_FREED_CNT},
		{1, (CHIP_IS_E3B0(bp)) ?
			PBF_REG_TQ_OCCUPANCY_Q1 :
			PBF_REG_P1_TQ_OCCUPANCY,
		    (CHIP_IS_E3B0(bp)) ?
			PBF_REG_TQ_LINES_FREED_CNT_Q1 :
			PBF_REG_P1_TQ_LINES_FREED_CNT},
		{4, (CHIP_IS_E3B0(bp)) ?
			PBF_REG_TQ_OCCUPANCY_LB_Q :
			PBF_REG_P4_TQ_OCCUPANCY,
		    (CHIP_IS_E3B0(bp)) ?
			PBF_REG_TQ_LINES_FREED_CNT_LB_Q :
			PBF_REG_P4_TQ_LINES_FREED_CNT}
	};

	struct pbf_pN_buf_regs buf_regs[] = {
		{0, (CHIP_IS_E3B0(bp)) ?
			PBF_REG_INIT_CRD_Q0 :
			PBF_REG_P0_INIT_CRD ,
		    (CHIP_IS_E3B0(bp)) ?
			PBF_REG_CREDIT_Q0 :
			PBF_REG_P0_CREDIT,
		    (CHIP_IS_E3B0(bp)) ?
			PBF_REG_INTERNAL_CRD_FREED_CNT_Q0 :
			PBF_REG_P0_INTERNAL_CRD_FREED_CNT},
		{1, (CHIP_IS_E3B0(bp)) ?
			PBF_REG_INIT_CRD_Q1 :
			PBF_REG_P1_INIT_CRD,
		    (CHIP_IS_E3B0(bp)) ?
			PBF_REG_CREDIT_Q1 :
			PBF_REG_P1_CREDIT,
		    (CHIP_IS_E3B0(bp)) ?
			PBF_REG_INTERNAL_CRD_FREED_CNT_Q1 :
			PBF_REG_P1_INTERNAL_CRD_FREED_CNT},
		{4, (CHIP_IS_E3B0(bp)) ?
			PBF_REG_INIT_CRD_LB_Q :
			PBF_REG_P4_INIT_CRD,
		    (CHIP_IS_E3B0(bp)) ?
			PBF_REG_CREDIT_LB_Q :
			PBF_REG_P4_CREDIT,
		    (CHIP_IS_E3B0(bp)) ?
			PBF_REG_INTERNAL_CRD_FREED_CNT_LB_Q :
			PBF_REG_P4_INTERNAL_CRD_FREED_CNT},
	};

	int i;

	/* Verify the command queues are flushed P0, P1, P4 */
	for (i = 0; i < ARRAY_SIZE(cmd_regs); i++)
		bnx2x_pbf_pN_cmd_flushed(bp, &cmd_regs[i], poll_count);

	/* Verify the transmission buffers are flushed P0, P1, P4 */
	for (i = 0; i < ARRAY_SIZE(buf_regs); i++)
		bnx2x_pbf_pN_buf_flushed(bp, &buf_regs[i], poll_count);
}

#define OP_GEN_PARAM(param) \
	(((param) << SDM_OP_GEN_COMP_PARAM_SHIFT) & SDM_OP_GEN_COMP_PARAM)

#define OP_GEN_TYPE(type) \
	(((type) << SDM_OP_GEN_COMP_TYPE_SHIFT) & SDM_OP_GEN_COMP_TYPE)

#define OP_GEN_AGG_VECT(index) \
	(((index) << SDM_OP_GEN_AGG_VECT_IDX_SHIFT) & SDM_OP_GEN_AGG_VECT_IDX)

int bnx2x_send_final_clnup(struct bnx2x *bp, u8 clnup_func, u32 poll_cnt)
{
	u32 op_gen_command = 0;
	u32 comp_addr = BAR_CSTRORM_INTMEM +
			CSTORM_FINAL_CLEANUP_COMPLETE_OFFSET(clnup_func);

	if (REG_RD(bp, comp_addr)) {
		BNX2X_ERR("Cleanup complete was not 0 before sending\n");
		return 1;
	}

	op_gen_command |= OP_GEN_PARAM(XSTORM_AGG_INT_FINAL_CLEANUP_INDEX);
	op_gen_command |= OP_GEN_TYPE(XSTORM_AGG_INT_FINAL_CLEANUP_COMP_TYPE);
	op_gen_command |= OP_GEN_AGG_VECT(clnup_func);
	op_gen_command |= 1 << SDM_OP_GEN_AGG_VECT_IDX_VALID_SHIFT;

	DP(BNX2X_MSG_SP, "sending FW Final cleanup\n");
	REG_WR(bp, XSDM_REG_OPERATION_GEN, op_gen_command);

	if (bnx2x_flr_clnup_reg_poll(bp, comp_addr, 1, poll_cnt) != 1) {
		BNX2X_ERR("FW final cleanup did not succeed\n");
		DP(BNX2X_MSG_SP, "At timeout completion address contained %x\n",
		   (REG_RD(bp, comp_addr)));
		bnx2x_panic();
		return 1;
	}
	/* Zero completion for next FLR */
	REG_WR(bp, comp_addr, 0);

	return 0;
}

u8 bnx2x_is_pcie_pending(struct pci_dev *dev)
{
	u16 status;

	pcie_capability_read_word(dev, PCI_EXP_DEVSTA, &status);
	return status & PCI_EXP_DEVSTA_TRPND;
}

/* PF FLR specific routines
*/
static int bnx2x_poll_hw_usage_counters(struct bnx2x *bp, u32 poll_cnt)
{
	/* wait for CFC PF usage-counter to zero (includes all the VFs) */
	if (bnx2x_flr_clnup_poll_hw_counter(bp,
			CFC_REG_NUM_LCIDS_INSIDE_PF,
			"CFC PF usage counter timed out",
			poll_cnt))
		return 1;

	/* Wait for DQ PF usage-counter to zero (until DQ cleanup) */
	if (bnx2x_flr_clnup_poll_hw_counter(bp,
			DORQ_REG_PF_USAGE_CNT,
			"DQ PF usage counter timed out",
			poll_cnt))
		return 1;

	/* Wait for QM PF usage-counter to zero (until DQ cleanup) */
	if (bnx2x_flr_clnup_poll_hw_counter(bp,
			QM_REG_PF_USG_CNT_0 + 4*BP_FUNC(bp),
			"QM PF usage counter timed out",
			poll_cnt))
		return 1;

	/* Wait for Timer PF usage-counters to zero (until DQ cleanup) */
	if (bnx2x_flr_clnup_poll_hw_counter(bp,
			TM_REG_LIN0_VNIC_UC + 4*BP_PORT(bp),
			"Timers VNIC usage counter timed out",
			poll_cnt))
		return 1;
	if (bnx2x_flr_clnup_poll_hw_counter(bp,
			TM_REG_LIN0_NUM_SCANS + 4*BP_PORT(bp),
			"Timers NUM_SCANS usage counter timed out",
			poll_cnt))
		return 1;

	/* Wait DMAE PF usage counter to zero */
	if (bnx2x_flr_clnup_poll_hw_counter(bp,
			dmae_reg_go_c[INIT_DMAE_C(bp)],
			"DMAE command register timed out",
			poll_cnt))
		return 1;

	return 0;
}

static void bnx2x_hw_enable_status(struct bnx2x *bp)
{
	u32 val;

	val = REG_RD(bp, CFC_REG_WEAK_ENABLE_PF);
	DP(BNX2X_MSG_SP, "CFC_REG_WEAK_ENABLE_PF is 0x%x\n", val);

	val = REG_RD(bp, PBF_REG_DISABLE_PF);
	DP(BNX2X_MSG_SP, "PBF_REG_DISABLE_PF is 0x%x\n", val);

	val = REG_RD(bp, IGU_REG_PCI_PF_MSI_EN);
	DP(BNX2X_MSG_SP, "IGU_REG_PCI_PF_MSI_EN is 0x%x\n", val);

	val = REG_RD(bp, IGU_REG_PCI_PF_MSIX_EN);
	DP(BNX2X_MSG_SP, "IGU_REG_PCI_PF_MSIX_EN is 0x%x\n", val);

	val = REG_RD(bp, IGU_REG_PCI_PF_MSIX_FUNC_MASK);
	DP(BNX2X_MSG_SP, "IGU_REG_PCI_PF_MSIX_FUNC_MASK is 0x%x\n", val);

	val = REG_RD(bp, PGLUE_B_REG_SHADOW_BME_PF_7_0_CLR);
	DP(BNX2X_MSG_SP, "PGLUE_B_REG_SHADOW_BME_PF_7_0_CLR is 0x%x\n", val);

	val = REG_RD(bp, PGLUE_B_REG_FLR_REQUEST_PF_7_0_CLR);
	DP(BNX2X_MSG_SP, "PGLUE_B_REG_FLR_REQUEST_PF_7_0_CLR is 0x%x\n", val);

	val = REG_RD(bp, PGLUE_B_REG_INTERNAL_PFID_ENABLE_MASTER);
	DP(BNX2X_MSG_SP, "PGLUE_B_REG_INTERNAL_PFID_ENABLE_MASTER is 0x%x\n",
	   val);
}

static int bnx2x_pf_flr_clnup(struct bnx2x *bp)
{
	u32 poll_cnt = bnx2x_flr_clnup_poll_count(bp);

	DP(BNX2X_MSG_SP, "Cleanup after FLR PF[%d]\n", BP_ABS_FUNC(bp));

	/* Re-enable PF target read access */
	REG_WR(bp, PGLUE_B_REG_INTERNAL_PFID_ENABLE_TARGET_READ, 1);

	/* Poll HW usage counters */
	DP(BNX2X_MSG_SP, "Polling usage counters\n");
	if (bnx2x_poll_hw_usage_counters(bp, poll_cnt))
		return -EBUSY;

	/* Zero the igu 'trailing edge' and 'leading edge' */

	/* Send the FW cleanup command */
	if (bnx2x_send_final_clnup(bp, (u8)BP_FUNC(bp), poll_cnt))
		return -EBUSY;

	/* ATC cleanup */

	/* Verify TX hw is flushed */
	bnx2x_tx_hw_flushed(bp, poll_cnt);

	/* Wait 100ms (not adjusted according to platform) */
	msleep(100);

	/* Verify no pending pci transactions */
	if (bnx2x_is_pcie_pending(bp->pdev))
		BNX2X_ERR("PCIE Transactions still pending\n");

	/* Debug */
	bnx2x_hw_enable_status(bp);

	/*
	 * Master enable - Due to WB DMAE writes performed before this
	 * register is re-initialized as part of the regular function init
	 */
	REG_WR(bp, PGLUE_B_REG_INTERNAL_PFID_ENABLE_MASTER, 1);

	return 0;
}

static void bnx2x_hc_int_enable(struct bnx2x *bp)
{
	int port = BP_PORT(bp);
	u32 addr = port ? HC_REG_CONFIG_1 : HC_REG_CONFIG_0;
	u32 val = REG_RD(bp, addr);
	bool msix = (bp->flags & USING_MSIX_FLAG) ? true : false;
	bool single_msix = (bp->flags & USING_SINGLE_MSIX_FLAG) ? true : false;
	bool msi = (bp->flags & USING_MSI_FLAG) ? true : false;

	if (msix) {
		val &= ~(HC_CONFIG_0_REG_SINGLE_ISR_EN_0 |
			 HC_CONFIG_0_REG_INT_LINE_EN_0);
		val |= (HC_CONFIG_0_REG_MSI_MSIX_INT_EN_0 |
			HC_CONFIG_0_REG_ATTN_BIT_EN_0);
		if (single_msix)
			val |= HC_CONFIG_0_REG_SINGLE_ISR_EN_0;
	} else if (msi) {
		val &= ~HC_CONFIG_0_REG_INT_LINE_EN_0;
		val |= (HC_CONFIG_0_REG_SINGLE_ISR_EN_0 |
			HC_CONFIG_0_REG_MSI_MSIX_INT_EN_0 |
			HC_CONFIG_0_REG_ATTN_BIT_EN_0);
	} else {
		val |= (HC_CONFIG_0_REG_SINGLE_ISR_EN_0 |
			HC_CONFIG_0_REG_MSI_MSIX_INT_EN_0 |
			HC_CONFIG_0_REG_INT_LINE_EN_0 |
			HC_CONFIG_0_REG_ATTN_BIT_EN_0);

		if (!CHIP_IS_E1(bp)) {
			DP(NETIF_MSG_IFUP,
			   "write %x to HC %d (addr 0x%x)\n", val, port, addr);

			REG_WR(bp, addr, val);

			val &= ~HC_CONFIG_0_REG_MSI_MSIX_INT_EN_0;
		}
	}

	if (CHIP_IS_E1(bp))
		REG_WR(bp, HC_REG_INT_MASK + port*4, 0x1FFFF);

	DP(NETIF_MSG_IFUP,
	   "write %x to HC %d (addr 0x%x) mode %s\n", val, port, addr,
	   (msix ? "MSI-X" : (msi ? "MSI" : "INTx")));

	REG_WR(bp, addr, val);
	/*
	 * Ensure that HC_CONFIG is written before leading/trailing edge config
	 */
	barrier();

	if (!CHIP_IS_E1(bp)) {
		/* init leading/trailing edge */
		if (IS_MF(bp)) {
			val = (0xee0f | (1 << (BP_VN(bp) + 4)));
			if (bp->port.pmf)
				/* enable nig and gpio3 attention */
				val |= 0x1100;
		} else
			val = 0xffff;

		REG_WR(bp, HC_REG_TRAILING_EDGE_0 + port*8, val);
		REG_WR(bp, HC_REG_LEADING_EDGE_0 + port*8, val);
	}
}

static void bnx2x_igu_int_enable(struct bnx2x *bp)
{
	u32 val;
	bool msix = (bp->flags & USING_MSIX_FLAG) ? true : false;
	bool single_msix = (bp->flags & USING_SINGLE_MSIX_FLAG) ? true : false;
	bool msi = (bp->flags & USING_MSI_FLAG) ? true : false;

	val = REG_RD(bp, IGU_REG_PF_CONFIGURATION);

	if (msix) {
		val &= ~(IGU_PF_CONF_INT_LINE_EN |
			 IGU_PF_CONF_SINGLE_ISR_EN);
		val |= (IGU_PF_CONF_MSI_MSIX_EN |
			IGU_PF_CONF_ATTN_BIT_EN);

		if (single_msix)
			val |= IGU_PF_CONF_SINGLE_ISR_EN;
	} else if (msi) {
		val &= ~IGU_PF_CONF_INT_LINE_EN;
		val |= (IGU_PF_CONF_MSI_MSIX_EN |
			IGU_PF_CONF_ATTN_BIT_EN |
			IGU_PF_CONF_SINGLE_ISR_EN);
	} else {
		val &= ~IGU_PF_CONF_MSI_MSIX_EN;
		val |= (IGU_PF_CONF_INT_LINE_EN |
			IGU_PF_CONF_ATTN_BIT_EN |
			IGU_PF_CONF_SINGLE_ISR_EN);
	}

	/* Clean previous status - need to configure igu prior to ack*/
	if ((!msix) || single_msix) {
		REG_WR(bp, IGU_REG_PF_CONFIGURATION, val);
		bnx2x_ack_int(bp);
	}

	val |= IGU_PF_CONF_FUNC_EN;

	DP(NETIF_MSG_IFUP, "write 0x%x to IGU  mode %s\n",
	   val, (msix ? "MSI-X" : (msi ? "MSI" : "INTx")));

	REG_WR(bp, IGU_REG_PF_CONFIGURATION, val);

	if (val & IGU_PF_CONF_INT_LINE_EN)
		pci_intx(bp->pdev, true);

	barrier();

	/* init leading/trailing edge */
	if (IS_MF(bp)) {
		val = (0xee0f | (1 << (BP_VN(bp) + 4)));
		if (bp->port.pmf)
			/* enable nig and gpio3 attention */
			val |= 0x1100;
	} else
		val = 0xffff;

	REG_WR(bp, IGU_REG_TRAILING_EDGE_LATCH, val);
	REG_WR(bp, IGU_REG_LEADING_EDGE_LATCH, val);
}

void bnx2x_int_enable(struct bnx2x *bp)
{
	if (bp->common.int_block == INT_BLOCK_HC)
		bnx2x_hc_int_enable(bp);
	else
		bnx2x_igu_int_enable(bp);
}

void bnx2x_int_disable_sync(struct bnx2x *bp, int disable_hw)
{
	int msix = (bp->flags & USING_MSIX_FLAG) ? 1 : 0;
	int i, offset;

	if (disable_hw)
		/* prevent the HW from sending interrupts */
		bnx2x_int_disable(bp);

	/* make sure all ISRs are done */
	if (msix) {
		synchronize_irq(bp->msix_table[0].vector);
		offset = 1;
		if (CNIC_SUPPORT(bp))
			offset++;
		for_each_eth_queue(bp, i)
			synchronize_irq(bp->msix_table[offset++].vector);
	} else
		synchronize_irq(bp->pdev->irq);

	/* make sure sp_task is not running */
	cancel_delayed_work(&bp->sp_task);
	cancel_delayed_work(&bp->period_task);
	flush_workqueue(bnx2x_wq);
}

/* fast path */

/*
 * General service functions
 */

/* Return true if succeeded to acquire the lock */
static bool bnx2x_trylock_hw_lock(struct bnx2x *bp, u32 resource)
{
	u32 lock_status;
	u32 resource_bit = (1 << resource);
	int func = BP_FUNC(bp);
	u32 hw_lock_control_reg;

	DP(NETIF_MSG_HW | NETIF_MSG_IFUP,
	   "Trying to take a lock on resource %d\n", resource);

	/* Validating that the resource is within range */
	if (resource > HW_LOCK_MAX_RESOURCE_VALUE) {
		DP(NETIF_MSG_HW | NETIF_MSG_IFUP,
		   "resource(0x%x) > HW_LOCK_MAX_RESOURCE_VALUE(0x%x)\n",
		   resource, HW_LOCK_MAX_RESOURCE_VALUE);
		return false;
	}

	if (func <= 5)
		hw_lock_control_reg = (MISC_REG_DRIVER_CONTROL_1 + func*8);
	else
		hw_lock_control_reg =
				(MISC_REG_DRIVER_CONTROL_7 + (func - 6)*8);

	/* Try to acquire the lock */
	REG_WR(bp, hw_lock_control_reg + 4, resource_bit);
	lock_status = REG_RD(bp, hw_lock_control_reg);
	if (lock_status & resource_bit)
		return true;

	DP(NETIF_MSG_HW | NETIF_MSG_IFUP,
	   "Failed to get a lock on resource %d\n", resource);
	return false;
}

/**
 * bnx2x_get_leader_lock_resource - get the recovery leader resource id
 *
 * @bp:	driver handle
 *
 * Returns the recovery leader resource id according to the engine this function
 * belongs to. Currently only only 2 engines is supported.
 */
static int bnx2x_get_leader_lock_resource(struct bnx2x *bp)
{
	if (BP_PATH(bp))
		return HW_LOCK_RESOURCE_RECOVERY_LEADER_1;
	else
		return HW_LOCK_RESOURCE_RECOVERY_LEADER_0;
}

/**
 * bnx2x_trylock_leader_lock- try to acquire a leader lock.
 *
 * @bp: driver handle
 *
 * Tries to acquire a leader lock for current engine.
 */
static bool bnx2x_trylock_leader_lock(struct bnx2x *bp)
{
	return bnx2x_trylock_hw_lock(bp, bnx2x_get_leader_lock_resource(bp));
}

static void bnx2x_cnic_cfc_comp(struct bnx2x *bp, int cid, u8 err);

/* schedule the sp task and mark that interrupt occurred (runs from ISR) */
static int bnx2x_schedule_sp_task(struct bnx2x *bp)
{
	/* Set the interrupt occurred bit for the sp-task to recognize it
	 * must ack the interrupt and transition according to the IGU
	 * state machine.
	 */
	atomic_set(&bp->interrupt_occurred, 1);

	/* The sp_task must execute only after this bit
	 * is set, otherwise we will get out of sync and miss all
	 * further interrupts. Hence, the barrier.
	 */
	smp_wmb();

	/* schedule sp_task to workqueue */
	return queue_delayed_work(bnx2x_wq, &bp->sp_task, 0);
}

void bnx2x_sp_event(struct bnx2x_fastpath *fp, union eth_rx_cqe *rr_cqe)
{
	struct bnx2x *bp = fp->bp;
	int cid = SW_CID(rr_cqe->ramrod_cqe.conn_and_cmd_data);
	int command = CQE_CMD(rr_cqe->ramrod_cqe.conn_and_cmd_data);
	enum bnx2x_queue_cmd drv_cmd = BNX2X_Q_CMD_MAX;
	struct bnx2x_queue_sp_obj *q_obj = &bnx2x_sp_obj(bp, fp).q_obj;

	DP(BNX2X_MSG_SP,
	   "fp %d  cid %d  got ramrod #%d  state is %x  type is %d\n",
	   fp->index, cid, command, bp->state,
	   rr_cqe->ramrod_cqe.ramrod_type);

	/* If cid is within VF range, replace the slowpath object with the
	 * one corresponding to this VF
	 */
	if (cid >= BNX2X_FIRST_VF_CID  &&
	    cid < BNX2X_FIRST_VF_CID + BNX2X_VF_CIDS)
		bnx2x_iov_set_queue_sp_obj(bp, cid, &q_obj);

	switch (command) {
	case (RAMROD_CMD_ID_ETH_CLIENT_UPDATE):
		DP(BNX2X_MSG_SP, "got UPDATE ramrod. CID %d\n", cid);
		drv_cmd = BNX2X_Q_CMD_UPDATE;
		break;

	case (RAMROD_CMD_ID_ETH_CLIENT_SETUP):
		DP(BNX2X_MSG_SP, "got MULTI[%d] setup ramrod\n", cid);
		drv_cmd = BNX2X_Q_CMD_SETUP;
		break;

	case (RAMROD_CMD_ID_ETH_TX_QUEUE_SETUP):
		DP(BNX2X_MSG_SP, "got MULTI[%d] tx-only setup ramrod\n", cid);
		drv_cmd = BNX2X_Q_CMD_SETUP_TX_ONLY;
		break;

	case (RAMROD_CMD_ID_ETH_HALT):
		DP(BNX2X_MSG_SP, "got MULTI[%d] halt ramrod\n", cid);
		drv_cmd = BNX2X_Q_CMD_HALT;
		break;

	case (RAMROD_CMD_ID_ETH_TERMINATE):
		DP(BNX2X_MSG_SP, "got MULTI[%d] terminate ramrod\n", cid);
		drv_cmd = BNX2X_Q_CMD_TERMINATE;
		break;

	case (RAMROD_CMD_ID_ETH_EMPTY):
		DP(BNX2X_MSG_SP, "got MULTI[%d] empty ramrod\n", cid);
		drv_cmd = BNX2X_Q_CMD_EMPTY;
		break;

	case (RAMROD_CMD_ID_ETH_TPA_UPDATE):
		DP(BNX2X_MSG_SP, "got tpa update ramrod CID=%d\n", cid);
		drv_cmd = BNX2X_Q_CMD_UPDATE_TPA;
		break;

	default:
		BNX2X_ERR("unexpected MC reply (%d) on fp[%d]\n",
			  command, fp->index);
		return;
	}

	if ((drv_cmd != BNX2X_Q_CMD_MAX) &&
	    q_obj->complete_cmd(bp, q_obj, drv_cmd))
		/* q_obj->complete_cmd() failure means that this was
		 * an unexpected completion.
		 *
		 * In this case we don't want to increase the bp->spq_left
		 * because apparently we haven't sent this command the first
		 * place.
		 */
#ifdef BNX2X_STOP_ON_ERROR
		bnx2x_panic();
#else
		return;
#endif

	smp_mb__before_atomic();
	atomic_inc(&bp->cq_spq_left);
	/* push the change in bp->spq_left and towards the memory */
	smp_mb__after_atomic();

	DP(BNX2X_MSG_SP, "bp->cq_spq_left %x\n", atomic_read(&bp->cq_spq_left));

	if ((drv_cmd == BNX2X_Q_CMD_UPDATE) && (IS_FCOE_FP(fp)) &&
	    (!!test_bit(BNX2X_AFEX_FCOE_Q_UPDATE_PENDING, &bp->sp_state))) {
		/* if Q update ramrod is completed for last Q in AFEX vif set
		 * flow, then ACK MCP at the end
		 *
		 * mark pending ACK to MCP bit.
		 * prevent case that both bits are cleared.
		 * At the end of load/unload driver checks that
		 * sp_state is cleared, and this order prevents
		 * races
		 */
		smp_mb__before_atomic();
		set_bit(BNX2X_AFEX_PENDING_VIFSET_MCP_ACK, &bp->sp_state);
		wmb();
		clear_bit(BNX2X_AFEX_FCOE_Q_UPDATE_PENDING, &bp->sp_state);
		smp_mb__after_atomic();

		/* schedule the sp task as mcp ack is required */
		bnx2x_schedule_sp_task(bp);
	}

	return;
}

irqreturn_t bnx2x_interrupt(int irq, void *dev_instance)
{
	struct bnx2x *bp = netdev_priv(dev_instance);
	u16 status = bnx2x_ack_int(bp);
	u16 mask;
	int i;
	u8 cos;

	/* Return here if interrupt is shared and it's not for us */
	if (unlikely(status == 0)) {
		DP(NETIF_MSG_INTR, "not our interrupt!\n");
		return IRQ_NONE;
	}
	DP(NETIF_MSG_INTR, "got an interrupt  status 0x%x\n", status);

#ifdef BNX2X_STOP_ON_ERROR
	if (unlikely(bp->panic))
		return IRQ_HANDLED;
#endif

	for_each_eth_queue(bp, i) {
		struct bnx2x_fastpath *fp = &bp->fp[i];

		mask = 0x2 << (fp->index + CNIC_SUPPORT(bp));
		if (status & mask) {
			/* Handle Rx or Tx according to SB id */
			for_each_cos_in_tx_queue(fp, cos)
				prefetch(fp->txdata_ptr[cos]->tx_cons_sb);
			prefetch(&fp->sb_running_index[SM_RX_ID]);
			napi_schedule_irqoff(&bnx2x_fp(bp, fp->index, napi));
			status &= ~mask;
		}
	}

	if (CNIC_SUPPORT(bp)) {
		mask = 0x2;
		if (status & (mask | 0x1)) {
			struct cnic_ops *c_ops = NULL;

			rcu_read_lock();
			c_ops = rcu_dereference(bp->cnic_ops);
			if (c_ops && (bp->cnic_eth_dev.drv_state &
				      CNIC_DRV_STATE_HANDLES_IRQ))
				c_ops->cnic_handler(bp->cnic_data, NULL);
			rcu_read_unlock();

			status &= ~mask;
		}
	}

	if (unlikely(status & 0x1)) {

		/* schedule sp task to perform default status block work, ack
		 * attentions and enable interrupts.
		 */
		bnx2x_schedule_sp_task(bp);

		status &= ~0x1;
		if (!status)
			return IRQ_HANDLED;
	}

	if (unlikely(status))
		DP(NETIF_MSG_INTR, "got an unknown interrupt! (status 0x%x)\n",
		   status);

	return IRQ_HANDLED;
}

/* Link */

/*
 * General service functions
 */

int bnx2x_acquire_hw_lock(struct bnx2x *bp, u32 resource)
{
	u32 lock_status;
	u32 resource_bit = (1 << resource);
	int func = BP_FUNC(bp);
	u32 hw_lock_control_reg;
	int cnt;

	/* Validating that the resource is within range */
	if (resource > HW_LOCK_MAX_RESOURCE_VALUE) {
		BNX2X_ERR("resource(0x%x) > HW_LOCK_MAX_RESOURCE_VALUE(0x%x)\n",
		   resource, HW_LOCK_MAX_RESOURCE_VALUE);
		return -EINVAL;
	}

	if (func <= 5) {
		hw_lock_control_reg = (MISC_REG_DRIVER_CONTROL_1 + func*8);
	} else {
		hw_lock_control_reg =
				(MISC_REG_DRIVER_CONTROL_7 + (func - 6)*8);
	}

	/* Validating that the resource is not already taken */
	lock_status = REG_RD(bp, hw_lock_control_reg);
	if (lock_status & resource_bit) {
		BNX2X_ERR("lock_status 0x%x  resource_bit 0x%x\n",
		   lock_status, resource_bit);
		return -EEXIST;
	}

	/* Try for 5 second every 5ms */
	for (cnt = 0; cnt < 1000; cnt++) {
		/* Try to acquire the lock */
		REG_WR(bp, hw_lock_control_reg + 4, resource_bit);
		lock_status = REG_RD(bp, hw_lock_control_reg);
		if (lock_status & resource_bit)
			return 0;

		usleep_range(5000, 10000);
	}
	BNX2X_ERR("Timeout\n");
	return -EAGAIN;
}

int bnx2x_release_leader_lock(struct bnx2x *bp)
{
	return bnx2x_release_hw_lock(bp, bnx2x_get_leader_lock_resource(bp));
}

int bnx2x_release_hw_lock(struct bnx2x *bp, u32 resource)
{
	u32 lock_status;
	u32 resource_bit = (1 << resource);
	int func = BP_FUNC(bp);
	u32 hw_lock_control_reg;

	/* Validating that the resource is within range */
	if (resource > HW_LOCK_MAX_RESOURCE_VALUE) {
		BNX2X_ERR("resource(0x%x) > HW_LOCK_MAX_RESOURCE_VALUE(0x%x)\n",
		   resource, HW_LOCK_MAX_RESOURCE_VALUE);
		return -EINVAL;
	}

	if (func <= 5) {
		hw_lock_control_reg = (MISC_REG_DRIVER_CONTROL_1 + func*8);
	} else {
		hw_lock_control_reg =
				(MISC_REG_DRIVER_CONTROL_7 + (func - 6)*8);
	}

	/* Validating that the resource is currently taken */
	lock_status = REG_RD(bp, hw_lock_control_reg);
	if (!(lock_status & resource_bit)) {
		BNX2X_ERR("lock_status 0x%x resource_bit 0x%x. Unlock was called but lock wasn't taken!\n",
			  lock_status, resource_bit);
		return -EFAULT;
	}

	REG_WR(bp, hw_lock_control_reg, resource_bit);
	return 0;
}

int bnx2x_get_gpio(struct bnx2x *bp, int gpio_num, u8 port)
{
	/* The GPIO should be swapped if swap register is set and active */
	int gpio_port = (REG_RD(bp, NIG_REG_PORT_SWAP) &&
			 REG_RD(bp, NIG_REG_STRAP_OVERRIDE)) ^ port;
	int gpio_shift = gpio_num +
			(gpio_port ? MISC_REGISTERS_GPIO_PORT_SHIFT : 0);
	u32 gpio_mask = (1 << gpio_shift);
	u32 gpio_reg;
	int value;

	if (gpio_num > MISC_REGISTERS_GPIO_3) {
		BNX2X_ERR("Invalid GPIO %d\n", gpio_num);
		return -EINVAL;
	}

	/* read GPIO value */
	gpio_reg = REG_RD(bp, MISC_REG_GPIO);

	/* get the requested pin value */
	if ((gpio_reg & gpio_mask) == gpio_mask)
		value = 1;
	else
		value = 0;

	return value;
}

int bnx2x_set_gpio(struct bnx2x *bp, int gpio_num, u32 mode, u8 port)
{
	/* The GPIO should be swapped if swap register is set and active */
	int gpio_port = (REG_RD(bp, NIG_REG_PORT_SWAP) &&
			 REG_RD(bp, NIG_REG_STRAP_OVERRIDE)) ^ port;
	int gpio_shift = gpio_num +
			(gpio_port ? MISC_REGISTERS_GPIO_PORT_SHIFT : 0);
	u32 gpio_mask = (1 << gpio_shift);
	u32 gpio_reg;

	if (gpio_num > MISC_REGISTERS_GPIO_3) {
		BNX2X_ERR("Invalid GPIO %d\n", gpio_num);
		return -EINVAL;
	}

	bnx2x_acquire_hw_lock(bp, HW_LOCK_RESOURCE_GPIO);
	/* read GPIO and mask except the float bits */
	gpio_reg = (REG_RD(bp, MISC_REG_GPIO) & MISC_REGISTERS_GPIO_FLOAT);

	switch (mode) {
	case MISC_REGISTERS_GPIO_OUTPUT_LOW:
		DP(NETIF_MSG_LINK,
		   "Set GPIO %d (shift %d) -> output low\n",
		   gpio_num, gpio_shift);
		/* clear FLOAT and set CLR */
		gpio_reg &= ~(gpio_mask << MISC_REGISTERS_GPIO_FLOAT_POS);
		gpio_reg |=  (gpio_mask << MISC_REGISTERS_GPIO_CLR_POS);
		break;

	case MISC_REGISTERS_GPIO_OUTPUT_HIGH:
		DP(NETIF_MSG_LINK,
		   "Set GPIO %d (shift %d) -> output high\n",
		   gpio_num, gpio_shift);
		/* clear FLOAT and set SET */
		gpio_reg &= ~(gpio_mask << MISC_REGISTERS_GPIO_FLOAT_POS);
		gpio_reg |=  (gpio_mask << MISC_REGISTERS_GPIO_SET_POS);
		break;

	case MISC_REGISTERS_GPIO_INPUT_HI_Z:
		DP(NETIF_MSG_LINK,
		   "Set GPIO %d (shift %d) -> input\n",
		   gpio_num, gpio_shift);
		/* set FLOAT */
		gpio_reg |= (gpio_mask << MISC_REGISTERS_GPIO_FLOAT_POS);
		break;

	default:
		break;
	}

	REG_WR(bp, MISC_REG_GPIO, gpio_reg);
	bnx2x_release_hw_lock(bp, HW_LOCK_RESOURCE_GPIO);

	return 0;
}

int bnx2x_set_mult_gpio(struct bnx2x *bp, u8 pins, u32 mode)
{
	u32 gpio_reg = 0;
	int rc = 0;

	/* Any port swapping should be handled by caller. */

	bnx2x_acquire_hw_lock(bp, HW_LOCK_RESOURCE_GPIO);
	/* read GPIO and mask except the float bits */
	gpio_reg = REG_RD(bp, MISC_REG_GPIO);
	gpio_reg &= ~(pins << MISC_REGISTERS_GPIO_FLOAT_POS);
	gpio_reg &= ~(pins << MISC_REGISTERS_GPIO_CLR_POS);
	gpio_reg &= ~(pins << MISC_REGISTERS_GPIO_SET_POS);

	switch (mode) {
	case MISC_REGISTERS_GPIO_OUTPUT_LOW:
		DP(NETIF_MSG_LINK, "Set GPIO 0x%x -> output low\n", pins);
		/* set CLR */
		gpio_reg |= (pins << MISC_REGISTERS_GPIO_CLR_POS);
		break;

	case MISC_REGISTERS_GPIO_OUTPUT_HIGH:
		DP(NETIF_MSG_LINK, "Set GPIO 0x%x -> output high\n", pins);
		/* set SET */
		gpio_reg |= (pins << MISC_REGISTERS_GPIO_SET_POS);
		break;

	case MISC_REGISTERS_GPIO_INPUT_HI_Z:
		DP(NETIF_MSG_LINK, "Set GPIO 0x%x -> input\n", pins);
		/* set FLOAT */
		gpio_reg |= (pins << MISC_REGISTERS_GPIO_FLOAT_POS);
		break;

	default:
		BNX2X_ERR("Invalid GPIO mode assignment %d\n", mode);
		rc = -EINVAL;
		break;
	}

	if (rc == 0)
		REG_WR(bp, MISC_REG_GPIO, gpio_reg);

	bnx2x_release_hw_lock(bp, HW_LOCK_RESOURCE_GPIO);

	return rc;
}

int bnx2x_set_gpio_int(struct bnx2x *bp, int gpio_num, u32 mode, u8 port)
{
	/* The GPIO should be swapped if swap register is set and active */
	int gpio_port = (REG_RD(bp, NIG_REG_PORT_SWAP) &&
			 REG_RD(bp, NIG_REG_STRAP_OVERRIDE)) ^ port;
	int gpio_shift = gpio_num +
			(gpio_port ? MISC_REGISTERS_GPIO_PORT_SHIFT : 0);
	u32 gpio_mask = (1 << gpio_shift);
	u32 gpio_reg;

	if (gpio_num > MISC_REGISTERS_GPIO_3) {
		BNX2X_ERR("Invalid GPIO %d\n", gpio_num);
		return -EINVAL;
	}

	bnx2x_acquire_hw_lock(bp, HW_LOCK_RESOURCE_GPIO);
	/* read GPIO int */
	gpio_reg = REG_RD(bp, MISC_REG_GPIO_INT);

	switch (mode) {
	case MISC_REGISTERS_GPIO_INT_OUTPUT_CLR:
		DP(NETIF_MSG_LINK,
		   "Clear GPIO INT %d (shift %d) -> output low\n",
		   gpio_num, gpio_shift);
		/* clear SET and set CLR */
		gpio_reg &= ~(gpio_mask << MISC_REGISTERS_GPIO_INT_SET_POS);
		gpio_reg |=  (gpio_mask << MISC_REGISTERS_GPIO_INT_CLR_POS);
		break;

	case MISC_REGISTERS_GPIO_INT_OUTPUT_SET:
		DP(NETIF_MSG_LINK,
		   "Set GPIO INT %d (shift %d) -> output high\n",
		   gpio_num, gpio_shift);
		/* clear CLR and set SET */
		gpio_reg &= ~(gpio_mask << MISC_REGISTERS_GPIO_INT_CLR_POS);
		gpio_reg |=  (gpio_mask << MISC_REGISTERS_GPIO_INT_SET_POS);
		break;

	default:
		break;
	}

	REG_WR(bp, MISC_REG_GPIO_INT, gpio_reg);
	bnx2x_release_hw_lock(bp, HW_LOCK_RESOURCE_GPIO);

	return 0;
}

static int bnx2x_set_spio(struct bnx2x *bp, int spio, u32 mode)
{
	u32 spio_reg;

	/* Only 2 SPIOs are configurable */
	if ((spio != MISC_SPIO_SPIO4) && (spio != MISC_SPIO_SPIO5)) {
		BNX2X_ERR("Invalid SPIO 0x%x\n", spio);
		return -EINVAL;
	}

	bnx2x_acquire_hw_lock(bp, HW_LOCK_RESOURCE_SPIO);
	/* read SPIO and mask except the float bits */
	spio_reg = (REG_RD(bp, MISC_REG_SPIO) & MISC_SPIO_FLOAT);

	switch (mode) {
	case MISC_SPIO_OUTPUT_LOW:
		DP(NETIF_MSG_HW, "Set SPIO 0x%x -> output low\n", spio);
		/* clear FLOAT and set CLR */
		spio_reg &= ~(spio << MISC_SPIO_FLOAT_POS);
		spio_reg |=  (spio << MISC_SPIO_CLR_POS);
		break;

	case MISC_SPIO_OUTPUT_HIGH:
		DP(NETIF_MSG_HW, "Set SPIO 0x%x -> output high\n", spio);
		/* clear FLOAT and set SET */
		spio_reg &= ~(spio << MISC_SPIO_FLOAT_POS);
		spio_reg |=  (spio << MISC_SPIO_SET_POS);
		break;

	case MISC_SPIO_INPUT_HI_Z:
		DP(NETIF_MSG_HW, "Set SPIO 0x%x -> input\n", spio);
		/* set FLOAT */
		spio_reg |= (spio << MISC_SPIO_FLOAT_POS);
		break;

	default:
		break;
	}

	REG_WR(bp, MISC_REG_SPIO, spio_reg);
	bnx2x_release_hw_lock(bp, HW_LOCK_RESOURCE_SPIO);

	return 0;
}

void bnx2x_calc_fc_adv(struct bnx2x *bp)
{
	u8 cfg_idx = bnx2x_get_link_cfg_idx(bp);

	bp->port.advertising[cfg_idx] &= ~(ADVERTISED_Asym_Pause |
					   ADVERTISED_Pause);
	switch (bp->link_vars.ieee_fc &
		MDIO_COMBO_IEEE0_AUTO_NEG_ADV_PAUSE_MASK) {
	case MDIO_COMBO_IEEE0_AUTO_NEG_ADV_PAUSE_BOTH:
		bp->port.advertising[cfg_idx] |= (ADVERTISED_Asym_Pause |
						  ADVERTISED_Pause);
		break;

	case MDIO_COMBO_IEEE0_AUTO_NEG_ADV_PAUSE_ASYMMETRIC:
		bp->port.advertising[cfg_idx] |= ADVERTISED_Asym_Pause;
		break;

	default:
		break;
	}
}

static void bnx2x_set_requested_fc(struct bnx2x *bp)
{
	/* Initialize link parameters structure variables
	 * It is recommended to turn off RX FC for jumbo frames
	 *  for better performance
	 */
	if (CHIP_IS_E1x(bp) && (bp->dev->mtu > 5000))
		bp->link_params.req_fc_auto_adv = BNX2X_FLOW_CTRL_TX;
	else
		bp->link_params.req_fc_auto_adv = BNX2X_FLOW_CTRL_BOTH;
}

static void bnx2x_init_dropless_fc(struct bnx2x *bp)
{
	u32 pause_enabled = 0;

	if (!CHIP_IS_E1(bp) && bp->dropless_fc && bp->link_vars.link_up) {
		if (bp->link_vars.flow_ctrl & BNX2X_FLOW_CTRL_TX)
			pause_enabled = 1;

		REG_WR(bp, BAR_USTRORM_INTMEM +
			   USTORM_ETH_PAUSE_ENABLED_OFFSET(BP_PORT(bp)),
		       pause_enabled);
	}

	DP(NETIF_MSG_IFUP | NETIF_MSG_LINK, "dropless_fc is %s\n",
	   pause_enabled ? "enabled" : "disabled");
}

int bnx2x_initial_phy_init(struct bnx2x *bp, int load_mode)
{
	int rc, cfx_idx = bnx2x_get_link_cfg_idx(bp);
	u16 req_line_speed = bp->link_params.req_line_speed[cfx_idx];

	if (!BP_NOMCP(bp)) {
		bnx2x_set_requested_fc(bp);
		bnx2x_acquire_phy_lock(bp);

		if (load_mode == LOAD_DIAG) {
			struct link_params *lp = &bp->link_params;
			lp->loopback_mode = LOOPBACK_XGXS;
			/* Prefer doing PHY loopback at highest speed */
			if (lp->req_line_speed[cfx_idx] < SPEED_20000) {
				if (lp->speed_cap_mask[cfx_idx] &
				    PORT_HW_CFG_SPEED_CAPABILITY_D0_20G)
					lp->req_line_speed[cfx_idx] =
					SPEED_20000;
				else if (lp->speed_cap_mask[cfx_idx] &
					    PORT_HW_CFG_SPEED_CAPABILITY_D0_10G)
						lp->req_line_speed[cfx_idx] =
						SPEED_10000;
				else
					lp->req_line_speed[cfx_idx] =
					SPEED_1000;
			}
		}

		if (load_mode == LOAD_LOOPBACK_EXT) {
			struct link_params *lp = &bp->link_params;
			lp->loopback_mode = LOOPBACK_EXT;
		}

		rc = bnx2x_phy_init(&bp->link_params, &bp->link_vars);

		bnx2x_release_phy_lock(bp);

		bnx2x_init_dropless_fc(bp);

		bnx2x_calc_fc_adv(bp);

		if (bp->link_vars.link_up) {
			bnx2x_stats_handle(bp, STATS_EVENT_LINK_UP);
			bnx2x_link_report(bp);
		}
		queue_delayed_work(bnx2x_wq, &bp->period_task, 0);
		bp->link_params.req_line_speed[cfx_idx] = req_line_speed;
		return rc;
	}
	BNX2X_ERR("Bootcode is missing - can not initialize link\n");
	return -EINVAL;
}

void bnx2x_link_set(struct bnx2x *bp)
{
	if (!BP_NOMCP(bp)) {
		bnx2x_acquire_phy_lock(bp);
		bnx2x_phy_init(&bp->link_params, &bp->link_vars);
		bnx2x_release_phy_lock(bp);

		bnx2x_init_dropless_fc(bp);

		bnx2x_calc_fc_adv(bp);
	} else
		BNX2X_ERR("Bootcode is missing - can not set link\n");
}

static void bnx2x__link_reset(struct bnx2x *bp)
{
	if (!BP_NOMCP(bp)) {
		bnx2x_acquire_phy_lock(bp);
		bnx2x_lfa_reset(&bp->link_params, &bp->link_vars);
		bnx2x_release_phy_lock(bp);
	} else
		BNX2X_ERR("Bootcode is missing - can not reset link\n");
}

void bnx2x_force_link_reset(struct bnx2x *bp)
{
	bnx2x_acquire_phy_lock(bp);
	bnx2x_link_reset(&bp->link_params, &bp->link_vars, 1);
	bnx2x_release_phy_lock(bp);
}

u8 bnx2x_link_test(struct bnx2x *bp, u8 is_serdes)
{
	u8 rc = 0;

	if (!BP_NOMCP(bp)) {
		bnx2x_acquire_phy_lock(bp);
		rc = bnx2x_test_link(&bp->link_params, &bp->link_vars,
				     is_serdes);
		bnx2x_release_phy_lock(bp);
	} else
		BNX2X_ERR("Bootcode is missing - can not test link\n");

	return rc;
}

/* Calculates the sum of vn_min_rates.
   It's needed for further normalizing of the min_rates.
   Returns:
     sum of vn_min_rates.
       or
     0 - if all the min_rates are 0.
     In the later case fairness algorithm should be deactivated.
     If not all min_rates are zero then those that are zeroes will be set to 1.
 */
static void bnx2x_calc_vn_min(struct bnx2x *bp,
				      struct cmng_init_input *input)
{
	int all_zero = 1;
	int vn;

	for (vn = VN_0; vn < BP_MAX_VN_NUM(bp); vn++) {
		u32 vn_cfg = bp->mf_config[vn];
		u32 vn_min_rate = ((vn_cfg & FUNC_MF_CFG_MIN_BW_MASK) >>
				   FUNC_MF_CFG_MIN_BW_SHIFT) * 100;

		/* Skip hidden vns */
		if (vn_cfg & FUNC_MF_CFG_FUNC_HIDE)
			vn_min_rate = 0;
		/* If min rate is zero - set it to 1 */
		else if (!vn_min_rate)
			vn_min_rate = DEF_MIN_RATE;
		else
			all_zero = 0;

		input->vnic_min_rate[vn] = vn_min_rate;
	}

	/* if ETS or all min rates are zeros - disable fairness */
	if (BNX2X_IS_ETS_ENABLED(bp)) {
		input->flags.cmng_enables &=
					~CMNG_FLAGS_PER_PORT_FAIRNESS_VN;
		DP(NETIF_MSG_IFUP, "Fairness will be disabled due to ETS\n");
	} else if (all_zero) {
		input->flags.cmng_enables &=
					~CMNG_FLAGS_PER_PORT_FAIRNESS_VN;
		DP(NETIF_MSG_IFUP,
		   "All MIN values are zeroes fairness will be disabled\n");
	} else
		input->flags.cmng_enables |=
					CMNG_FLAGS_PER_PORT_FAIRNESS_VN;
}

static void bnx2x_calc_vn_max(struct bnx2x *bp, int vn,
				    struct cmng_init_input *input)
{
	u16 vn_max_rate;
	u32 vn_cfg = bp->mf_config[vn];

	if (vn_cfg & FUNC_MF_CFG_FUNC_HIDE)
		vn_max_rate = 0;
	else {
		u32 maxCfg = bnx2x_extract_max_cfg(bp, vn_cfg);

		if (IS_MF_PERCENT_BW(bp)) {
			/* maxCfg in percents of linkspeed */
			vn_max_rate = (bp->link_vars.line_speed * maxCfg) / 100;
		} else /* SD modes */
			/* maxCfg is absolute in 100Mb units */
			vn_max_rate = maxCfg * 100;
	}

	DP(NETIF_MSG_IFUP, "vn %d: vn_max_rate %d\n", vn, vn_max_rate);

	input->vnic_max_rate[vn] = vn_max_rate;
}

static int bnx2x_get_cmng_fns_mode(struct bnx2x *bp)
{
	if (CHIP_REV_IS_SLOW(bp))
		return CMNG_FNS_NONE;
	if (IS_MF(bp))
		return CMNG_FNS_MINMAX;

	return CMNG_FNS_NONE;
}

void bnx2x_read_mf_cfg(struct bnx2x *bp)
{
	int vn, n = (CHIP_MODE_IS_4_PORT(bp) ? 2 : 1);

	if (BP_NOMCP(bp))
		return; /* what should be the default value in this case */

	/* For 2 port configuration the absolute function number formula
	 * is:
	 *      abs_func = 2 * vn + BP_PORT + BP_PATH
	 *
	 *      and there are 4 functions per port
	 *
	 * For 4 port configuration it is
	 *      abs_func = 4 * vn + 2 * BP_PORT + BP_PATH
	 *
	 *      and there are 2 functions per port
	 */
	for (vn = VN_0; vn < BP_MAX_VN_NUM(bp); vn++) {
		int /*abs*/func = n * (2 * vn + BP_PORT(bp)) + BP_PATH(bp);

		if (func >= E1H_FUNC_MAX)
			break;

		bp->mf_config[vn] =
			MF_CFG_RD(bp, func_mf_config[func].config);
	}
	if (bp->mf_config[BP_VN(bp)] & FUNC_MF_CFG_FUNC_DISABLED) {
		DP(NETIF_MSG_IFUP, "mf_cfg function disabled\n");
		bp->flags |= MF_FUNC_DIS;
	} else {
		DP(NETIF_MSG_IFUP, "mf_cfg function enabled\n");
		bp->flags &= ~MF_FUNC_DIS;
	}
}

static void bnx2x_cmng_fns_init(struct bnx2x *bp, u8 read_cfg, u8 cmng_type)
{
	struct cmng_init_input input;
	memset(&input, 0, sizeof(struct cmng_init_input));

	input.port_rate = bp->link_vars.line_speed;

	if (cmng_type == CMNG_FNS_MINMAX && input.port_rate) {
		int vn;

		/* read mf conf from shmem */
		if (read_cfg)
			bnx2x_read_mf_cfg(bp);

		/* vn_weight_sum and enable fairness if not 0 */
		bnx2x_calc_vn_min(bp, &input);

		/* calculate and set min-max rate for each vn */
		if (bp->port.pmf)
			for (vn = VN_0; vn < BP_MAX_VN_NUM(bp); vn++)
				bnx2x_calc_vn_max(bp, vn, &input);

		/* always enable rate shaping and fairness */
		input.flags.cmng_enables |=
					CMNG_FLAGS_PER_PORT_RATE_SHAPING_VN;

		bnx2x_init_cmng(&input, &bp->cmng);
		return;
	}

	/* rate shaping and fairness are disabled */
	DP(NETIF_MSG_IFUP,
	   "rate shaping and fairness are disabled\n");
}

static void storm_memset_cmng(struct bnx2x *bp,
			      struct cmng_init *cmng,
			      u8 port)
{
	int vn;
	size_t size = sizeof(struct cmng_struct_per_port);

	u32 addr = BAR_XSTRORM_INTMEM +
			XSTORM_CMNG_PER_PORT_VARS_OFFSET(port);

	__storm_memset_struct(bp, addr, size, (u32 *)&cmng->port);

	for (vn = VN_0; vn < BP_MAX_VN_NUM(bp); vn++) {
		int func = func_by_vn(bp, vn);

		addr = BAR_XSTRORM_INTMEM +
		       XSTORM_RATE_SHAPING_PER_VN_VARS_OFFSET(func);
		size = sizeof(struct rate_shaping_vars_per_vn);
		__storm_memset_struct(bp, addr, size,
				      (u32 *)&cmng->vnic.vnic_max_rate[vn]);

		addr = BAR_XSTRORM_INTMEM +
		       XSTORM_FAIRNESS_PER_VN_VARS_OFFSET(func);
		size = sizeof(struct fairness_vars_per_vn);
		__storm_memset_struct(bp, addr, size,
				      (u32 *)&cmng->vnic.vnic_min_rate[vn]);
	}
}

/* init cmng mode in HW according to local configuration */
void bnx2x_set_local_cmng(struct bnx2x *bp)
{
	int cmng_fns = bnx2x_get_cmng_fns_mode(bp);

	if (cmng_fns != CMNG_FNS_NONE) {
		bnx2x_cmng_fns_init(bp, false, cmng_fns);
		storm_memset_cmng(bp, &bp->cmng, BP_PORT(bp));
	} else {
		/* rate shaping and fairness are disabled */
		DP(NETIF_MSG_IFUP,
		   "single function mode without fairness\n");
	}
}

/* This function is called upon link interrupt */
static void bnx2x_link_attn(struct bnx2x *bp)
{
	/* Make sure that we are synced with the current statistics */
	bnx2x_stats_handle(bp, STATS_EVENT_STOP);

	bnx2x_link_update(&bp->link_params, &bp->link_vars);

	bnx2x_init_dropless_fc(bp);

	if (bp->link_vars.link_up) {

		if (bp->link_vars.mac_type != MAC_TYPE_EMAC) {
			struct host_port_stats *pstats;

			pstats = bnx2x_sp(bp, port_stats);
			/* reset old mac stats */
			memset(&(pstats->mac_stx[0]), 0,
			       sizeof(struct mac_stx));
		}
		if (bp->state == BNX2X_STATE_OPEN)
			bnx2x_stats_handle(bp, STATS_EVENT_LINK_UP);
	}

	if (bp->link_vars.link_up && bp->link_vars.line_speed)
		bnx2x_set_local_cmng(bp);

	__bnx2x_link_report(bp);

	if (IS_MF(bp))
		bnx2x_link_sync_notify(bp);
}

void bnx2x__link_status_update(struct bnx2x *bp)
{
	if (bp->state != BNX2X_STATE_OPEN)
		return;

	/* read updated dcb configuration */
	if (IS_PF(bp)) {
		bnx2x_dcbx_pmf_update(bp);
		bnx2x_link_status_update(&bp->link_params, &bp->link_vars);
		if (bp->link_vars.link_up)
			bnx2x_stats_handle(bp, STATS_EVENT_LINK_UP);
		else
			bnx2x_stats_handle(bp, STATS_EVENT_STOP);
			/* indicate link status */
		bnx2x_link_report(bp);

	} else { /* VF */
		bp->port.supported[0] |= (SUPPORTED_10baseT_Half |
					  SUPPORTED_10baseT_Full |
					  SUPPORTED_100baseT_Half |
					  SUPPORTED_100baseT_Full |
					  SUPPORTED_1000baseT_Full |
					  SUPPORTED_2500baseX_Full |
					  SUPPORTED_10000baseT_Full |
					  SUPPORTED_TP |
					  SUPPORTED_FIBRE |
					  SUPPORTED_Autoneg |
					  SUPPORTED_Pause |
					  SUPPORTED_Asym_Pause);
		bp->port.advertising[0] = bp->port.supported[0];

		bp->link_params.bp = bp;
		bp->link_params.port = BP_PORT(bp);
		bp->link_params.req_duplex[0] = DUPLEX_FULL;
		bp->link_params.req_flow_ctrl[0] = BNX2X_FLOW_CTRL_NONE;
		bp->link_params.req_line_speed[0] = SPEED_10000;
		bp->link_params.speed_cap_mask[0] = 0x7f0000;
		bp->link_params.switch_cfg = SWITCH_CFG_10G;
		bp->link_vars.mac_type = MAC_TYPE_BMAC;
		bp->link_vars.line_speed = SPEED_10000;
		bp->link_vars.link_status =
			(LINK_STATUS_LINK_UP |
			 LINK_STATUS_SPEED_AND_DUPLEX_10GTFD);
		bp->link_vars.link_up = 1;
		bp->link_vars.duplex = DUPLEX_FULL;
		bp->link_vars.flow_ctrl = BNX2X_FLOW_CTRL_NONE;
		__bnx2x_link_report(bp);

		bnx2x_sample_bulletin(bp);

		/* if bulletin board did not have an update for link status
		 * __bnx2x_link_report will report current status
		 * but it will NOT duplicate report in case of already reported
		 * during sampling bulletin board.
		 */
		bnx2x_stats_handle(bp, STATS_EVENT_LINK_UP);
	}
}

static int bnx2x_afex_func_update(struct bnx2x *bp, u16 vifid,
				  u16 vlan_val, u8 allowed_prio)
{
	struct bnx2x_func_state_params func_params = {NULL};
	struct bnx2x_func_afex_update_params *f_update_params =
		&func_params.params.afex_update;

	func_params.f_obj = &bp->func_obj;
	func_params.cmd = BNX2X_F_CMD_AFEX_UPDATE;

	/* no need to wait for RAMROD completion, so don't
	 * set RAMROD_COMP_WAIT flag
	 */

	f_update_params->vif_id = vifid;
	f_update_params->afex_default_vlan = vlan_val;
	f_update_params->allowed_priorities = allowed_prio;

	/* if ramrod can not be sent, response to MCP immediately */
	if (bnx2x_func_state_change(bp, &func_params) < 0)
		bnx2x_fw_command(bp, DRV_MSG_CODE_AFEX_VIFSET_ACK, 0);

	return 0;
}

static int bnx2x_afex_handle_vif_list_cmd(struct bnx2x *bp, u8 cmd_type,
					  u16 vif_index, u8 func_bit_map)
{
	struct bnx2x_func_state_params func_params = {NULL};
	struct bnx2x_func_afex_viflists_params *update_params =
		&func_params.params.afex_viflists;
	int rc;
	u32 drv_msg_code;

	/* validate only LIST_SET and LIST_GET are received from switch */
	if ((cmd_type != VIF_LIST_RULE_GET) && (cmd_type != VIF_LIST_RULE_SET))
		BNX2X_ERR("BUG! afex_handle_vif_list_cmd invalid type 0x%x\n",
			  cmd_type);

	func_params.f_obj = &bp->func_obj;
	func_params.cmd = BNX2X_F_CMD_AFEX_VIFLISTS;

	/* set parameters according to cmd_type */
	update_params->afex_vif_list_command = cmd_type;
	update_params->vif_list_index = vif_index;
	update_params->func_bit_map =
		(cmd_type == VIF_LIST_RULE_GET) ? 0 : func_bit_map;
	update_params->func_to_clear = 0;
	drv_msg_code =
		(cmd_type == VIF_LIST_RULE_GET) ?
		DRV_MSG_CODE_AFEX_LISTGET_ACK :
		DRV_MSG_CODE_AFEX_LISTSET_ACK;

	/* if ramrod can not be sent, respond to MCP immediately for
	 * SET and GET requests (other are not triggered from MCP)
	 */
	rc = bnx2x_func_state_change(bp, &func_params);
	if (rc < 0)
		bnx2x_fw_command(bp, drv_msg_code, 0);

	return 0;
}

static void bnx2x_handle_afex_cmd(struct bnx2x *bp, u32 cmd)
{
	struct afex_stats afex_stats;
	u32 func = BP_ABS_FUNC(bp);
	u32 mf_config;
	u16 vlan_val;
	u32 vlan_prio;
	u16 vif_id;
	u8 allowed_prio;
	u8 vlan_mode;
	u32 addr_to_write, vifid, addrs, stats_type, i;

	if (cmd & DRV_STATUS_AFEX_LISTGET_REQ) {
		vifid = SHMEM2_RD(bp, afex_param1_to_driver[BP_FW_MB_IDX(bp)]);
		DP(BNX2X_MSG_MCP,
		   "afex: got MCP req LISTGET_REQ for vifid 0x%x\n", vifid);
		bnx2x_afex_handle_vif_list_cmd(bp, VIF_LIST_RULE_GET, vifid, 0);
	}

	if (cmd & DRV_STATUS_AFEX_LISTSET_REQ) {
		vifid = SHMEM2_RD(bp, afex_param1_to_driver[BP_FW_MB_IDX(bp)]);
		addrs = SHMEM2_RD(bp, afex_param2_to_driver[BP_FW_MB_IDX(bp)]);
		DP(BNX2X_MSG_MCP,
		   "afex: got MCP req LISTSET_REQ for vifid 0x%x addrs 0x%x\n",
		   vifid, addrs);
		bnx2x_afex_handle_vif_list_cmd(bp, VIF_LIST_RULE_SET, vifid,
					       addrs);
	}

	if (cmd & DRV_STATUS_AFEX_STATSGET_REQ) {
		addr_to_write = SHMEM2_RD(bp,
			afex_scratchpad_addr_to_write[BP_FW_MB_IDX(bp)]);
		stats_type = SHMEM2_RD(bp,
			afex_param1_to_driver[BP_FW_MB_IDX(bp)]);

		DP(BNX2X_MSG_MCP,
		   "afex: got MCP req STATSGET_REQ, write to addr 0x%x\n",
		   addr_to_write);

		bnx2x_afex_collect_stats(bp, (void *)&afex_stats, stats_type);

		/* write response to scratchpad, for MCP */
		for (i = 0; i < (sizeof(struct afex_stats)/sizeof(u32)); i++)
			REG_WR(bp, addr_to_write + i*sizeof(u32),
			       *(((u32 *)(&afex_stats))+i));

		/* send ack message to MCP */
		bnx2x_fw_command(bp, DRV_MSG_CODE_AFEX_STATSGET_ACK, 0);
	}

	if (cmd & DRV_STATUS_AFEX_VIFSET_REQ) {
		mf_config = MF_CFG_RD(bp, func_mf_config[func].config);
		bp->mf_config[BP_VN(bp)] = mf_config;
		DP(BNX2X_MSG_MCP,
		   "afex: got MCP req VIFSET_REQ, mf_config 0x%x\n",
		   mf_config);

		/* if VIF_SET is "enabled" */
		if (!(mf_config & FUNC_MF_CFG_FUNC_DISABLED)) {
			/* set rate limit directly to internal RAM */
			struct cmng_init_input cmng_input;
			struct rate_shaping_vars_per_vn m_rs_vn;
			size_t size = sizeof(struct rate_shaping_vars_per_vn);
			u32 addr = BAR_XSTRORM_INTMEM +
			    XSTORM_RATE_SHAPING_PER_VN_VARS_OFFSET(BP_FUNC(bp));

			bp->mf_config[BP_VN(bp)] = mf_config;

			bnx2x_calc_vn_max(bp, BP_VN(bp), &cmng_input);
			m_rs_vn.vn_counter.rate =
				cmng_input.vnic_max_rate[BP_VN(bp)];
			m_rs_vn.vn_counter.quota =
				(m_rs_vn.vn_counter.rate *
				 RS_PERIODIC_TIMEOUT_USEC) / 8;

			__storm_memset_struct(bp, addr, size, (u32 *)&m_rs_vn);

			/* read relevant values from mf_cfg struct in shmem */
			vif_id =
				(MF_CFG_RD(bp, func_mf_config[func].e1hov_tag) &
				 FUNC_MF_CFG_E1HOV_TAG_MASK) >>
				FUNC_MF_CFG_E1HOV_TAG_SHIFT;
			vlan_val =
				(MF_CFG_RD(bp, func_mf_config[func].e1hov_tag) &
				 FUNC_MF_CFG_AFEX_VLAN_MASK) >>
				FUNC_MF_CFG_AFEX_VLAN_SHIFT;
			vlan_prio = (mf_config &
				     FUNC_MF_CFG_TRANSMIT_PRIORITY_MASK) >>
				    FUNC_MF_CFG_TRANSMIT_PRIORITY_SHIFT;
			vlan_val |= (vlan_prio << VLAN_PRIO_SHIFT);
			vlan_mode =
				(MF_CFG_RD(bp,
					   func_mf_config[func].afex_config) &
				 FUNC_MF_CFG_AFEX_VLAN_MODE_MASK) >>
				FUNC_MF_CFG_AFEX_VLAN_MODE_SHIFT;
			allowed_prio =
				(MF_CFG_RD(bp,
					   func_mf_config[func].afex_config) &
				 FUNC_MF_CFG_AFEX_COS_FILTER_MASK) >>
				FUNC_MF_CFG_AFEX_COS_FILTER_SHIFT;

			/* send ramrod to FW, return in case of failure */
			if (bnx2x_afex_func_update(bp, vif_id, vlan_val,
						   allowed_prio))
				return;

			bp->afex_def_vlan_tag = vlan_val;
			bp->afex_vlan_mode = vlan_mode;
		} else {
			/* notify link down because BP->flags is disabled */
			bnx2x_link_report(bp);

			/* send INVALID VIF ramrod to FW */
			bnx2x_afex_func_update(bp, 0xFFFF, 0, 0);

			/* Reset the default afex VLAN */
			bp->afex_def_vlan_tag = -1;
		}
	}
}

static void bnx2x_handle_update_svid_cmd(struct bnx2x *bp)
{
	struct bnx2x_func_switch_update_params *switch_update_params;
	struct bnx2x_func_state_params func_params;

	memset(&func_params, 0, sizeof(struct bnx2x_func_state_params));
	switch_update_params = &func_params.params.switch_update;
	func_params.f_obj = &bp->func_obj;
	func_params.cmd = BNX2X_F_CMD_SWITCH_UPDATE;

	/* Prepare parameters for function state transitions */
	__set_bit(RAMROD_COMP_WAIT, &func_params.ramrod_flags);
	__set_bit(RAMROD_RETRY, &func_params.ramrod_flags);

	if (IS_MF_UFP(bp) || IS_MF_BD(bp)) {
		int func = BP_ABS_FUNC(bp);
		u32 val;

		/* Re-learn the S-tag from shmem */
		val = MF_CFG_RD(bp, func_mf_config[func].e1hov_tag) &
				FUNC_MF_CFG_E1HOV_TAG_MASK;
		if (val != FUNC_MF_CFG_E1HOV_TAG_DEFAULT) {
			bp->mf_ov = val;
		} else {
			BNX2X_ERR("Got an SVID event, but no tag is configured in shmem\n");
			goto fail;
		}

		/* Configure new S-tag in LLH */
		REG_WR(bp, NIG_REG_LLH0_FUNC_VLAN_ID + BP_PORT(bp) * 8,
		       bp->mf_ov);

		/* Send Ramrod to update FW of change */
		__set_bit(BNX2X_F_UPDATE_SD_VLAN_TAG_CHNG,
			  &switch_update_params->changes);
		switch_update_params->vlan = bp->mf_ov;

		if (bnx2x_func_state_change(bp, &func_params) < 0) {
			BNX2X_ERR("Failed to configure FW of S-tag Change to %02x\n",
				  bp->mf_ov);
			goto fail;
		} else {
			DP(BNX2X_MSG_MCP, "Configured S-tag %02x\n",
			   bp->mf_ov);
		}
	} else {
		goto fail;
	}

	bnx2x_fw_command(bp, DRV_MSG_CODE_OEM_UPDATE_SVID_OK, 0);
	return;
fail:
	bnx2x_fw_command(bp, DRV_MSG_CODE_OEM_UPDATE_SVID_FAILURE, 0);
}

static void bnx2x_pmf_update(struct bnx2x *bp)
{
	int port = BP_PORT(bp);
	u32 val;

	bp->port.pmf = 1;
	DP(BNX2X_MSG_MCP, "pmf %d\n", bp->port.pmf);

	/*
	 * We need the mb() to ensure the ordering between the writing to
	 * bp->port.pmf here and reading it from the bnx2x_periodic_task().
	 */
	smp_mb();

	/* queue a periodic task */
	queue_delayed_work(bnx2x_wq, &bp->period_task, 0);

	bnx2x_dcbx_pmf_update(bp);

	/* enable nig attention */
	val = (0xff0f | (1 << (BP_VN(bp) + 4)));
	if (bp->common.int_block == INT_BLOCK_HC) {
		REG_WR(bp, HC_REG_TRAILING_EDGE_0 + port*8, val);
		REG_WR(bp, HC_REG_LEADING_EDGE_0 + port*8, val);
	} else if (!CHIP_IS_E1x(bp)) {
		REG_WR(bp, IGU_REG_TRAILING_EDGE_LATCH, val);
		REG_WR(bp, IGU_REG_LEADING_EDGE_LATCH, val);
	}

	bnx2x_stats_handle(bp, STATS_EVENT_PMF);
}

/* end of Link */

/* slow path */

/*
 * General service functions
 */

/* send the MCP a request, block until there is a reply */
u32 bnx2x_fw_command(struct bnx2x *bp, u32 command, u32 param)
{
	int mb_idx = BP_FW_MB_IDX(bp);
	u32 seq;
	u32 rc = 0;
	u32 cnt = 1;
	u8 delay = CHIP_REV_IS_SLOW(bp) ? 100 : 10;

	mutex_lock(&bp->fw_mb_mutex);
	seq = ++bp->fw_seq;
	SHMEM_WR(bp, func_mb[mb_idx].drv_mb_param, param);
	SHMEM_WR(bp, func_mb[mb_idx].drv_mb_header, (command | seq));

	DP(BNX2X_MSG_MCP, "wrote command (%x) to FW MB param 0x%08x\n",
			(command | seq), param);

	do {
		/* let the FW do it's magic ... */
		msleep(delay);

		rc = SHMEM_RD(bp, func_mb[mb_idx].fw_mb_header);

		/* Give the FW up to 5 second (500*10ms) */
	} while ((seq != (rc & FW_MSG_SEQ_NUMBER_MASK)) && (cnt++ < 500));

	DP(BNX2X_MSG_MCP, "[after %d ms] read (%x) seq is (%x) from FW MB\n",
	   cnt*delay, rc, seq);

	/* is this a reply to our command? */
	if (seq == (rc & FW_MSG_SEQ_NUMBER_MASK))
		rc &= FW_MSG_CODE_MASK;
	else {
		/* FW BUG! */
		BNX2X_ERR("FW failed to respond!\n");
		bnx2x_fw_dump(bp);
		rc = 0;
	}
	mutex_unlock(&bp->fw_mb_mutex);

	return rc;
}

static void storm_memset_func_cfg(struct bnx2x *bp,
				 struct tstorm_eth_function_common_config *tcfg,
				 u16 abs_fid)
{
	size_t size = sizeof(struct tstorm_eth_function_common_config);

	u32 addr = BAR_TSTRORM_INTMEM +
			TSTORM_FUNCTION_COMMON_CONFIG_OFFSET(abs_fid);

	__storm_memset_struct(bp, addr, size, (u32 *)tcfg);
}

void bnx2x_func_init(struct bnx2x *bp, struct bnx2x_func_init_params *p)
{
	if (CHIP_IS_E1x(bp)) {
		struct tstorm_eth_function_common_config tcfg = {0};

		storm_memset_func_cfg(bp, &tcfg, p->func_id);
	}

	/* Enable the function in the FW */
	storm_memset_vf_to_pf(bp, p->func_id, p->pf_id);
	storm_memset_func_en(bp, p->func_id, 1);

	/* spq */
	if (p->spq_active) {
		storm_memset_spq_addr(bp, p->spq_map, p->func_id);
		REG_WR(bp, XSEM_REG_FAST_MEMORY +
		       XSTORM_SPQ_PROD_OFFSET(p->func_id), p->spq_prod);
	}
}

/**
 * bnx2x_get_common_flags - Return common flags
 *
 * @bp:		device handle
 * @fp:		queue handle
 * @zero_stats:	TRUE if statistics zeroing is needed
 *
 * Return the flags that are common for the Tx-only and not normal connections.
 */
static unsigned long bnx2x_get_common_flags(struct bnx2x *bp,
					    struct bnx2x_fastpath *fp,
					    bool zero_stats)
{
	unsigned long flags = 0;

	/* PF driver will always initialize the Queue to an ACTIVE state */
	__set_bit(BNX2X_Q_FLG_ACTIVE, &flags);

	/* tx only connections collect statistics (on the same index as the
	 * parent connection). The statistics are zeroed when the parent
	 * connection is initialized.
	 */

	__set_bit(BNX2X_Q_FLG_STATS, &flags);
	if (zero_stats)
		__set_bit(BNX2X_Q_FLG_ZERO_STATS, &flags);

	if (bp->flags & TX_SWITCHING)
		__set_bit(BNX2X_Q_FLG_TX_SWITCH, &flags);

	__set_bit(BNX2X_Q_FLG_PCSUM_ON_PKT, &flags);
	__set_bit(BNX2X_Q_FLG_TUN_INC_INNER_IP_ID, &flags);

#ifdef BNX2X_STOP_ON_ERROR
	__set_bit(BNX2X_Q_FLG_TX_SEC, &flags);
#endif

	return flags;
}

static unsigned long bnx2x_get_q_flags(struct bnx2x *bp,
				       struct bnx2x_fastpath *fp,
				       bool leading)
{
	unsigned long flags = 0;

	/* calculate other queue flags */
	if (IS_MF_SD(bp))
		__set_bit(BNX2X_Q_FLG_OV, &flags);

	if (IS_FCOE_FP(fp)) {
		__set_bit(BNX2X_Q_FLG_FCOE, &flags);
		/* For FCoE - force usage of default priority (for afex) */
		__set_bit(BNX2X_Q_FLG_FORCE_DEFAULT_PRI, &flags);
	}

	if (fp->mode != TPA_MODE_DISABLED) {
		__set_bit(BNX2X_Q_FLG_TPA, &flags);
		__set_bit(BNX2X_Q_FLG_TPA_IPV6, &flags);
		if (fp->mode == TPA_MODE_GRO)
			__set_bit(BNX2X_Q_FLG_TPA_GRO, &flags);
	}

	if (leading) {
		__set_bit(BNX2X_Q_FLG_LEADING_RSS, &flags);
		__set_bit(BNX2X_Q_FLG_MCAST, &flags);
	}

	/* Always set HW VLAN stripping */
	__set_bit(BNX2X_Q_FLG_VLAN, &flags);

	/* configure silent vlan removal */
	if (IS_MF_AFEX(bp))
		__set_bit(BNX2X_Q_FLG_SILENT_VLAN_REM, &flags);

	return flags | bnx2x_get_common_flags(bp, fp, true);
}

static void bnx2x_pf_q_prep_general(struct bnx2x *bp,
	struct bnx2x_fastpath *fp, struct bnx2x_general_setup_params *gen_init,
	u8 cos)
{
	gen_init->stat_id = bnx2x_stats_id(fp);
	gen_init->spcl_id = fp->cl_id;

	/* Always use mini-jumbo MTU for FCoE L2 ring */
	if (IS_FCOE_FP(fp))
		gen_init->mtu = BNX2X_FCOE_MINI_JUMBO_MTU;
	else
		gen_init->mtu = bp->dev->mtu;

	gen_init->cos = cos;

	gen_init->fp_hsi = ETH_FP_HSI_VERSION;
}

static void bnx2x_pf_rx_q_prep(struct bnx2x *bp,
	struct bnx2x_fastpath *fp, struct rxq_pause_params *pause,
	struct bnx2x_rxq_setup_params *rxq_init)
{
	u8 max_sge = 0;
	u16 sge_sz = 0;
	u16 tpa_agg_size = 0;

	if (fp->mode != TPA_MODE_DISABLED) {
		pause->sge_th_lo = SGE_TH_LO(bp);
		pause->sge_th_hi = SGE_TH_HI(bp);

		/* validate SGE ring has enough to cross high threshold */
		WARN_ON(bp->dropless_fc &&
				pause->sge_th_hi + FW_PREFETCH_CNT >
				MAX_RX_SGE_CNT * NUM_RX_SGE_PAGES);

		tpa_agg_size = TPA_AGG_SIZE;
		max_sge = SGE_PAGE_ALIGN(bp->dev->mtu) >>
			SGE_PAGE_SHIFT;
		max_sge = ((max_sge + PAGES_PER_SGE - 1) &
			  (~(PAGES_PER_SGE-1))) >> PAGES_PER_SGE_SHIFT;
		sge_sz = (u16)min_t(u32, SGE_PAGES, 0xffff);
	}

	/* pause - not for e1 */
	if (!CHIP_IS_E1(bp)) {
		pause->bd_th_lo = BD_TH_LO(bp);
		pause->bd_th_hi = BD_TH_HI(bp);

		pause->rcq_th_lo = RCQ_TH_LO(bp);
		pause->rcq_th_hi = RCQ_TH_HI(bp);
		/*
		 * validate that rings have enough entries to cross
		 * high thresholds
		 */
		WARN_ON(bp->dropless_fc &&
				pause->bd_th_hi + FW_PREFETCH_CNT >
				bp->rx_ring_size);
		WARN_ON(bp->dropless_fc &&
				pause->rcq_th_hi + FW_PREFETCH_CNT >
				NUM_RCQ_RINGS * MAX_RCQ_DESC_CNT);

		pause->pri_map = 1;
	}

	/* rxq setup */
	rxq_init->dscr_map = fp->rx_desc_mapping;
	rxq_init->sge_map = fp->rx_sge_mapping;
	rxq_init->rcq_map = fp->rx_comp_mapping;
	rxq_init->rcq_np_map = fp->rx_comp_mapping + BCM_PAGE_SIZE;

	/* This should be a maximum number of data bytes that may be
	 * placed on the BD (not including paddings).
	 */
	rxq_init->buf_sz = fp->rx_buf_size - BNX2X_FW_RX_ALIGN_START -
			   BNX2X_FW_RX_ALIGN_END - IP_HEADER_ALIGNMENT_PADDING;

	rxq_init->cl_qzone_id = fp->cl_qzone_id;
	rxq_init->tpa_agg_sz = tpa_agg_size;
	rxq_init->sge_buf_sz = sge_sz;
	rxq_init->max_sges_pkt = max_sge;
	rxq_init->rss_engine_id = BP_FUNC(bp);
	rxq_init->mcast_engine_id = BP_FUNC(bp);

	/* Maximum number or simultaneous TPA aggregation for this Queue.
	 *
	 * For PF Clients it should be the maximum available number.
	 * VF driver(s) may want to define it to a smaller value.
	 */
	rxq_init->max_tpa_queues = MAX_AGG_QS(bp);

	rxq_init->cache_line_log = BNX2X_RX_ALIGN_SHIFT;
	rxq_init->fw_sb_id = fp->fw_sb_id;

	if (IS_FCOE_FP(fp))
		rxq_init->sb_cq_index = HC_SP_INDEX_ETH_FCOE_RX_CQ_CONS;
	else
		rxq_init->sb_cq_index = HC_INDEX_ETH_RX_CQ_CONS;
	/* configure silent vlan removal
	 * if multi function mode is afex, then mask default vlan
	 */
	if (IS_MF_AFEX(bp)) {
		rxq_init->silent_removal_value = bp->afex_def_vlan_tag;
		rxq_init->silent_removal_mask = VLAN_VID_MASK;
	}
}

static void bnx2x_pf_tx_q_prep(struct bnx2x *bp,
	struct bnx2x_fastpath *fp, struct bnx2x_txq_setup_params *txq_init,
	u8 cos)
{
	txq_init->dscr_map = fp->txdata_ptr[cos]->tx_desc_mapping;
	txq_init->sb_cq_index = HC_INDEX_ETH_FIRST_TX_CQ_CONS + cos;
	txq_init->traffic_type = LLFC_TRAFFIC_TYPE_NW;
	txq_init->fw_sb_id = fp->fw_sb_id;

	/*
	 * set the tss leading client id for TX classification ==
	 * leading RSS client id
	 */
	txq_init->tss_leading_cl_id = bnx2x_fp(bp, 0, cl_id);

	if (IS_FCOE_FP(fp)) {
		txq_init->sb_cq_index = HC_SP_INDEX_ETH_FCOE_TX_CQ_CONS;
		txq_init->traffic_type = LLFC_TRAFFIC_TYPE_FCOE;
	}
}

static void bnx2x_pf_init(struct bnx2x *bp)
{
	struct bnx2x_func_init_params func_init = {0};
	struct event_ring_data eq_data = { {0} };

	if (!CHIP_IS_E1x(bp)) {
		/* reset IGU PF statistics: MSIX + ATTN */
		/* PF */
		REG_WR(bp, IGU_REG_STATISTIC_NUM_MESSAGE_SENT +
			   BNX2X_IGU_STAS_MSG_VF_CNT*4 +
			   (CHIP_MODE_IS_4_PORT(bp) ?
				BP_FUNC(bp) : BP_VN(bp))*4, 0);
		/* ATTN */
		REG_WR(bp, IGU_REG_STATISTIC_NUM_MESSAGE_SENT +
			   BNX2X_IGU_STAS_MSG_VF_CNT*4 +
			   BNX2X_IGU_STAS_MSG_PF_CNT*4 +
			   (CHIP_MODE_IS_4_PORT(bp) ?
				BP_FUNC(bp) : BP_VN(bp))*4, 0);
	}

	func_init.spq_active = true;
	func_init.pf_id = BP_FUNC(bp);
	func_init.func_id = BP_FUNC(bp);
	func_init.spq_map = bp->spq_mapping;
	func_init.spq_prod = bp->spq_prod_idx;

	bnx2x_func_init(bp, &func_init);

	memset(&(bp->cmng), 0, sizeof(struct cmng_struct_per_port));

	/*
	 * Congestion management values depend on the link rate
	 * There is no active link so initial link rate is set to 10 Gbps.
	 * When the link comes up The congestion management values are
	 * re-calculated according to the actual link rate.
	 */
	bp->link_vars.line_speed = SPEED_10000;
	bnx2x_cmng_fns_init(bp, true, bnx2x_get_cmng_fns_mode(bp));

	/* Only the PMF sets the HW */
	if (bp->port.pmf)
		storm_memset_cmng(bp, &bp->cmng, BP_PORT(bp));

	/* init Event Queue - PCI bus guarantees correct endianity*/
	eq_data.base_addr.hi = U64_HI(bp->eq_mapping);
	eq_data.base_addr.lo = U64_LO(bp->eq_mapping);
	eq_data.producer = bp->eq_prod;
	eq_data.index_id = HC_SP_INDEX_EQ_CONS;
	eq_data.sb_id = DEF_SB_ID;
	storm_memset_eq_data(bp, &eq_data, BP_FUNC(bp));
}

static void bnx2x_e1h_disable(struct bnx2x *bp)
{
	int port = BP_PORT(bp);

	bnx2x_tx_disable(bp);

	REG_WR(bp, NIG_REG_LLH0_FUNC_EN + port*8, 0);
}

static void bnx2x_e1h_enable(struct bnx2x *bp)
{
	int port = BP_PORT(bp);

	if (!(IS_MF_UFP(bp) && BNX2X_IS_MF_SD_PROTOCOL_FCOE(bp)))
		REG_WR(bp, NIG_REG_LLH0_FUNC_EN + port * 8, 1);

	/* Tx queue should be only re-enabled */
	netif_tx_wake_all_queues(bp->dev);

	/*
	 * Should not call netif_carrier_on since it will be called if the link
	 * is up when checking for link state
	 */
}

#define DRV_INFO_ETH_STAT_NUM_MACS_REQUIRED 3

static void bnx2x_drv_info_ether_stat(struct bnx2x *bp)
{
	struct eth_stats_info *ether_stat =
		&bp->slowpath->drv_info_to_mcp.ether_stat;
	struct bnx2x_vlan_mac_obj *mac_obj =
		&bp->sp_objs->mac_obj;
	int i;

	strlcpy(ether_stat->version, DRV_MODULE_VERSION,
		ETH_STAT_INFO_VERSION_LEN);

	/* get DRV_INFO_ETH_STAT_NUM_MACS_REQUIRED macs, placing them in the
	 * mac_local field in ether_stat struct. The base address is offset by 2
	 * bytes to account for the field being 8 bytes but a mac address is
	 * only 6 bytes. Likewise, the stride for the get_n_elements function is
	 * 2 bytes to compensate from the 6 bytes of a mac to the 8 bytes
	 * allocated by the ether_stat struct, so the macs will land in their
	 * proper positions.
	 */
	for (i = 0; i < DRV_INFO_ETH_STAT_NUM_MACS_REQUIRED; i++)
		memset(ether_stat->mac_local + i, 0,
		       sizeof(ether_stat->mac_local[0]));
	mac_obj->get_n_elements(bp, &bp->sp_objs[0].mac_obj,
				DRV_INFO_ETH_STAT_NUM_MACS_REQUIRED,
				ether_stat->mac_local + MAC_PAD, MAC_PAD,
				ETH_ALEN);
	ether_stat->mtu_size = bp->dev->mtu;
	if (bp->dev->features & NETIF_F_RXCSUM)
		ether_stat->feature_flags |= FEATURE_ETH_CHKSUM_OFFLOAD_MASK;
	if (bp->dev->features & NETIF_F_TSO)
		ether_stat->feature_flags |= FEATURE_ETH_LSO_MASK;
	ether_stat->feature_flags |= bp->common.boot_mode;

	ether_stat->promiscuous_mode = (bp->dev->flags & IFF_PROMISC) ? 1 : 0;

	ether_stat->txq_size = bp->tx_ring_size;
	ether_stat->rxq_size = bp->rx_ring_size;

#ifdef CONFIG_BNX2X_SRIOV
	ether_stat->vf_cnt = IS_SRIOV(bp) ? bp->vfdb->sriov.nr_virtfn : 0;
#endif
}

static void bnx2x_drv_info_fcoe_stat(struct bnx2x *bp)
{
	struct bnx2x_dcbx_app_params *app = &bp->dcbx_port_params.app;
	struct fcoe_stats_info *fcoe_stat =
		&bp->slowpath->drv_info_to_mcp.fcoe_stat;

	if (!CNIC_LOADED(bp))
		return;

	memcpy(fcoe_stat->mac_local + MAC_PAD, bp->fip_mac, ETH_ALEN);

	fcoe_stat->qos_priority =
		app->traffic_type_priority[LLFC_TRAFFIC_TYPE_FCOE];

	/* insert FCoE stats from ramrod response */
	if (!NO_FCOE(bp)) {
		struct tstorm_per_queue_stats *fcoe_q_tstorm_stats =
			&bp->fw_stats_data->queue_stats[FCOE_IDX(bp)].
			tstorm_queue_statistics;

		struct xstorm_per_queue_stats *fcoe_q_xstorm_stats =
			&bp->fw_stats_data->queue_stats[FCOE_IDX(bp)].
			xstorm_queue_statistics;

		struct fcoe_statistics_params *fw_fcoe_stat =
			&bp->fw_stats_data->fcoe;

		ADD_64_LE(fcoe_stat->rx_bytes_hi, LE32_0,
			  fcoe_stat->rx_bytes_lo,
			  fw_fcoe_stat->rx_stat0.fcoe_rx_byte_cnt);

		ADD_64_LE(fcoe_stat->rx_bytes_hi,
			  fcoe_q_tstorm_stats->rcv_ucast_bytes.hi,
			  fcoe_stat->rx_bytes_lo,
			  fcoe_q_tstorm_stats->rcv_ucast_bytes.lo);

		ADD_64_LE(fcoe_stat->rx_bytes_hi,
			  fcoe_q_tstorm_stats->rcv_bcast_bytes.hi,
			  fcoe_stat->rx_bytes_lo,
			  fcoe_q_tstorm_stats->rcv_bcast_bytes.lo);

		ADD_64_LE(fcoe_stat->rx_bytes_hi,
			  fcoe_q_tstorm_stats->rcv_mcast_bytes.hi,
			  fcoe_stat->rx_bytes_lo,
			  fcoe_q_tstorm_stats->rcv_mcast_bytes.lo);

		ADD_64_LE(fcoe_stat->rx_frames_hi, LE32_0,
			  fcoe_stat->rx_frames_lo,
			  fw_fcoe_stat->rx_stat0.fcoe_rx_pkt_cnt);

		ADD_64_LE(fcoe_stat->rx_frames_hi, LE32_0,
			  fcoe_stat->rx_frames_lo,
			  fcoe_q_tstorm_stats->rcv_ucast_pkts);

		ADD_64_LE(fcoe_stat->rx_frames_hi, LE32_0,
			  fcoe_stat->rx_frames_lo,
			  fcoe_q_tstorm_stats->rcv_bcast_pkts);

		ADD_64_LE(fcoe_stat->rx_frames_hi, LE32_0,
			  fcoe_stat->rx_frames_lo,
			  fcoe_q_tstorm_stats->rcv_mcast_pkts);

		ADD_64_LE(fcoe_stat->tx_bytes_hi, LE32_0,
			  fcoe_stat->tx_bytes_lo,
			  fw_fcoe_stat->tx_stat.fcoe_tx_byte_cnt);

		ADD_64_LE(fcoe_stat->tx_bytes_hi,
			  fcoe_q_xstorm_stats->ucast_bytes_sent.hi,
			  fcoe_stat->tx_bytes_lo,
			  fcoe_q_xstorm_stats->ucast_bytes_sent.lo);

		ADD_64_LE(fcoe_stat->tx_bytes_hi,
			  fcoe_q_xstorm_stats->bcast_bytes_sent.hi,
			  fcoe_stat->tx_bytes_lo,
			  fcoe_q_xstorm_stats->bcast_bytes_sent.lo);

		ADD_64_LE(fcoe_stat->tx_bytes_hi,
			  fcoe_q_xstorm_stats->mcast_bytes_sent.hi,
			  fcoe_stat->tx_bytes_lo,
			  fcoe_q_xstorm_stats->mcast_bytes_sent.lo);

		ADD_64_LE(fcoe_stat->tx_frames_hi, LE32_0,
			  fcoe_stat->tx_frames_lo,
			  fw_fcoe_stat->tx_stat.fcoe_tx_pkt_cnt);

		ADD_64_LE(fcoe_stat->tx_frames_hi, LE32_0,
			  fcoe_stat->tx_frames_lo,
			  fcoe_q_xstorm_stats->ucast_pkts_sent);

		ADD_64_LE(fcoe_stat->tx_frames_hi, LE32_0,
			  fcoe_stat->tx_frames_lo,
			  fcoe_q_xstorm_stats->bcast_pkts_sent);

		ADD_64_LE(fcoe_stat->tx_frames_hi, LE32_0,
			  fcoe_stat->tx_frames_lo,
			  fcoe_q_xstorm_stats->mcast_pkts_sent);
	}

	/* ask L5 driver to add data to the struct */
	bnx2x_cnic_notify(bp, CNIC_CTL_FCOE_STATS_GET_CMD);
}

static void bnx2x_drv_info_iscsi_stat(struct bnx2x *bp)
{
	struct bnx2x_dcbx_app_params *app = &bp->dcbx_port_params.app;
	struct iscsi_stats_info *iscsi_stat =
		&bp->slowpath->drv_info_to_mcp.iscsi_stat;

	if (!CNIC_LOADED(bp))
		return;

	memcpy(iscsi_stat->mac_local + MAC_PAD, bp->cnic_eth_dev.iscsi_mac,
	       ETH_ALEN);

	iscsi_stat->qos_priority =
		app->traffic_type_priority[LLFC_TRAFFIC_TYPE_ISCSI];

	/* ask L5 driver to add data to the struct */
	bnx2x_cnic_notify(bp, CNIC_CTL_ISCSI_STATS_GET_CMD);
}

/* called due to MCP event (on pmf):
 *	reread new bandwidth configuration
 *	configure FW
 *	notify others function about the change
 */
static void bnx2x_config_mf_bw(struct bnx2x *bp)
{
	/* Workaround for MFW bug.
	 * MFW is not supposed to generate BW attention in
	 * single function mode.
	 */
	if (!IS_MF(bp)) {
		DP(BNX2X_MSG_MCP,
		   "Ignoring MF BW config in single function mode\n");
		return;
	}

	if (bp->link_vars.link_up) {
		bnx2x_cmng_fns_init(bp, true, CMNG_FNS_MINMAX);
		bnx2x_link_sync_notify(bp);
	}
	storm_memset_cmng(bp, &bp->cmng, BP_PORT(bp));
}

static void bnx2x_set_mf_bw(struct bnx2x *bp)
{
	bnx2x_config_mf_bw(bp);
	bnx2x_fw_command(bp, DRV_MSG_CODE_SET_MF_BW_ACK, 0);
}

static void bnx2x_handle_eee_event(struct bnx2x *bp)
{
	DP(BNX2X_MSG_MCP, "EEE - LLDP event\n");
	bnx2x_fw_command(bp, DRV_MSG_CODE_EEE_RESULTS_ACK, 0);
}

#define BNX2X_UPDATE_DRV_INFO_IND_LENGTH	(20)
#define BNX2X_UPDATE_DRV_INFO_IND_COUNT		(25)

static void bnx2x_handle_drv_info_req(struct bnx2x *bp)
{
	enum drv_info_opcode op_code;
	u32 drv_info_ctl = SHMEM2_RD(bp, drv_info_control);
	bool release = false;
	int wait;

	/* if drv_info version supported by MFW doesn't match - send NACK */
	if ((drv_info_ctl & DRV_INFO_CONTROL_VER_MASK) != DRV_INFO_CUR_VER) {
		bnx2x_fw_command(bp, DRV_MSG_CODE_DRV_INFO_NACK, 0);
		return;
	}

	op_code = (drv_info_ctl & DRV_INFO_CONTROL_OP_CODE_MASK) >>
		  DRV_INFO_CONTROL_OP_CODE_SHIFT;

	/* Must prevent other flows from accessing drv_info_to_mcp */
	mutex_lock(&bp->drv_info_mutex);

	memset(&bp->slowpath->drv_info_to_mcp, 0,
	       sizeof(union drv_info_to_mcp));

	switch (op_code) {
	case ETH_STATS_OPCODE:
		bnx2x_drv_info_ether_stat(bp);
		break;
	case FCOE_STATS_OPCODE:
		bnx2x_drv_info_fcoe_stat(bp);
		break;
	case ISCSI_STATS_OPCODE:
		bnx2x_drv_info_iscsi_stat(bp);
		break;
	default:
		/* if op code isn't supported - send NACK */
		bnx2x_fw_command(bp, DRV_MSG_CODE_DRV_INFO_NACK, 0);
		goto out;
	}

	/* if we got drv_info attn from MFW then these fields are defined in
	 * shmem2 for sure
	 */
	SHMEM2_WR(bp, drv_info_host_addr_lo,
		U64_LO(bnx2x_sp_mapping(bp, drv_info_to_mcp)));
	SHMEM2_WR(bp, drv_info_host_addr_hi,
		U64_HI(bnx2x_sp_mapping(bp, drv_info_to_mcp)));

	bnx2x_fw_command(bp, DRV_MSG_CODE_DRV_INFO_ACK, 0);

	/* Since possible management wants both this and get_driver_version
	 * need to wait until management notifies us it finished utilizing
	 * the buffer.
	 */
	if (!SHMEM2_HAS(bp, mfw_drv_indication)) {
		DP(BNX2X_MSG_MCP, "Management does not support indication\n");
	} else if (!bp->drv_info_mng_owner) {
		u32 bit = MFW_DRV_IND_READ_DONE_OFFSET((BP_ABS_FUNC(bp) >> 1));

		for (wait = 0; wait < BNX2X_UPDATE_DRV_INFO_IND_COUNT; wait++) {
			u32 indication = SHMEM2_RD(bp, mfw_drv_indication);

			/* Management is done; need to clear indication */
			if (indication & bit) {
				SHMEM2_WR(bp, mfw_drv_indication,
					  indication & ~bit);
				release = true;
				break;
			}

			msleep(BNX2X_UPDATE_DRV_INFO_IND_LENGTH);
		}
	}
	if (!release) {
		DP(BNX2X_MSG_MCP, "Management did not release indication\n");
		bp->drv_info_mng_owner = true;
	}

out:
	mutex_unlock(&bp->drv_info_mutex);
}

static u32 bnx2x_update_mng_version_utility(u8 *version, bool bnx2x_format)
{
	u8 vals[4];
	int i = 0;

	if (bnx2x_format) {
		i = sscanf(version, "1.%c%hhd.%hhd.%hhd",
			   &vals[0], &vals[1], &vals[2], &vals[3]);
		if (i > 0)
			vals[0] -= '0';
	} else {
		i = sscanf(version, "%hhd.%hhd.%hhd.%hhd",
			   &vals[0], &vals[1], &vals[2], &vals[3]);
	}

	while (i < 4)
		vals[i++] = 0;

	return (vals[0] << 24) | (vals[1] << 16) | (vals[2] << 8) | vals[3];
}

void bnx2x_update_mng_version(struct bnx2x *bp)
{
	u32 iscsiver = DRV_VER_NOT_LOADED;
	u32 fcoever = DRV_VER_NOT_LOADED;
	u32 ethver = DRV_VER_NOT_LOADED;
	int idx = BP_FW_MB_IDX(bp);
	u8 *version;

	if (!SHMEM2_HAS(bp, func_os_drv_ver))
		return;

	mutex_lock(&bp->drv_info_mutex);
	/* Must not proceed when `bnx2x_handle_drv_info_req' is feasible */
	if (bp->drv_info_mng_owner)
		goto out;

	if (bp->state != BNX2X_STATE_OPEN)
		goto out;

	/* Parse ethernet driver version */
	ethver = bnx2x_update_mng_version_utility(DRV_MODULE_VERSION, true);
	if (!CNIC_LOADED(bp))
		goto out;

	/* Try getting storage driver version via cnic */
	memset(&bp->slowpath->drv_info_to_mcp, 0,
	       sizeof(union drv_info_to_mcp));
	bnx2x_drv_info_iscsi_stat(bp);
	version = bp->slowpath->drv_info_to_mcp.iscsi_stat.version;
	iscsiver = bnx2x_update_mng_version_utility(version, false);

	memset(&bp->slowpath->drv_info_to_mcp, 0,
	       sizeof(union drv_info_to_mcp));
	bnx2x_drv_info_fcoe_stat(bp);
	version = bp->slowpath->drv_info_to_mcp.fcoe_stat.version;
	fcoever = bnx2x_update_mng_version_utility(version, false);

out:
	SHMEM2_WR(bp, func_os_drv_ver[idx].versions[DRV_PERS_ETHERNET], ethver);
	SHMEM2_WR(bp, func_os_drv_ver[idx].versions[DRV_PERS_ISCSI], iscsiver);
	SHMEM2_WR(bp, func_os_drv_ver[idx].versions[DRV_PERS_FCOE], fcoever);

	mutex_unlock(&bp->drv_info_mutex);

	DP(BNX2X_MSG_MCP, "Setting driver version: ETH [%08x] iSCSI [%08x] FCoE [%08x]\n",
	   ethver, iscsiver, fcoever);
}

void bnx2x_update_mfw_dump(struct bnx2x *bp)
{
	u32 drv_ver;
	u32 valid_dump;

	if (!SHMEM2_HAS(bp, drv_info))
		return;

	/* Update Driver load time, possibly broken in y2038 */
	SHMEM2_WR(bp, drv_info.epoc, (u32)ktime_get_real_seconds());

	drv_ver = bnx2x_update_mng_version_utility(DRV_MODULE_VERSION, true);
	SHMEM2_WR(bp, drv_info.drv_ver, drv_ver);

	SHMEM2_WR(bp, drv_info.fw_ver, REG_RD(bp, XSEM_REG_PRAM));

	/* Check & notify On-Chip dump. */
	valid_dump = SHMEM2_RD(bp, drv_info.valid_dump);

	if (valid_dump & FIRST_DUMP_VALID)
		DP(NETIF_MSG_IFUP, "A valid On-Chip MFW dump found on 1st partition\n");

	if (valid_dump & SECOND_DUMP_VALID)
		DP(NETIF_MSG_IFUP, "A valid On-Chip MFW dump found on 2nd partition\n");
}

static void bnx2x_oem_event(struct bnx2x *bp, u32 event)
{
	u32 cmd_ok, cmd_fail;

	/* sanity */
	if (event & DRV_STATUS_DCC_EVENT_MASK &&
	    event & DRV_STATUS_OEM_EVENT_MASK) {
		BNX2X_ERR("Received simultaneous events %08x\n", event);
		return;
	}

	if (event & DRV_STATUS_DCC_EVENT_MASK) {
		cmd_fail = DRV_MSG_CODE_DCC_FAILURE;
		cmd_ok = DRV_MSG_CODE_DCC_OK;
	} else /* if (event & DRV_STATUS_OEM_EVENT_MASK) */ {
		cmd_fail = DRV_MSG_CODE_OEM_FAILURE;
		cmd_ok = DRV_MSG_CODE_OEM_OK;
	}

	DP(BNX2X_MSG_MCP, "oem_event 0x%x\n", event);

	if (event & (DRV_STATUS_DCC_DISABLE_ENABLE_PF |
		     DRV_STATUS_OEM_DISABLE_ENABLE_PF)) {
		/* This is the only place besides the function initialization
		 * where the bp->flags can change so it is done without any
		 * locks
		 */
		if (bp->mf_config[BP_VN(bp)] & FUNC_MF_CFG_FUNC_DISABLED) {
			DP(BNX2X_MSG_MCP, "mf_cfg function disabled\n");
			bp->flags |= MF_FUNC_DIS;

			bnx2x_e1h_disable(bp);
		} else {
			DP(BNX2X_MSG_MCP, "mf_cfg function enabled\n");
			bp->flags &= ~MF_FUNC_DIS;

			bnx2x_e1h_enable(bp);
		}
		event &= ~(DRV_STATUS_DCC_DISABLE_ENABLE_PF |
			   DRV_STATUS_OEM_DISABLE_ENABLE_PF);
	}

	if (event & (DRV_STATUS_DCC_BANDWIDTH_ALLOCATION |
		     DRV_STATUS_OEM_BANDWIDTH_ALLOCATION)) {
		bnx2x_config_mf_bw(bp);
		event &= ~(DRV_STATUS_DCC_BANDWIDTH_ALLOCATION |
			   DRV_STATUS_OEM_BANDWIDTH_ALLOCATION);
	}

	/* Report results to MCP */
	if (event)
		bnx2x_fw_command(bp, cmd_fail, 0);
	else
		bnx2x_fw_command(bp, cmd_ok, 0);
}

/* must be called under the spq lock */
static struct eth_spe *bnx2x_sp_get_next(struct bnx2x *bp)
{
	struct eth_spe *next_spe = bp->spq_prod_bd;

	if (bp->spq_prod_bd == bp->spq_last_bd) {
		bp->spq_prod_bd = bp->spq;
		bp->spq_prod_idx = 0;
		DP(BNX2X_MSG_SP, "end of spq\n");
	} else {
		bp->spq_prod_bd++;
		bp->spq_prod_idx++;
	}
	return next_spe;
}

/* must be called under the spq lock */
static void bnx2x_sp_prod_update(struct bnx2x *bp)
{
	int func = BP_FUNC(bp);

	/*
	 * Make sure that BD data is updated before writing the producer:
	 * BD data is written to the memory, the producer is read from the
	 * memory, thus we need a full memory barrier to ensure the ordering.
	 */
	mb();

	REG_WR16_RELAXED(bp, BAR_XSTRORM_INTMEM + XSTORM_SPQ_PROD_OFFSET(func),
			 bp->spq_prod_idx);
}

/**
 * bnx2x_is_contextless_ramrod - check if the current command ends on EQ
 *
 * @cmd:	command to check
 * @cmd_type:	command type
 */
static bool bnx2x_is_contextless_ramrod(int cmd, int cmd_type)
{
	if ((cmd_type == NONE_CONNECTION_TYPE) ||
	    (cmd == RAMROD_CMD_ID_ETH_FORWARD_SETUP) ||
	    (cmd == RAMROD_CMD_ID_ETH_CLASSIFICATION_RULES) ||
	    (cmd == RAMROD_CMD_ID_ETH_FILTER_RULES) ||
	    (cmd == RAMROD_CMD_ID_ETH_MULTICAST_RULES) ||
	    (cmd == RAMROD_CMD_ID_ETH_SET_MAC) ||
	    (cmd == RAMROD_CMD_ID_ETH_RSS_UPDATE))
		return true;
	else
		return false;
}

/**
 * bnx2x_sp_post - place a single command on an SP ring
 *
 * @bp:		driver handle
 * @command:	command to place (e.g. SETUP, FILTER_RULES, etc.)
 * @cid:	SW CID the command is related to
 * @data_hi:	command private data address (high 32 bits)
 * @data_lo:	command private data address (low 32 bits)
 * @cmd_type:	command type (e.g. NONE, ETH)
 *
 * SP data is handled as if it's always an address pair, thus data fields are
 * not swapped to little endian in upper functions. Instead this function swaps
 * data as if it's two u32 fields.
 */
int bnx2x_sp_post(struct bnx2x *bp, int command, int cid,
		  u32 data_hi, u32 data_lo, int cmd_type)
{
	struct eth_spe *spe;
	u16 type;
	bool common = bnx2x_is_contextless_ramrod(command, cmd_type);

#ifdef BNX2X_STOP_ON_ERROR
	if (unlikely(bp->panic)) {
		BNX2X_ERR("Can't post SP when there is panic\n");
		return -EIO;
	}
#endif

	spin_lock_bh(&bp->spq_lock);

	if (common) {
		if (!atomic_read(&bp->eq_spq_left)) {
			BNX2X_ERR("BUG! EQ ring full!\n");
			spin_unlock_bh(&bp->spq_lock);
			bnx2x_panic();
			return -EBUSY;
		}
	} else if (!atomic_read(&bp->cq_spq_left)) {
			BNX2X_ERR("BUG! SPQ ring full!\n");
			spin_unlock_bh(&bp->spq_lock);
			bnx2x_panic();
			return -EBUSY;
	}

	spe = bnx2x_sp_get_next(bp);

	/* CID needs port number to be encoded int it */
	spe->hdr.conn_and_cmd_data =
			cpu_to_le32((command << SPE_HDR_CMD_ID_SHIFT) |
				    HW_CID(bp, cid));

	/* In some cases, type may already contain the func-id
	 * mainly in SRIOV related use cases, so we add it here only
	 * if it's not already set.
	 */
	if (!(cmd_type & SPE_HDR_FUNCTION_ID)) {
		type = (cmd_type << SPE_HDR_CONN_TYPE_SHIFT) &
			SPE_HDR_CONN_TYPE;
		type |= ((BP_FUNC(bp) << SPE_HDR_FUNCTION_ID_SHIFT) &
			 SPE_HDR_FUNCTION_ID);
	} else {
		type = cmd_type;
	}

	spe->hdr.type = cpu_to_le16(type);

	spe->data.update_data_addr.hi = cpu_to_le32(data_hi);
	spe->data.update_data_addr.lo = cpu_to_le32(data_lo);

	/*
	 * It's ok if the actual decrement is issued towards the memory
	 * somewhere between the spin_lock and spin_unlock. Thus no
	 * more explicit memory barrier is needed.
	 */
	if (common)
		atomic_dec(&bp->eq_spq_left);
	else
		atomic_dec(&bp->cq_spq_left);

	DP(BNX2X_MSG_SP,
	   "SPQE[%x] (%x:%x)  (cmd, common?) (%d,%d)  hw_cid %x  data (%x:%x) type(0x%x) left (CQ, EQ) (%x,%x)\n",
	   bp->spq_prod_idx, (u32)U64_HI(bp->spq_mapping),
	   (u32)(U64_LO(bp->spq_mapping) +
	   (void *)bp->spq_prod_bd - (void *)bp->spq), command, common,
	   HW_CID(bp, cid), data_hi, data_lo, type,
	   atomic_read(&bp->cq_spq_left), atomic_read(&bp->eq_spq_left));

	bnx2x_sp_prod_update(bp);
	spin_unlock_bh(&bp->spq_lock);
	return 0;
}

/* acquire split MCP access lock register */
static int bnx2x_acquire_alr(struct bnx2x *bp)
{
	u32 j, val;
	int rc = 0;

	might_sleep();
	for (j = 0; j < 1000; j++) {
		REG_WR(bp, MCP_REG_MCPR_ACCESS_LOCK, MCPR_ACCESS_LOCK_LOCK);
		val = REG_RD(bp, MCP_REG_MCPR_ACCESS_LOCK);
		if (val & MCPR_ACCESS_LOCK_LOCK)
			break;

		usleep_range(5000, 10000);
	}
	if (!(val & MCPR_ACCESS_LOCK_LOCK)) {
		BNX2X_ERR("Cannot acquire MCP access lock register\n");
		rc = -EBUSY;
	}

	return rc;
}

/* release split MCP access lock register */
static void bnx2x_release_alr(struct bnx2x *bp)
{
	REG_WR(bp, MCP_REG_MCPR_ACCESS_LOCK, 0);
}

#define BNX2X_DEF_SB_ATT_IDX	0x0001
#define BNX2X_DEF_SB_IDX	0x0002

static u16 bnx2x_update_dsb_idx(struct bnx2x *bp)
{
	struct host_sp_status_block *def_sb = bp->def_status_blk;
	u16 rc = 0;

	barrier(); /* status block is written to by the chip */
	if (bp->def_att_idx != def_sb->atten_status_block.attn_bits_index) {
		bp->def_att_idx = def_sb->atten_status_block.attn_bits_index;
		rc |= BNX2X_DEF_SB_ATT_IDX;
	}

	if (bp->def_idx != def_sb->sp_sb.running_index) {
		bp->def_idx = def_sb->sp_sb.running_index;
		rc |= BNX2X_DEF_SB_IDX;
	}

	/* Do not reorder: indices reading should complete before handling */
	barrier();
	return rc;
}

/*
 * slow path service functions
 */

static void bnx2x_attn_int_asserted(struct bnx2x *bp, u32 asserted)
{
	int port = BP_PORT(bp);
	u32 aeu_addr = port ? MISC_REG_AEU_MASK_ATTN_FUNC_1 :
			      MISC_REG_AEU_MASK_ATTN_FUNC_0;
	u32 nig_int_mask_addr = port ? NIG_REG_MASK_INTERRUPT_PORT1 :
				       NIG_REG_MASK_INTERRUPT_PORT0;
	u32 aeu_mask;
	u32 nig_mask = 0;
	u32 reg_addr;

	if (bp->attn_state & asserted)
		BNX2X_ERR("IGU ERROR\n");

	bnx2x_acquire_hw_lock(bp, HW_LOCK_RESOURCE_PORT0_ATT_MASK + port);
	aeu_mask = REG_RD(bp, aeu_addr);

	DP(NETIF_MSG_HW, "aeu_mask %x  newly asserted %x\n",
	   aeu_mask, asserted);
	aeu_mask &= ~(asserted & 0x3ff);
	DP(NETIF_MSG_HW, "new mask %x\n", aeu_mask);

	REG_WR(bp, aeu_addr, aeu_mask);
	bnx2x_release_hw_lock(bp, HW_LOCK_RESOURCE_PORT0_ATT_MASK + port);

	DP(NETIF_MSG_HW, "attn_state %x\n", bp->attn_state);
	bp->attn_state |= asserted;
	DP(NETIF_MSG_HW, "new state %x\n", bp->attn_state);

	if (asserted & ATTN_HARD_WIRED_MASK) {
		if (asserted & ATTN_NIG_FOR_FUNC) {

			bnx2x_acquire_phy_lock(bp);

			/* save nig interrupt mask */
			nig_mask = REG_RD(bp, nig_int_mask_addr);

			/* If nig_mask is not set, no need to call the update
			 * function.
			 */
			if (nig_mask) {
				REG_WR(bp, nig_int_mask_addr, 0);

				bnx2x_link_attn(bp);
			}

			/* handle unicore attn? */
		}
		if (asserted & ATTN_SW_TIMER_4_FUNC)
			DP(NETIF_MSG_HW, "ATTN_SW_TIMER_4_FUNC!\n");

		if (asserted & GPIO_2_FUNC)
			DP(NETIF_MSG_HW, "GPIO_2_FUNC!\n");

		if (asserted & GPIO_3_FUNC)
			DP(NETIF_MSG_HW, "GPIO_3_FUNC!\n");

		if (asserted & GPIO_4_FUNC)
			DP(NETIF_MSG_HW, "GPIO_4_FUNC!\n");

		if (port == 0) {
			if (asserted & ATTN_GENERAL_ATTN_1) {
				DP(NETIF_MSG_HW, "ATTN_GENERAL_ATTN_1!\n");
				REG_WR(bp, MISC_REG_AEU_GENERAL_ATTN_1, 0x0);
			}
			if (asserted & ATTN_GENERAL_ATTN_2) {
				DP(NETIF_MSG_HW, "ATTN_GENERAL_ATTN_2!\n");
				REG_WR(bp, MISC_REG_AEU_GENERAL_ATTN_2, 0x0);
			}
			if (asserted & ATTN_GENERAL_ATTN_3) {
				DP(NETIF_MSG_HW, "ATTN_GENERAL_ATTN_3!\n");
				REG_WR(bp, MISC_REG_AEU_GENERAL_ATTN_3, 0x0);
			}
		} else {
			if (asserted & ATTN_GENERAL_ATTN_4) {
				DP(NETIF_MSG_HW, "ATTN_GENERAL_ATTN_4!\n");
				REG_WR(bp, MISC_REG_AEU_GENERAL_ATTN_4, 0x0);
			}
			if (asserted & ATTN_GENERAL_ATTN_5) {
				DP(NETIF_MSG_HW, "ATTN_GENERAL_ATTN_5!\n");
				REG_WR(bp, MISC_REG_AEU_GENERAL_ATTN_5, 0x0);
			}
			if (asserted & ATTN_GENERAL_ATTN_6) {
				DP(NETIF_MSG_HW, "ATTN_GENERAL_ATTN_6!\n");
				REG_WR(bp, MISC_REG_AEU_GENERAL_ATTN_6, 0x0);
			}
		}

	} /* if hardwired */

	if (bp->common.int_block == INT_BLOCK_HC)
		reg_addr = (HC_REG_COMMAND_REG + port*32 +
			    COMMAND_REG_ATTN_BITS_SET);
	else
		reg_addr = (BAR_IGU_INTMEM + IGU_CMD_ATTN_BIT_SET_UPPER*8);

	DP(NETIF_MSG_HW, "about to mask 0x%08x at %s addr 0x%x\n", asserted,
	   (bp->common.int_block == INT_BLOCK_HC) ? "HC" : "IGU", reg_addr);
	REG_WR(bp, reg_addr, asserted);

	/* now set back the mask */
	if (asserted & ATTN_NIG_FOR_FUNC) {
		/* Verify that IGU ack through BAR was written before restoring
		 * NIG mask. This loop should exit after 2-3 iterations max.
		 */
		if (bp->common.int_block != INT_BLOCK_HC) {
			u32 cnt = 0, igu_acked;
			do {
				igu_acked = REG_RD(bp,
						   IGU_REG_ATTENTION_ACK_BITS);
			} while (((igu_acked & ATTN_NIG_FOR_FUNC) == 0) &&
				 (++cnt < MAX_IGU_ATTN_ACK_TO));
			if (!igu_acked)
				DP(NETIF_MSG_HW,
				   "Failed to verify IGU ack on time\n");
			barrier();
		}
		REG_WR(bp, nig_int_mask_addr, nig_mask);
		bnx2x_release_phy_lock(bp);
	}
}

static void bnx2x_fan_failure(struct bnx2x *bp)
{
	int port = BP_PORT(bp);
	u32 ext_phy_config;
	/* mark the failure */
	ext_phy_config =
		SHMEM_RD(bp,
			 dev_info.port_hw_config[port].external_phy_config);

	ext_phy_config &= ~PORT_HW_CFG_XGXS_EXT_PHY_TYPE_MASK;
	ext_phy_config |= PORT_HW_CFG_XGXS_EXT_PHY_TYPE_FAILURE;
	SHMEM_WR(bp, dev_info.port_hw_config[port].external_phy_config,
		 ext_phy_config);

	/* log the failure */
	netdev_err(bp->dev, "Fan Failure on Network Controller has caused the driver to shutdown the card to prevent permanent damage.\n"
			    "Please contact OEM Support for assistance\n");

	/* Schedule device reset (unload)
	 * This is due to some boards consuming sufficient power when driver is
	 * up to overheat if fan fails.
	 */
	bnx2x_schedule_sp_rtnl(bp, BNX2X_SP_RTNL_FAN_FAILURE, 0);
}

static void bnx2x_attn_int_deasserted0(struct bnx2x *bp, u32 attn)
{
	int port = BP_PORT(bp);
	int reg_offset;
	u32 val;

	reg_offset = (port ? MISC_REG_AEU_ENABLE1_FUNC_1_OUT_0 :
			     MISC_REG_AEU_ENABLE1_FUNC_0_OUT_0);

	if (attn & AEU_INPUTS_ATTN_BITS_SPIO5) {

		val = REG_RD(bp, reg_offset);
		val &= ~AEU_INPUTS_ATTN_BITS_SPIO5;
		REG_WR(bp, reg_offset, val);

		BNX2X_ERR("SPIO5 hw attention\n");

		/* Fan failure attention */
		bnx2x_hw_reset_phy(&bp->link_params);
		bnx2x_fan_failure(bp);
	}

	if ((attn & bp->link_vars.aeu_int_mask) && bp->port.pmf) {
		bnx2x_acquire_phy_lock(bp);
		bnx2x_handle_module_detect_int(&bp->link_params);
		bnx2x_release_phy_lock(bp);
	}

	if (attn & HW_INTERRUPT_ASSERT_SET_0) {

		val = REG_RD(bp, reg_offset);
		val &= ~(attn & HW_INTERRUPT_ASSERT_SET_0);
		REG_WR(bp, reg_offset, val);

		BNX2X_ERR("FATAL HW block attention set0 0x%x\n",
			  (u32)(attn & HW_INTERRUPT_ASSERT_SET_0));
		bnx2x_panic();
	}
}

static void bnx2x_attn_int_deasserted1(struct bnx2x *bp, u32 attn)
{
	u32 val;

	if (attn & AEU_INPUTS_ATTN_BITS_DOORBELLQ_HW_INTERRUPT) {

		val = REG_RD(bp, DORQ_REG_DORQ_INT_STS_CLR);
		BNX2X_ERR("DB hw attention 0x%x\n", val);
		/* DORQ discard attention */
		if (val & 0x2)
			BNX2X_ERR("FATAL error from DORQ\n");
	}

	if (attn & HW_INTERRUPT_ASSERT_SET_1) {

		int port = BP_PORT(bp);
		int reg_offset;

		reg_offset = (port ? MISC_REG_AEU_ENABLE1_FUNC_1_OUT_1 :
				     MISC_REG_AEU_ENABLE1_FUNC_0_OUT_1);

		val = REG_RD(bp, reg_offset);
		val &= ~(attn & HW_INTERRUPT_ASSERT_SET_1);
		REG_WR(bp, reg_offset, val);

		BNX2X_ERR("FATAL HW block attention set1 0x%x\n",
			  (u32)(attn & HW_INTERRUPT_ASSERT_SET_1));
		bnx2x_panic();
	}
}

static void bnx2x_attn_int_deasserted2(struct bnx2x *bp, u32 attn)
{
	u32 val;

	if (attn & AEU_INPUTS_ATTN_BITS_CFC_HW_INTERRUPT) {

		val = REG_RD(bp, CFC_REG_CFC_INT_STS_CLR);
		BNX2X_ERR("CFC hw attention 0x%x\n", val);
		/* CFC error attention */
		if (val & 0x2)
			BNX2X_ERR("FATAL error from CFC\n");
	}

	if (attn & AEU_INPUTS_ATTN_BITS_PXP_HW_INTERRUPT) {
		val = REG_RD(bp, PXP_REG_PXP_INT_STS_CLR_0);
		BNX2X_ERR("PXP hw attention-0 0x%x\n", val);
		/* RQ_USDMDP_FIFO_OVERFLOW */
		if (val & 0x18000)
			BNX2X_ERR("FATAL error from PXP\n");

		if (!CHIP_IS_E1x(bp)) {
			val = REG_RD(bp, PXP_REG_PXP_INT_STS_CLR_1);
			BNX2X_ERR("PXP hw attention-1 0x%x\n", val);
		}
	}

	if (attn & HW_INTERRUPT_ASSERT_SET_2) {

		int port = BP_PORT(bp);
		int reg_offset;

		reg_offset = (port ? MISC_REG_AEU_ENABLE1_FUNC_1_OUT_2 :
				     MISC_REG_AEU_ENABLE1_FUNC_0_OUT_2);

		val = REG_RD(bp, reg_offset);
		val &= ~(attn & HW_INTERRUPT_ASSERT_SET_2);
		REG_WR(bp, reg_offset, val);

		BNX2X_ERR("FATAL HW block attention set2 0x%x\n",
			  (u32)(attn & HW_INTERRUPT_ASSERT_SET_2));
		bnx2x_panic();
	}
}

static void bnx2x_attn_int_deasserted3(struct bnx2x *bp, u32 attn)
{
	u32 val;

	if (attn & EVEREST_GEN_ATTN_IN_USE_MASK) {

		if (attn & BNX2X_PMF_LINK_ASSERT) {
			int func = BP_FUNC(bp);

			REG_WR(bp, MISC_REG_AEU_GENERAL_ATTN_12 + func*4, 0);
			bnx2x_read_mf_cfg(bp);
			bp->mf_config[BP_VN(bp)] = MF_CFG_RD(bp,
					func_mf_config[BP_ABS_FUNC(bp)].config);
			val = SHMEM_RD(bp,
				       func_mb[BP_FW_MB_IDX(bp)].drv_status);

			if (val & (DRV_STATUS_DCC_EVENT_MASK |
				   DRV_STATUS_OEM_EVENT_MASK))
				bnx2x_oem_event(bp,
					(val & (DRV_STATUS_DCC_EVENT_MASK |
						DRV_STATUS_OEM_EVENT_MASK)));

			if (val & DRV_STATUS_SET_MF_BW)
				bnx2x_set_mf_bw(bp);

			if (val & DRV_STATUS_DRV_INFO_REQ)
				bnx2x_handle_drv_info_req(bp);

			if (val & DRV_STATUS_VF_DISABLED)
				bnx2x_schedule_iov_task(bp,
							BNX2X_IOV_HANDLE_FLR);

			if ((bp->port.pmf == 0) && (val & DRV_STATUS_PMF))
				bnx2x_pmf_update(bp);

			if (bp->port.pmf &&
			    (val & DRV_STATUS_DCBX_NEGOTIATION_RESULTS) &&
				bp->dcbx_enabled > 0)
				/* start dcbx state machine */
				bnx2x_dcbx_set_params(bp,
					BNX2X_DCBX_STATE_NEG_RECEIVED);
			if (val & DRV_STATUS_AFEX_EVENT_MASK)
				bnx2x_handle_afex_cmd(bp,
					val & DRV_STATUS_AFEX_EVENT_MASK);
			if (val & DRV_STATUS_EEE_NEGOTIATION_RESULTS)
				bnx2x_handle_eee_event(bp);

			if (val & DRV_STATUS_OEM_UPDATE_SVID)
				bnx2x_schedule_sp_rtnl(bp,
					BNX2X_SP_RTNL_UPDATE_SVID, 0);

			if (bp->link_vars.periodic_flags &
			    PERIODIC_FLAGS_LINK_EVENT) {
				/*  sync with link */
				bnx2x_acquire_phy_lock(bp);
				bp->link_vars.periodic_flags &=
					~PERIODIC_FLAGS_LINK_EVENT;
				bnx2x_release_phy_lock(bp);
				if (IS_MF(bp))
					bnx2x_link_sync_notify(bp);
				bnx2x_link_report(bp);
			}
			/* Always call it here: bnx2x_link_report() will
			 * prevent the link indication duplication.
			 */
			bnx2x__link_status_update(bp);
		} else if (attn & BNX2X_MC_ASSERT_BITS) {

			BNX2X_ERR("MC assert!\n");
			bnx2x_mc_assert(bp);
			REG_WR(bp, MISC_REG_AEU_GENERAL_ATTN_10, 0);
			REG_WR(bp, MISC_REG_AEU_GENERAL_ATTN_9, 0);
			REG_WR(bp, MISC_REG_AEU_GENERAL_ATTN_8, 0);
			REG_WR(bp, MISC_REG_AEU_GENERAL_ATTN_7, 0);
			bnx2x_panic();

		} else if (attn & BNX2X_MCP_ASSERT) {

			BNX2X_ERR("MCP assert!\n");
			REG_WR(bp, MISC_REG_AEU_GENERAL_ATTN_11, 0);
			bnx2x_fw_dump(bp);

		} else
			BNX2X_ERR("Unknown HW assert! (attn 0x%x)\n", attn);
	}

	if (attn & EVEREST_LATCHED_ATTN_IN_USE_MASK) {
		BNX2X_ERR("LATCHED attention 0x%08x (masked)\n", attn);
		if (attn & BNX2X_GRC_TIMEOUT) {
			val = CHIP_IS_E1(bp) ? 0 :
					REG_RD(bp, MISC_REG_GRC_TIMEOUT_ATTN);
			BNX2X_ERR("GRC time-out 0x%08x\n", val);
		}
		if (attn & BNX2X_GRC_RSV) {
			val = CHIP_IS_E1(bp) ? 0 :
					REG_RD(bp, MISC_REG_GRC_RSV_ATTN);
			BNX2X_ERR("GRC reserved 0x%08x\n", val);
		}
		REG_WR(bp, MISC_REG_AEU_CLR_LATCH_SIGNAL, 0x7ff);
	}
}

/*
 * Bits map:
 * 0-7   - Engine0 load counter.
 * 8-15  - Engine1 load counter.
 * 16    - Engine0 RESET_IN_PROGRESS bit.
 * 17    - Engine1 RESET_IN_PROGRESS bit.
 * 18    - Engine0 ONE_IS_LOADED. Set when there is at least one active function
 *         on the engine
 * 19    - Engine1 ONE_IS_LOADED.
 * 20    - Chip reset flow bit. When set none-leader must wait for both engines
 *         leader to complete (check for both RESET_IN_PROGRESS bits and not for
 *         just the one belonging to its engine).
 *
 */
#define BNX2X_RECOVERY_GLOB_REG		MISC_REG_GENERIC_POR_1

#define BNX2X_PATH0_LOAD_CNT_MASK	0x000000ff
#define BNX2X_PATH0_LOAD_CNT_SHIFT	0
#define BNX2X_PATH1_LOAD_CNT_MASK	0x0000ff00
#define BNX2X_PATH1_LOAD_CNT_SHIFT	8
#define BNX2X_PATH0_RST_IN_PROG_BIT	0x00010000
#define BNX2X_PATH1_RST_IN_PROG_BIT	0x00020000
#define BNX2X_GLOBAL_RESET_BIT		0x00040000

/*
 * Set the GLOBAL_RESET bit.
 *
 * Should be run under rtnl lock
 */
void bnx2x_set_reset_global(struct bnx2x *bp)
{
	u32 val;
	bnx2x_acquire_hw_lock(bp, HW_LOCK_RESOURCE_RECOVERY_REG);
	val = REG_RD(bp, BNX2X_RECOVERY_GLOB_REG);
	REG_WR(bp, BNX2X_RECOVERY_GLOB_REG, val | BNX2X_GLOBAL_RESET_BIT);
	bnx2x_release_hw_lock(bp, HW_LOCK_RESOURCE_RECOVERY_REG);
}

/*
 * Clear the GLOBAL_RESET bit.
 *
 * Should be run under rtnl lock
 */
static void bnx2x_clear_reset_global(struct bnx2x *bp)
{
	u32 val;
	bnx2x_acquire_hw_lock(bp, HW_LOCK_RESOURCE_RECOVERY_REG);
	val = REG_RD(bp, BNX2X_RECOVERY_GLOB_REG);
	REG_WR(bp, BNX2X_RECOVERY_GLOB_REG, val & (~BNX2X_GLOBAL_RESET_BIT));
	bnx2x_release_hw_lock(bp, HW_LOCK_RESOURCE_RECOVERY_REG);
}

/*
 * Checks the GLOBAL_RESET bit.
 *
 * should be run under rtnl lock
 */
static bool bnx2x_reset_is_global(struct bnx2x *bp)
{
	u32 val = REG_RD(bp, BNX2X_RECOVERY_GLOB_REG);

	DP(NETIF_MSG_HW, "GEN_REG_VAL=0x%08x\n", val);
	return (val & BNX2X_GLOBAL_RESET_BIT) ? true : false;
}

/*
 * Clear RESET_IN_PROGRESS bit for the current engine.
 *
 * Should be run under rtnl lock
 */
static void bnx2x_set_reset_done(struct bnx2x *bp)
{
	u32 val;
	u32 bit = BP_PATH(bp) ?
		BNX2X_PATH1_RST_IN_PROG_BIT : BNX2X_PATH0_RST_IN_PROG_BIT;
	bnx2x_acquire_hw_lock(bp, HW_LOCK_RESOURCE_RECOVERY_REG);
	val = REG_RD(bp, BNX2X_RECOVERY_GLOB_REG);

	/* Clear the bit */
	val &= ~bit;
	REG_WR(bp, BNX2X_RECOVERY_GLOB_REG, val);

	bnx2x_release_hw_lock(bp, HW_LOCK_RESOURCE_RECOVERY_REG);
}

/*
 * Set RESET_IN_PROGRESS for the current engine.
 *
 * should be run under rtnl lock
 */
void bnx2x_set_reset_in_progress(struct bnx2x *bp)
{
	u32 val;
	u32 bit = BP_PATH(bp) ?
		BNX2X_PATH1_RST_IN_PROG_BIT : BNX2X_PATH0_RST_IN_PROG_BIT;
	bnx2x_acquire_hw_lock(bp, HW_LOCK_RESOURCE_RECOVERY_REG);
	val = REG_RD(bp, BNX2X_RECOVERY_GLOB_REG);

	/* Set the bit */
	val |= bit;
	REG_WR(bp, BNX2X_RECOVERY_GLOB_REG, val);
	bnx2x_release_hw_lock(bp, HW_LOCK_RESOURCE_RECOVERY_REG);
}

/*
 * Checks the RESET_IN_PROGRESS bit for the given engine.
 * should be run under rtnl lock
 */
bool bnx2x_reset_is_done(struct bnx2x *bp, int engine)
{
	u32 val = REG_RD(bp, BNX2X_RECOVERY_GLOB_REG);
	u32 bit = engine ?
		BNX2X_PATH1_RST_IN_PROG_BIT : BNX2X_PATH0_RST_IN_PROG_BIT;

	/* return false if bit is set */
	return (val & bit) ? false : true;
}

/*
 * set pf load for the current pf.
 *
 * should be run under rtnl lock
 */
void bnx2x_set_pf_load(struct bnx2x *bp)
{
	u32 val1, val;
	u32 mask = BP_PATH(bp) ? BNX2X_PATH1_LOAD_CNT_MASK :
			     BNX2X_PATH0_LOAD_CNT_MASK;
	u32 shift = BP_PATH(bp) ? BNX2X_PATH1_LOAD_CNT_SHIFT :
			     BNX2X_PATH0_LOAD_CNT_SHIFT;

	bnx2x_acquire_hw_lock(bp, HW_LOCK_RESOURCE_RECOVERY_REG);
	val = REG_RD(bp, BNX2X_RECOVERY_GLOB_REG);

	DP(NETIF_MSG_IFUP, "Old GEN_REG_VAL=0x%08x\n", val);

	/* get the current counter value */
	val1 = (val & mask) >> shift;

	/* set bit of that PF */
	val1 |= (1 << bp->pf_num);

	/* clear the old value */
	val &= ~mask;

	/* set the new one */
	val |= ((val1 << shift) & mask);

	REG_WR(bp, BNX2X_RECOVERY_GLOB_REG, val);
	bnx2x_release_hw_lock(bp, HW_LOCK_RESOURCE_RECOVERY_REG);
}

/**
 * bnx2x_clear_pf_load - clear pf load mark
 *
 * @bp:		driver handle
 *
 * Should be run under rtnl lock.
 * Decrements the load counter for the current engine. Returns
 * whether other functions are still loaded
 */
bool bnx2x_clear_pf_load(struct bnx2x *bp)
{
	u32 val1, val;
	u32 mask = BP_PATH(bp) ? BNX2X_PATH1_LOAD_CNT_MASK :
			     BNX2X_PATH0_LOAD_CNT_MASK;
	u32 shift = BP_PATH(bp) ? BNX2X_PATH1_LOAD_CNT_SHIFT :
			     BNX2X_PATH0_LOAD_CNT_SHIFT;

	bnx2x_acquire_hw_lock(bp, HW_LOCK_RESOURCE_RECOVERY_REG);
	val = REG_RD(bp, BNX2X_RECOVERY_GLOB_REG);
	DP(NETIF_MSG_IFDOWN, "Old GEN_REG_VAL=0x%08x\n", val);

	/* get the current counter value */
	val1 = (val & mask) >> shift;

	/* clear bit of that PF */
	val1 &= ~(1 << bp->pf_num);

	/* clear the old value */
	val &= ~mask;

	/* set the new one */
	val |= ((val1 << shift) & mask);

	REG_WR(bp, BNX2X_RECOVERY_GLOB_REG, val);
	bnx2x_release_hw_lock(bp, HW_LOCK_RESOURCE_RECOVERY_REG);
	return val1 != 0;
}

/*
 * Read the load status for the current engine.
 *
 * should be run under rtnl lock
 */
static bool bnx2x_get_load_status(struct bnx2x *bp, int engine)
{
	u32 mask = (engine ? BNX2X_PATH1_LOAD_CNT_MASK :
			     BNX2X_PATH0_LOAD_CNT_MASK);
	u32 shift = (engine ? BNX2X_PATH1_LOAD_CNT_SHIFT :
			     BNX2X_PATH0_LOAD_CNT_SHIFT);
	u32 val = REG_RD(bp, BNX2X_RECOVERY_GLOB_REG);

	DP(NETIF_MSG_HW | NETIF_MSG_IFUP, "GLOB_REG=0x%08x\n", val);

	val = (val & mask) >> shift;

	DP(NETIF_MSG_HW | NETIF_MSG_IFUP, "load mask for engine %d = 0x%x\n",
	   engine, val);

	return val != 0;
}

static void _print_parity(struct bnx2x *bp, u32 reg)
{
	pr_cont(" [0x%08x] ", REG_RD(bp, reg));
}

static void _print_next_block(int idx, const char *blk)
{
	pr_cont("%s%s", idx ? ", " : "", blk);
}

static bool bnx2x_check_blocks_with_parity0(struct bnx2x *bp, u32 sig,
					    int *par_num, bool print)
{
	u32 cur_bit;
	bool res;
	int i;

	res = false;

	for (i = 0; sig; i++) {
		cur_bit = (0x1UL << i);
		if (sig & cur_bit) {
			res |= true; /* Each bit is real error! */

			if (print) {
				switch (cur_bit) {
				case AEU_INPUTS_ATTN_BITS_BRB_PARITY_ERROR:
					_print_next_block((*par_num)++, "BRB");
					_print_parity(bp,
						      BRB1_REG_BRB1_PRTY_STS);
					break;
				case AEU_INPUTS_ATTN_BITS_PARSER_PARITY_ERROR:
					_print_next_block((*par_num)++,
							  "PARSER");
					_print_parity(bp, PRS_REG_PRS_PRTY_STS);
					break;
				case AEU_INPUTS_ATTN_BITS_TSDM_PARITY_ERROR:
					_print_next_block((*par_num)++, "TSDM");
					_print_parity(bp,
						      TSDM_REG_TSDM_PRTY_STS);
					break;
				case AEU_INPUTS_ATTN_BITS_SEARCHER_PARITY_ERROR:
					_print_next_block((*par_num)++,
							  "SEARCHER");
					_print_parity(bp, SRC_REG_SRC_PRTY_STS);
					break;
				case AEU_INPUTS_ATTN_BITS_TCM_PARITY_ERROR:
					_print_next_block((*par_num)++, "TCM");
					_print_parity(bp, TCM_REG_TCM_PRTY_STS);
					break;
				case AEU_INPUTS_ATTN_BITS_TSEMI_PARITY_ERROR:
					_print_next_block((*par_num)++,
							  "TSEMI");
					_print_parity(bp,
						      TSEM_REG_TSEM_PRTY_STS_0);
					_print_parity(bp,
						      TSEM_REG_TSEM_PRTY_STS_1);
					break;
				case AEU_INPUTS_ATTN_BITS_PBCLIENT_PARITY_ERROR:
					_print_next_block((*par_num)++, "XPB");
					_print_parity(bp, GRCBASE_XPB +
							  PB_REG_PB_PRTY_STS);
					break;
				}
			}

			/* Clear the bit */
			sig &= ~cur_bit;
		}
	}

	return res;
}

static bool bnx2x_check_blocks_with_parity1(struct bnx2x *bp, u32 sig,
					    int *par_num, bool *global,
					    bool print)
{
	u32 cur_bit;
	bool res;
	int i;

	res = false;

	for (i = 0; sig; i++) {
		cur_bit = (0x1UL << i);
		if (sig & cur_bit) {
			res |= true; /* Each bit is real error! */
			switch (cur_bit) {
			case AEU_INPUTS_ATTN_BITS_PBF_PARITY_ERROR:
				if (print) {
					_print_next_block((*par_num)++, "PBF");
					_print_parity(bp, PBF_REG_PBF_PRTY_STS);
				}
				break;
			case AEU_INPUTS_ATTN_BITS_QM_PARITY_ERROR:
				if (print) {
					_print_next_block((*par_num)++, "QM");
					_print_parity(bp, QM_REG_QM_PRTY_STS);
				}
				break;
			case AEU_INPUTS_ATTN_BITS_TIMERS_PARITY_ERROR:
				if (print) {
					_print_next_block((*par_num)++, "TM");
					_print_parity(bp, TM_REG_TM_PRTY_STS);
				}
				break;
			case AEU_INPUTS_ATTN_BITS_XSDM_PARITY_ERROR:
				if (print) {
					_print_next_block((*par_num)++, "XSDM");
					_print_parity(bp,
						      XSDM_REG_XSDM_PRTY_STS);
				}
				break;
			case AEU_INPUTS_ATTN_BITS_XCM_PARITY_ERROR:
				if (print) {
					_print_next_block((*par_num)++, "XCM");
					_print_parity(bp, XCM_REG_XCM_PRTY_STS);
				}
				break;
			case AEU_INPUTS_ATTN_BITS_XSEMI_PARITY_ERROR:
				if (print) {
					_print_next_block((*par_num)++,
							  "XSEMI");
					_print_parity(bp,
						      XSEM_REG_XSEM_PRTY_STS_0);
					_print_parity(bp,
						      XSEM_REG_XSEM_PRTY_STS_1);
				}
				break;
			case AEU_INPUTS_ATTN_BITS_DOORBELLQ_PARITY_ERROR:
				if (print) {
					_print_next_block((*par_num)++,
							  "DOORBELLQ");
					_print_parity(bp,
						      DORQ_REG_DORQ_PRTY_STS);
				}
				break;
			case AEU_INPUTS_ATTN_BITS_NIG_PARITY_ERROR:
				if (print) {
					_print_next_block((*par_num)++, "NIG");
					if (CHIP_IS_E1x(bp)) {
						_print_parity(bp,
							NIG_REG_NIG_PRTY_STS);
					} else {
						_print_parity(bp,
							NIG_REG_NIG_PRTY_STS_0);
						_print_parity(bp,
							NIG_REG_NIG_PRTY_STS_1);
					}
				}
				break;
			case AEU_INPUTS_ATTN_BITS_VAUX_PCI_CORE_PARITY_ERROR:
				if (print)
					_print_next_block((*par_num)++,
							  "VAUX PCI CORE");
				*global = true;
				break;
			case AEU_INPUTS_ATTN_BITS_DEBUG_PARITY_ERROR:
				if (print) {
					_print_next_block((*par_num)++,
							  "DEBUG");
					_print_parity(bp, DBG_REG_DBG_PRTY_STS);
				}
				break;
			case AEU_INPUTS_ATTN_BITS_USDM_PARITY_ERROR:
				if (print) {
					_print_next_block((*par_num)++, "USDM");
					_print_parity(bp,
						      USDM_REG_USDM_PRTY_STS);
				}
				break;
			case AEU_INPUTS_ATTN_BITS_UCM_PARITY_ERROR:
				if (print) {
					_print_next_block((*par_num)++, "UCM");
					_print_parity(bp, UCM_REG_UCM_PRTY_STS);
				}
				break;
			case AEU_INPUTS_ATTN_BITS_USEMI_PARITY_ERROR:
				if (print) {
					_print_next_block((*par_num)++,
							  "USEMI");
					_print_parity(bp,
						      USEM_REG_USEM_PRTY_STS_0);
					_print_parity(bp,
						      USEM_REG_USEM_PRTY_STS_1);
				}
				break;
			case AEU_INPUTS_ATTN_BITS_UPB_PARITY_ERROR:
				if (print) {
					_print_next_block((*par_num)++, "UPB");
					_print_parity(bp, GRCBASE_UPB +
							  PB_REG_PB_PRTY_STS);
				}
				break;
			case AEU_INPUTS_ATTN_BITS_CSDM_PARITY_ERROR:
				if (print) {
					_print_next_block((*par_num)++, "CSDM");
					_print_parity(bp,
						      CSDM_REG_CSDM_PRTY_STS);
				}
				break;
			case AEU_INPUTS_ATTN_BITS_CCM_PARITY_ERROR:
				if (print) {
					_print_next_block((*par_num)++, "CCM");
					_print_parity(bp, CCM_REG_CCM_PRTY_STS);
				}
				break;
			}

			/* Clear the bit */
			sig &= ~cur_bit;
		}
	}

	return res;
}

static bool bnx2x_check_blocks_with_parity2(struct bnx2x *bp, u32 sig,
					    int *par_num, bool print)
{
	u32 cur_bit;
	bool res;
	int i;

	res = false;

	for (i = 0; sig; i++) {
		cur_bit = (0x1UL << i);
		if (sig & cur_bit) {
			res = true; /* Each bit is real error! */
			if (print) {
				switch (cur_bit) {
				case AEU_INPUTS_ATTN_BITS_CSEMI_PARITY_ERROR:
					_print_next_block((*par_num)++,
							  "CSEMI");
					_print_parity(bp,
						      CSEM_REG_CSEM_PRTY_STS_0);
					_print_parity(bp,
						      CSEM_REG_CSEM_PRTY_STS_1);
					break;
				case AEU_INPUTS_ATTN_BITS_PXP_PARITY_ERROR:
					_print_next_block((*par_num)++, "PXP");
					_print_parity(bp, PXP_REG_PXP_PRTY_STS);
					_print_parity(bp,
						      PXP2_REG_PXP2_PRTY_STS_0);
					_print_parity(bp,
						      PXP2_REG_PXP2_PRTY_STS_1);
					break;
				case AEU_IN_ATTN_BITS_PXPPCICLOCKCLIENT_PARITY_ERROR:
					_print_next_block((*par_num)++,
							  "PXPPCICLOCKCLIENT");
					break;
				case AEU_INPUTS_ATTN_BITS_CFC_PARITY_ERROR:
					_print_next_block((*par_num)++, "CFC");
					_print_parity(bp,
						      CFC_REG_CFC_PRTY_STS);
					break;
				case AEU_INPUTS_ATTN_BITS_CDU_PARITY_ERROR:
					_print_next_block((*par_num)++, "CDU");
					_print_parity(bp, CDU_REG_CDU_PRTY_STS);
					break;
				case AEU_INPUTS_ATTN_BITS_DMAE_PARITY_ERROR:
					_print_next_block((*par_num)++, "DMAE");
					_print_parity(bp,
						      DMAE_REG_DMAE_PRTY_STS);
					break;
				case AEU_INPUTS_ATTN_BITS_IGU_PARITY_ERROR:
					_print_next_block((*par_num)++, "IGU");
					if (CHIP_IS_E1x(bp))
						_print_parity(bp,
							HC_REG_HC_PRTY_STS);
					else
						_print_parity(bp,
							IGU_REG_IGU_PRTY_STS);
					break;
				case AEU_INPUTS_ATTN_BITS_MISC_PARITY_ERROR:
					_print_next_block((*par_num)++, "MISC");
					_print_parity(bp,
						      MISC_REG_MISC_PRTY_STS);
					break;
				}
			}

			/* Clear the bit */
			sig &= ~cur_bit;
		}
	}

	return res;
}

static bool bnx2x_check_blocks_with_parity3(struct bnx2x *bp, u32 sig,
					    int *par_num, bool *global,
					    bool print)
{
	bool res = false;
	u32 cur_bit;
	int i;

	for (i = 0; sig; i++) {
		cur_bit = (0x1UL << i);
		if (sig & cur_bit) {
			switch (cur_bit) {
			case AEU_INPUTS_ATTN_BITS_MCP_LATCHED_ROM_PARITY:
				if (print)
					_print_next_block((*par_num)++,
							  "MCP ROM");
				*global = true;
				res = true;
				break;
			case AEU_INPUTS_ATTN_BITS_MCP_LATCHED_UMP_RX_PARITY:
				if (print)
					_print_next_block((*par_num)++,
							  "MCP UMP RX");
				*global = true;
				res = true;
				break;
			case AEU_INPUTS_ATTN_BITS_MCP_LATCHED_UMP_TX_PARITY:
				if (print)
					_print_next_block((*par_num)++,
							  "MCP UMP TX");
				*global = true;
				res = true;
				break;
			case AEU_INPUTS_ATTN_BITS_MCP_LATCHED_SCPAD_PARITY:
				(*par_num)++;
				/* clear latched SCPAD PATIRY from MCP */
				REG_WR(bp, MISC_REG_AEU_CLR_LATCH_SIGNAL,
				       1UL << 10);
				break;
			}

			/* Clear the bit */
			sig &= ~cur_bit;
		}
	}

	return res;
}

static bool bnx2x_check_blocks_with_parity4(struct bnx2x *bp, u32 sig,
					    int *par_num, bool print)
{
	u32 cur_bit;
	bool res;
	int i;

	res = false;

	for (i = 0; sig; i++) {
		cur_bit = (0x1UL << i);
		if (sig & cur_bit) {
			res = true; /* Each bit is real error! */
			if (print) {
				switch (cur_bit) {
				case AEU_INPUTS_ATTN_BITS_PGLUE_PARITY_ERROR:
					_print_next_block((*par_num)++,
							  "PGLUE_B");
					_print_parity(bp,
						      PGLUE_B_REG_PGLUE_B_PRTY_STS);
					break;
				case AEU_INPUTS_ATTN_BITS_ATC_PARITY_ERROR:
					_print_next_block((*par_num)++, "ATC");
					_print_parity(bp,
						      ATC_REG_ATC_PRTY_STS);
					break;
				}
			}
			/* Clear the bit */
			sig &= ~cur_bit;
		}
	}

	return res;
}

static bool bnx2x_parity_attn(struct bnx2x *bp, bool *global, bool print,
			      u32 *sig)
{
	bool res = false;

	if ((sig[0] & HW_PRTY_ASSERT_SET_0) ||
	    (sig[1] & HW_PRTY_ASSERT_SET_1) ||
	    (sig[2] & HW_PRTY_ASSERT_SET_2) ||
	    (sig[3] & HW_PRTY_ASSERT_SET_3) ||
	    (sig[4] & HW_PRTY_ASSERT_SET_4)) {
		int par_num = 0;

		DP(NETIF_MSG_HW, "Was parity error: HW block parity attention:\n"
				 "[0]:0x%08x [1]:0x%08x [2]:0x%08x [3]:0x%08x [4]:0x%08x\n",
			  sig[0] & HW_PRTY_ASSERT_SET_0,
			  sig[1] & HW_PRTY_ASSERT_SET_1,
			  sig[2] & HW_PRTY_ASSERT_SET_2,
			  sig[3] & HW_PRTY_ASSERT_SET_3,
			  sig[4] & HW_PRTY_ASSERT_SET_4);
		if (print) {
			if (((sig[0] & HW_PRTY_ASSERT_SET_0) ||
			     (sig[1] & HW_PRTY_ASSERT_SET_1) ||
			     (sig[2] & HW_PRTY_ASSERT_SET_2) ||
			     (sig[4] & HW_PRTY_ASSERT_SET_4)) ||
			     (sig[3] & HW_PRTY_ASSERT_SET_3_WITHOUT_SCPAD)) {
				netdev_err(bp->dev,
					   "Parity errors detected in blocks: ");
			} else {
				print = false;
			}
		}
		res |= bnx2x_check_blocks_with_parity0(bp,
			sig[0] & HW_PRTY_ASSERT_SET_0, &par_num, print);
		res |= bnx2x_check_blocks_with_parity1(bp,
			sig[1] & HW_PRTY_ASSERT_SET_1, &par_num, global, print);
		res |= bnx2x_check_blocks_with_parity2(bp,
			sig[2] & HW_PRTY_ASSERT_SET_2, &par_num, print);
		res |= bnx2x_check_blocks_with_parity3(bp,
			sig[3] & HW_PRTY_ASSERT_SET_3, &par_num, global, print);
		res |= bnx2x_check_blocks_with_parity4(bp,
			sig[4] & HW_PRTY_ASSERT_SET_4, &par_num, print);

		if (print)
			pr_cont("\n");
	}

	return res;
}

/**
 * bnx2x_chk_parity_attn - checks for parity attentions.
 *
 * @bp:		driver handle
 * @global:	true if there was a global attention
 * @print:	show parity attention in syslog
 */
bool bnx2x_chk_parity_attn(struct bnx2x *bp, bool *global, bool print)
{
	struct attn_route attn = { {0} };
	int port = BP_PORT(bp);

	attn.sig[0] = REG_RD(bp,
		MISC_REG_AEU_AFTER_INVERT_1_FUNC_0 +
			     port*4);
	attn.sig[1] = REG_RD(bp,
		MISC_REG_AEU_AFTER_INVERT_2_FUNC_0 +
			     port*4);
	attn.sig[2] = REG_RD(bp,
		MISC_REG_AEU_AFTER_INVERT_3_FUNC_0 +
			     port*4);
	attn.sig[3] = REG_RD(bp,
		MISC_REG_AEU_AFTER_INVERT_4_FUNC_0 +
			     port*4);
	/* Since MCP attentions can't be disabled inside the block, we need to
	 * read AEU registers to see whether they're currently disabled
	 */
	attn.sig[3] &= ((REG_RD(bp,
				!port ? MISC_REG_AEU_ENABLE4_FUNC_0_OUT_0
				      : MISC_REG_AEU_ENABLE4_FUNC_1_OUT_0) &
			 MISC_AEU_ENABLE_MCP_PRTY_BITS) |
			~MISC_AEU_ENABLE_MCP_PRTY_BITS);

	if (!CHIP_IS_E1x(bp))
		attn.sig[4] = REG_RD(bp,
			MISC_REG_AEU_AFTER_INVERT_5_FUNC_0 +
				     port*4);

	return bnx2x_parity_attn(bp, global, print, attn.sig);
}

static void bnx2x_attn_int_deasserted4(struct bnx2x *bp, u32 attn)
{
	u32 val;
	if (attn & AEU_INPUTS_ATTN_BITS_PGLUE_HW_INTERRUPT) {

		val = REG_RD(bp, PGLUE_B_REG_PGLUE_B_INT_STS_CLR);
		BNX2X_ERR("PGLUE hw attention 0x%x\n", val);
		if (val & PGLUE_B_PGLUE_B_INT_STS_REG_ADDRESS_ERROR)
			BNX2X_ERR("PGLUE_B_PGLUE_B_INT_STS_REG_ADDRESS_ERROR\n");
		if (val & PGLUE_B_PGLUE_B_INT_STS_REG_INCORRECT_RCV_BEHAVIOR)
			BNX2X_ERR("PGLUE_B_PGLUE_B_INT_STS_REG_INCORRECT_RCV_BEHAVIOR\n");
		if (val & PGLUE_B_PGLUE_B_INT_STS_REG_WAS_ERROR_ATTN)
			BNX2X_ERR("PGLUE_B_PGLUE_B_INT_STS_REG_WAS_ERROR_ATTN\n");
		if (val & PGLUE_B_PGLUE_B_INT_STS_REG_VF_LENGTH_VIOLATION_ATTN)
			BNX2X_ERR("PGLUE_B_PGLUE_B_INT_STS_REG_VF_LENGTH_VIOLATION_ATTN\n");
		if (val &
		    PGLUE_B_PGLUE_B_INT_STS_REG_VF_GRC_SPACE_VIOLATION_ATTN)
			BNX2X_ERR("PGLUE_B_PGLUE_B_INT_STS_REG_VF_GRC_SPACE_VIOLATION_ATTN\n");
		if (val &
		    PGLUE_B_PGLUE_B_INT_STS_REG_VF_MSIX_BAR_VIOLATION_ATTN)
			BNX2X_ERR("PGLUE_B_PGLUE_B_INT_STS_REG_VF_MSIX_BAR_VIOLATION_ATTN\n");
		if (val & PGLUE_B_PGLUE_B_INT_STS_REG_TCPL_ERROR_ATTN)
			BNX2X_ERR("PGLUE_B_PGLUE_B_INT_STS_REG_TCPL_ERROR_ATTN\n");
		if (val & PGLUE_B_PGLUE_B_INT_STS_REG_TCPL_IN_TWO_RCBS_ATTN)
			BNX2X_ERR("PGLUE_B_PGLUE_B_INT_STS_REG_TCPL_IN_TWO_RCBS_ATTN\n");
		if (val & PGLUE_B_PGLUE_B_INT_STS_REG_CSSNOOP_FIFO_OVERFLOW)
			BNX2X_ERR("PGLUE_B_PGLUE_B_INT_STS_REG_CSSNOOP_FIFO_OVERFLOW\n");
	}
	if (attn & AEU_INPUTS_ATTN_BITS_ATC_HW_INTERRUPT) {
		val = REG_RD(bp, ATC_REG_ATC_INT_STS_CLR);
		BNX2X_ERR("ATC hw attention 0x%x\n", val);
		if (val & ATC_ATC_INT_STS_REG_ADDRESS_ERROR)
			BNX2X_ERR("ATC_ATC_INT_STS_REG_ADDRESS_ERROR\n");
		if (val & ATC_ATC_INT_STS_REG_ATC_TCPL_TO_NOT_PEND)
			BNX2X_ERR("ATC_ATC_INT_STS_REG_ATC_TCPL_TO_NOT_PEND\n");
		if (val & ATC_ATC_INT_STS_REG_ATC_GPA_MULTIPLE_HITS)
			BNX2X_ERR("ATC_ATC_INT_STS_REG_ATC_GPA_MULTIPLE_HITS\n");
		if (val & ATC_ATC_INT_STS_REG_ATC_RCPL_TO_EMPTY_CNT)
			BNX2X_ERR("ATC_ATC_INT_STS_REG_ATC_RCPL_TO_EMPTY_CNT\n");
		if (val & ATC_ATC_INT_STS_REG_ATC_TCPL_ERROR)
			BNX2X_ERR("ATC_ATC_INT_STS_REG_ATC_TCPL_ERROR\n");
		if (val & ATC_ATC_INT_STS_REG_ATC_IREQ_LESS_THAN_STU)
			BNX2X_ERR("ATC_ATC_INT_STS_REG_ATC_IREQ_LESS_THAN_STU\n");
	}

	if (attn & (AEU_INPUTS_ATTN_BITS_PGLUE_PARITY_ERROR |
		    AEU_INPUTS_ATTN_BITS_ATC_PARITY_ERROR)) {
		BNX2X_ERR("FATAL parity attention set4 0x%x\n",
		(u32)(attn & (AEU_INPUTS_ATTN_BITS_PGLUE_PARITY_ERROR |
		    AEU_INPUTS_ATTN_BITS_ATC_PARITY_ERROR)));
	}
}

static void bnx2x_attn_int_deasserted(struct bnx2x *bp, u32 deasserted)
{
	struct attn_route attn, *group_mask;
	int port = BP_PORT(bp);
	int index;
	u32 reg_addr;
	u32 val;
	u32 aeu_mask;
	bool global = false;

	/* need to take HW lock because MCP or other port might also
	   try to handle this event */
	bnx2x_acquire_alr(bp);

	if (bnx2x_chk_parity_attn(bp, &global, true)) {
#ifndef BNX2X_STOP_ON_ERROR
		bp->recovery_state = BNX2X_RECOVERY_INIT;
		schedule_delayed_work(&bp->sp_rtnl_task, 0);
		/* Disable HW interrupts */
		bnx2x_int_disable(bp);
		/* In case of parity errors don't handle attentions so that
		 * other function would "see" parity errors.
		 */
#else
		bnx2x_panic();
#endif
		bnx2x_release_alr(bp);
		return;
	}

	attn.sig[0] = REG_RD(bp, MISC_REG_AEU_AFTER_INVERT_1_FUNC_0 + port*4);
	attn.sig[1] = REG_RD(bp, MISC_REG_AEU_AFTER_INVERT_2_FUNC_0 + port*4);
	attn.sig[2] = REG_RD(bp, MISC_REG_AEU_AFTER_INVERT_3_FUNC_0 + port*4);
	attn.sig[3] = REG_RD(bp, MISC_REG_AEU_AFTER_INVERT_4_FUNC_0 + port*4);
	if (!CHIP_IS_E1x(bp))
		attn.sig[4] =
		      REG_RD(bp, MISC_REG_AEU_AFTER_INVERT_5_FUNC_0 + port*4);
	else
		attn.sig[4] = 0;

	DP(NETIF_MSG_HW, "attn: %08x %08x %08x %08x %08x\n",
	   attn.sig[0], attn.sig[1], attn.sig[2], attn.sig[3], attn.sig[4]);

	for (index = 0; index < MAX_DYNAMIC_ATTN_GRPS; index++) {
		if (deasserted & (1 << index)) {
			group_mask = &bp->attn_group[index];

			DP(NETIF_MSG_HW, "group[%d]: %08x %08x %08x %08x %08x\n",
			   index,
			   group_mask->sig[0], group_mask->sig[1],
			   group_mask->sig[2], group_mask->sig[3],
			   group_mask->sig[4]);

			bnx2x_attn_int_deasserted4(bp,
					attn.sig[4] & group_mask->sig[4]);
			bnx2x_attn_int_deasserted3(bp,
					attn.sig[3] & group_mask->sig[3]);
			bnx2x_attn_int_deasserted1(bp,
					attn.sig[1] & group_mask->sig[1]);
			bnx2x_attn_int_deasserted2(bp,
					attn.sig[2] & group_mask->sig[2]);
			bnx2x_attn_int_deasserted0(bp,
					attn.sig[0] & group_mask->sig[0]);
		}
	}

	bnx2x_release_alr(bp);

	if (bp->common.int_block == INT_BLOCK_HC)
		reg_addr = (HC_REG_COMMAND_REG + port*32 +
			    COMMAND_REG_ATTN_BITS_CLR);
	else
		reg_addr = (BAR_IGU_INTMEM + IGU_CMD_ATTN_BIT_CLR_UPPER*8);

	val = ~deasserted;
	DP(NETIF_MSG_HW, "about to mask 0x%08x at %s addr 0x%x\n", val,
	   (bp->common.int_block == INT_BLOCK_HC) ? "HC" : "IGU", reg_addr);
	REG_WR(bp, reg_addr, val);

	if (~bp->attn_state & deasserted)
		BNX2X_ERR("IGU ERROR\n");

	reg_addr = port ? MISC_REG_AEU_MASK_ATTN_FUNC_1 :
			  MISC_REG_AEU_MASK_ATTN_FUNC_0;

	bnx2x_acquire_hw_lock(bp, HW_LOCK_RESOURCE_PORT0_ATT_MASK + port);
	aeu_mask = REG_RD(bp, reg_addr);

	DP(NETIF_MSG_HW, "aeu_mask %x  newly deasserted %x\n",
	   aeu_mask, deasserted);
	aeu_mask |= (deasserted & 0x3ff);
	DP(NETIF_MSG_HW, "new mask %x\n", aeu_mask);

	REG_WR(bp, reg_addr, aeu_mask);
	bnx2x_release_hw_lock(bp, HW_LOCK_RESOURCE_PORT0_ATT_MASK + port);

	DP(NETIF_MSG_HW, "attn_state %x\n", bp->attn_state);
	bp->attn_state &= ~deasserted;
	DP(NETIF_MSG_HW, "new state %x\n", bp->attn_state);
}

static void bnx2x_attn_int(struct bnx2x *bp)
{
	/* read local copy of bits */
	u32 attn_bits = le32_to_cpu(bp->def_status_blk->atten_status_block.
								attn_bits);
	u32 attn_ack = le32_to_cpu(bp->def_status_blk->atten_status_block.
								attn_bits_ack);
	u32 attn_state = bp->attn_state;

	/* look for changed bits */
	u32 asserted   =  attn_bits & ~attn_ack & ~attn_state;
	u32 deasserted = ~attn_bits &  attn_ack &  attn_state;

	DP(NETIF_MSG_HW,
	   "attn_bits %x  attn_ack %x  asserted %x  deasserted %x\n",
	   attn_bits, attn_ack, asserted, deasserted);

	if (~(attn_bits ^ attn_ack) & (attn_bits ^ attn_state))
		BNX2X_ERR("BAD attention state\n");

	/* handle bits that were raised */
	if (asserted)
		bnx2x_attn_int_asserted(bp, asserted);

	if (deasserted)
		bnx2x_attn_int_deasserted(bp, deasserted);
}

void bnx2x_igu_ack_sb(struct bnx2x *bp, u8 igu_sb_id, u8 segment,
		      u16 index, u8 op, u8 update)
{
	u32 igu_addr = bp->igu_base_addr;
	igu_addr += (IGU_CMD_INT_ACK_BASE + igu_sb_id)*8;
	bnx2x_igu_ack_sb_gen(bp, igu_sb_id, segment, index, op, update,
			     igu_addr);
}

static void bnx2x_update_eq_prod(struct bnx2x *bp, u16 prod)
{
	/* No memory barriers */
	storm_memset_eq_prod(bp, prod, BP_FUNC(bp));
}

static int  bnx2x_cnic_handle_cfc_del(struct bnx2x *bp, u32 cid,
				      union event_ring_elem *elem)
{
	u8 err = elem->message.error;

	if (!bp->cnic_eth_dev.starting_cid  ||
	    (cid < bp->cnic_eth_dev.starting_cid &&
	    cid != bp->cnic_eth_dev.iscsi_l2_cid))
		return 1;

	DP(BNX2X_MSG_SP, "got delete ramrod for CNIC CID %d\n", cid);

	if (unlikely(err)) {

		BNX2X_ERR("got delete ramrod for CNIC CID %d with error!\n",
			  cid);
		bnx2x_panic_dump(bp, false);
	}
	bnx2x_cnic_cfc_comp(bp, cid, err);
	return 0;
}

static void bnx2x_handle_mcast_eqe(struct bnx2x *bp)
{
	struct bnx2x_mcast_ramrod_params rparam;
	int rc;

	memset(&rparam, 0, sizeof(rparam));

	rparam.mcast_obj = &bp->mcast_obj;

	netif_addr_lock_bh(bp->dev);

	/* Clear pending state for the last command */
	bp->mcast_obj.raw.clear_pending(&bp->mcast_obj.raw);

	/* If there are pending mcast commands - send them */
	if (bp->mcast_obj.check_pending(&bp->mcast_obj)) {
		rc = bnx2x_config_mcast(bp, &rparam, BNX2X_MCAST_CMD_CONT);
		if (rc < 0)
			BNX2X_ERR("Failed to send pending mcast commands: %d\n",
				  rc);
	}

	netif_addr_unlock_bh(bp->dev);
}

static void bnx2x_handle_classification_eqe(struct bnx2x *bp,
					    union event_ring_elem *elem)
{
	unsigned long ramrod_flags = 0;
	int rc = 0;
	u32 echo = le32_to_cpu(elem->message.data.eth_event.echo);
	u32 cid = echo & BNX2X_SWCID_MASK;
	struct bnx2x_vlan_mac_obj *vlan_mac_obj;

	/* Always push next commands out, don't wait here */
	__set_bit(RAMROD_CONT, &ramrod_flags);

	switch (echo >> BNX2X_SWCID_SHIFT) {
	case BNX2X_FILTER_MAC_PENDING:
		DP(BNX2X_MSG_SP, "Got SETUP_MAC completions\n");
		if (CNIC_LOADED(bp) && (cid == BNX2X_ISCSI_ETH_CID(bp)))
			vlan_mac_obj = &bp->iscsi_l2_mac_obj;
		else
			vlan_mac_obj = &bp->sp_objs[cid].mac_obj;

		break;
	case BNX2X_FILTER_VLAN_PENDING:
		DP(BNX2X_MSG_SP, "Got SETUP_VLAN completions\n");
		vlan_mac_obj = &bp->sp_objs[cid].vlan_obj;
		break;
	case BNX2X_FILTER_MCAST_PENDING:
		DP(BNX2X_MSG_SP, "Got SETUP_MCAST completions\n");
		/* This is only relevant for 57710 where multicast MACs are
		 * configured as unicast MACs using the same ramrod.
		 */
		bnx2x_handle_mcast_eqe(bp);
		return;
	default:
		BNX2X_ERR("Unsupported classification command: 0x%x\n", echo);
		return;
	}

	rc = vlan_mac_obj->complete(bp, vlan_mac_obj, elem, &ramrod_flags);

	if (rc < 0)
		BNX2X_ERR("Failed to schedule new commands: %d\n", rc);
	else if (rc > 0)
		DP(BNX2X_MSG_SP, "Scheduled next pending commands...\n");
}

static void bnx2x_set_iscsi_eth_rx_mode(struct bnx2x *bp, bool start);

static void bnx2x_handle_rx_mode_eqe(struct bnx2x *bp)
{
	netif_addr_lock_bh(bp->dev);

	clear_bit(BNX2X_FILTER_RX_MODE_PENDING, &bp->sp_state);

	/* Send rx_mode command again if was requested */
	if (test_and_clear_bit(BNX2X_FILTER_RX_MODE_SCHED, &bp->sp_state))
		bnx2x_set_storm_rx_mode(bp);
	else if (test_and_clear_bit(BNX2X_FILTER_ISCSI_ETH_START_SCHED,
				    &bp->sp_state))
		bnx2x_set_iscsi_eth_rx_mode(bp, true);
	else if (test_and_clear_bit(BNX2X_FILTER_ISCSI_ETH_STOP_SCHED,
				    &bp->sp_state))
		bnx2x_set_iscsi_eth_rx_mode(bp, false);

	netif_addr_unlock_bh(bp->dev);
}

static void bnx2x_after_afex_vif_lists(struct bnx2x *bp,
					      union event_ring_elem *elem)
{
	if (elem->message.data.vif_list_event.echo == VIF_LIST_RULE_GET) {
		DP(BNX2X_MSG_SP,
		   "afex: ramrod completed VIF LIST_GET, addrs 0x%x\n",
		   elem->message.data.vif_list_event.func_bit_map);
		bnx2x_fw_command(bp, DRV_MSG_CODE_AFEX_LISTGET_ACK,
			elem->message.data.vif_list_event.func_bit_map);
	} else if (elem->message.data.vif_list_event.echo ==
		   VIF_LIST_RULE_SET) {
		DP(BNX2X_MSG_SP, "afex: ramrod completed VIF LIST_SET\n");
		bnx2x_fw_command(bp, DRV_MSG_CODE_AFEX_LISTSET_ACK, 0);
	}
}

/* called with rtnl_lock */
static void bnx2x_after_function_update(struct bnx2x *bp)
{
	int q, rc;
	struct bnx2x_fastpath *fp;
	struct bnx2x_queue_state_params queue_params = {NULL};
	struct bnx2x_queue_update_params *q_update_params =
		&queue_params.params.update;

	/* Send Q update command with afex vlan removal values for all Qs */
	queue_params.cmd = BNX2X_Q_CMD_UPDATE;

	/* set silent vlan removal values according to vlan mode */
	__set_bit(BNX2X_Q_UPDATE_SILENT_VLAN_REM_CHNG,
		  &q_update_params->update_flags);
	__set_bit(BNX2X_Q_UPDATE_SILENT_VLAN_REM,
		  &q_update_params->update_flags);
	__set_bit(RAMROD_COMP_WAIT, &queue_params.ramrod_flags);

	/* in access mode mark mask and value are 0 to strip all vlans */
	if (bp->afex_vlan_mode == FUNC_MF_CFG_AFEX_VLAN_ACCESS_MODE) {
		q_update_params->silent_removal_value = 0;
		q_update_params->silent_removal_mask = 0;
	} else {
		q_update_params->silent_removal_value =
			(bp->afex_def_vlan_tag & VLAN_VID_MASK);
		q_update_params->silent_removal_mask = VLAN_VID_MASK;
	}

	for_each_eth_queue(bp, q) {
		/* Set the appropriate Queue object */
		fp = &bp->fp[q];
		queue_params.q_obj = &bnx2x_sp_obj(bp, fp).q_obj;

		/* send the ramrod */
		rc = bnx2x_queue_state_change(bp, &queue_params);
		if (rc < 0)
			BNX2X_ERR("Failed to config silent vlan rem for Q %d\n",
				  q);
	}

	if (!NO_FCOE(bp) && CNIC_ENABLED(bp)) {
		fp = &bp->fp[FCOE_IDX(bp)];
		queue_params.q_obj = &bnx2x_sp_obj(bp, fp).q_obj;

		/* clear pending completion bit */
		__clear_bit(RAMROD_COMP_WAIT, &queue_params.ramrod_flags);

		/* mark latest Q bit */
		smp_mb__before_atomic();
		set_bit(BNX2X_AFEX_FCOE_Q_UPDATE_PENDING, &bp->sp_state);
		smp_mb__after_atomic();

		/* send Q update ramrod for FCoE Q */
		rc = bnx2x_queue_state_change(bp, &queue_params);
		if (rc < 0)
			BNX2X_ERR("Failed to config silent vlan rem for Q %d\n",
				  q);
	} else {
		/* If no FCoE ring - ACK MCP now */
		bnx2x_link_report(bp);
		bnx2x_fw_command(bp, DRV_MSG_CODE_AFEX_VIFSET_ACK, 0);
	}
}

static struct bnx2x_queue_sp_obj *bnx2x_cid_to_q_obj(
	struct bnx2x *bp, u32 cid)
{
	DP(BNX2X_MSG_SP, "retrieving fp from cid %d\n", cid);

	if (CNIC_LOADED(bp) && (cid == BNX2X_FCOE_ETH_CID(bp)))
		return &bnx2x_fcoe_sp_obj(bp, q_obj);
	else
		return &bp->sp_objs[CID_TO_FP(cid, bp)].q_obj;
}

static void bnx2x_eq_int(struct bnx2x *bp)
{
	u16 hw_cons, sw_cons, sw_prod;
	union event_ring_elem *elem;
	u8 echo;
	u32 cid;
	u8 opcode;
	int rc, spqe_cnt = 0;
	struct bnx2x_queue_sp_obj *q_obj;
	struct bnx2x_func_sp_obj *f_obj = &bp->func_obj;
	struct bnx2x_raw_obj *rss_raw = &bp->rss_conf_obj.raw;

	hw_cons = le16_to_cpu(*bp->eq_cons_sb);

	/* The hw_cos range is 1-255, 257 - the sw_cons range is 0-254, 256.
	 * when we get the next-page we need to adjust so the loop
	 * condition below will be met. The next element is the size of a
	 * regular element and hence incrementing by 1
	 */
	if ((hw_cons & EQ_DESC_MAX_PAGE) == EQ_DESC_MAX_PAGE)
		hw_cons++;

	/* This function may never run in parallel with itself for a
	 * specific bp, thus there is no need in "paired" read memory
	 * barrier here.
	 */
	sw_cons = bp->eq_cons;
	sw_prod = bp->eq_prod;

	DP(BNX2X_MSG_SP, "EQ:  hw_cons %u  sw_cons %u bp->eq_spq_left %x\n",
			hw_cons, sw_cons, atomic_read(&bp->eq_spq_left));

	for (; sw_cons != hw_cons;
	      sw_prod = NEXT_EQ_IDX(sw_prod), sw_cons = NEXT_EQ_IDX(sw_cons)) {

		elem = &bp->eq_ring[EQ_DESC(sw_cons)];

		rc = bnx2x_iov_eq_sp_event(bp, elem);
		if (!rc) {
			DP(BNX2X_MSG_IOV, "bnx2x_iov_eq_sp_event returned %d\n",
			   rc);
			goto next_spqe;
		}

		opcode = elem->message.opcode;

		/* handle eq element */
		switch (opcode) {
		case EVENT_RING_OPCODE_VF_PF_CHANNEL:
			bnx2x_vf_mbx_schedule(bp,
					      &elem->message.data.vf_pf_event);
			continue;

		case EVENT_RING_OPCODE_STAT_QUERY:
			DP_AND((BNX2X_MSG_SP | BNX2X_MSG_STATS),
			       "got statistics comp event %d\n",
			       bp->stats_comp++);
			/* nothing to do with stats comp */
			goto next_spqe;

		case EVENT_RING_OPCODE_CFC_DEL:
			/* handle according to cid range */
			/*
			 * we may want to verify here that the bp state is
			 * HALTING
			 */

			/* elem CID originates from FW; actually LE */
			cid = SW_CID(elem->message.data.cfc_del_event.cid);

			DP(BNX2X_MSG_SP,
			   "got delete ramrod for MULTI[%d]\n", cid);

			if (CNIC_LOADED(bp) &&
			    !bnx2x_cnic_handle_cfc_del(bp, cid, elem))
				goto next_spqe;

			q_obj = bnx2x_cid_to_q_obj(bp, cid);

			if (q_obj->complete_cmd(bp, q_obj, BNX2X_Q_CMD_CFC_DEL))
				break;

			goto next_spqe;

		case EVENT_RING_OPCODE_STOP_TRAFFIC:
			DP(BNX2X_MSG_SP | BNX2X_MSG_DCB, "got STOP TRAFFIC\n");
			bnx2x_dcbx_set_params(bp, BNX2X_DCBX_STATE_TX_PAUSED);
			if (f_obj->complete_cmd(bp, f_obj,
						BNX2X_F_CMD_TX_STOP))
				break;
			goto next_spqe;

		case EVENT_RING_OPCODE_START_TRAFFIC:
			DP(BNX2X_MSG_SP | BNX2X_MSG_DCB, "got START TRAFFIC\n");
			bnx2x_dcbx_set_params(bp, BNX2X_DCBX_STATE_TX_RELEASED);
			if (f_obj->complete_cmd(bp, f_obj,
						BNX2X_F_CMD_TX_START))
				break;
			goto next_spqe;

		case EVENT_RING_OPCODE_FUNCTION_UPDATE:
			echo = elem->message.data.function_update_event.echo;
			if (echo == SWITCH_UPDATE) {
				DP(BNX2X_MSG_SP | NETIF_MSG_IFUP,
				   "got FUNC_SWITCH_UPDATE ramrod\n");
				if (f_obj->complete_cmd(
					bp, f_obj, BNX2X_F_CMD_SWITCH_UPDATE))
					break;

			} else {
				int cmd = BNX2X_SP_RTNL_AFEX_F_UPDATE;

				DP(BNX2X_MSG_SP | BNX2X_MSG_MCP,
				   "AFEX: ramrod completed FUNCTION_UPDATE\n");
				f_obj->complete_cmd(bp, f_obj,
						    BNX2X_F_CMD_AFEX_UPDATE);

				/* We will perform the Queues update from
				 * sp_rtnl task as all Queue SP operations
				 * should run under rtnl_lock.
				 */
				bnx2x_schedule_sp_rtnl(bp, cmd, 0);
			}

			goto next_spqe;

		case EVENT_RING_OPCODE_AFEX_VIF_LISTS:
			f_obj->complete_cmd(bp, f_obj,
					    BNX2X_F_CMD_AFEX_VIFLISTS);
			bnx2x_after_afex_vif_lists(bp, elem);
			goto next_spqe;
		case EVENT_RING_OPCODE_FUNCTION_START:
			DP(BNX2X_MSG_SP | NETIF_MSG_IFUP,
			   "got FUNC_START ramrod\n");
			if (f_obj->complete_cmd(bp, f_obj, BNX2X_F_CMD_START))
				break;

			goto next_spqe;

		case EVENT_RING_OPCODE_FUNCTION_STOP:
			DP(BNX2X_MSG_SP | NETIF_MSG_IFUP,
			   "got FUNC_STOP ramrod\n");
			if (f_obj->complete_cmd(bp, f_obj, BNX2X_F_CMD_STOP))
				break;

			goto next_spqe;

		case EVENT_RING_OPCODE_SET_TIMESYNC:
			DP(BNX2X_MSG_SP | BNX2X_MSG_PTP,
			   "got set_timesync ramrod completion\n");
			if (f_obj->complete_cmd(bp, f_obj,
						BNX2X_F_CMD_SET_TIMESYNC))
				break;
			goto next_spqe;
		}

		switch (opcode | bp->state) {
		case (EVENT_RING_OPCODE_RSS_UPDATE_RULES |
		      BNX2X_STATE_OPEN):
		case (EVENT_RING_OPCODE_RSS_UPDATE_RULES |
		      BNX2X_STATE_OPENING_WAIT4_PORT):
		case (EVENT_RING_OPCODE_RSS_UPDATE_RULES |
		      BNX2X_STATE_CLOSING_WAIT4_HALT):
			DP(BNX2X_MSG_SP, "got RSS_UPDATE ramrod. CID %d\n",
			   SW_CID(elem->message.data.eth_event.echo));
			rss_raw->clear_pending(rss_raw);
			break;

		case (EVENT_RING_OPCODE_SET_MAC | BNX2X_STATE_OPEN):
		case (EVENT_RING_OPCODE_SET_MAC | BNX2X_STATE_DIAG):
		case (EVENT_RING_OPCODE_SET_MAC |
		      BNX2X_STATE_CLOSING_WAIT4_HALT):
		case (EVENT_RING_OPCODE_CLASSIFICATION_RULES |
		      BNX2X_STATE_OPEN):
		case (EVENT_RING_OPCODE_CLASSIFICATION_RULES |
		      BNX2X_STATE_DIAG):
		case (EVENT_RING_OPCODE_CLASSIFICATION_RULES |
		      BNX2X_STATE_CLOSING_WAIT4_HALT):
			DP(BNX2X_MSG_SP, "got (un)set vlan/mac ramrod\n");
			bnx2x_handle_classification_eqe(bp, elem);
			break;

		case (EVENT_RING_OPCODE_MULTICAST_RULES |
		      BNX2X_STATE_OPEN):
		case (EVENT_RING_OPCODE_MULTICAST_RULES |
		      BNX2X_STATE_DIAG):
		case (EVENT_RING_OPCODE_MULTICAST_RULES |
		      BNX2X_STATE_CLOSING_WAIT4_HALT):
			DP(BNX2X_MSG_SP, "got mcast ramrod\n");
			bnx2x_handle_mcast_eqe(bp);
			break;

		case (EVENT_RING_OPCODE_FILTERS_RULES |
		      BNX2X_STATE_OPEN):
		case (EVENT_RING_OPCODE_FILTERS_RULES |
		      BNX2X_STATE_DIAG):
		case (EVENT_RING_OPCODE_FILTERS_RULES |
		      BNX2X_STATE_CLOSING_WAIT4_HALT):
			DP(BNX2X_MSG_SP, "got rx_mode ramrod\n");
			bnx2x_handle_rx_mode_eqe(bp);
			break;
		default:
			/* unknown event log error and continue */
			BNX2X_ERR("Unknown EQ event %d, bp->state 0x%x\n",
				  elem->message.opcode, bp->state);
		}
next_spqe:
		spqe_cnt++;
	} /* for */

	smp_mb__before_atomic();
	atomic_add(spqe_cnt, &bp->eq_spq_left);

	bp->eq_cons = sw_cons;
	bp->eq_prod = sw_prod;
	/* Make sure that above mem writes were issued towards the memory */
	smp_wmb();

	/* update producer */
	bnx2x_update_eq_prod(bp, bp->eq_prod);
}

static void bnx2x_sp_task(struct work_struct *work)
{
	struct bnx2x *bp = container_of(work, struct bnx2x, sp_task.work);

	DP(BNX2X_MSG_SP, "sp task invoked\n");

	/* make sure the atomic interrupt_occurred has been written */
	smp_rmb();
	if (atomic_read(&bp->interrupt_occurred)) {

		/* what work needs to be performed? */
		u16 status = bnx2x_update_dsb_idx(bp);

		DP(BNX2X_MSG_SP, "status %x\n", status);
		DP(BNX2X_MSG_SP, "setting interrupt_occurred to 0\n");
		atomic_set(&bp->interrupt_occurred, 0);

		/* HW attentions */
		if (status & BNX2X_DEF_SB_ATT_IDX) {
			bnx2x_attn_int(bp);
			status &= ~BNX2X_DEF_SB_ATT_IDX;
		}

		/* SP events: STAT_QUERY and others */
		if (status & BNX2X_DEF_SB_IDX) {
			struct bnx2x_fastpath *fp = bnx2x_fcoe_fp(bp);

			if (FCOE_INIT(bp) &&
			    (bnx2x_has_rx_work(fp) || bnx2x_has_tx_work(fp))) {
				/* Prevent local bottom-halves from running as
				 * we are going to change the local NAPI list.
				 */
				local_bh_disable();
				napi_schedule(&bnx2x_fcoe(bp, napi));
				local_bh_enable();
			}

			/* Handle EQ completions */
			bnx2x_eq_int(bp);
			bnx2x_ack_sb(bp, bp->igu_dsb_id, USTORM_ID,
				     le16_to_cpu(bp->def_idx), IGU_INT_NOP, 1);

			status &= ~BNX2X_DEF_SB_IDX;
		}

		/* if status is non zero then perhaps something went wrong */
		if (unlikely(status))
			DP(BNX2X_MSG_SP,
			   "got an unknown interrupt! (status 0x%x)\n", status);

		/* ack status block only if something was actually handled */
		bnx2x_ack_sb(bp, bp->igu_dsb_id, ATTENTION_ID,
			     le16_to_cpu(bp->def_att_idx), IGU_INT_ENABLE, 1);
	}

	/* afex - poll to check if VIFSET_ACK should be sent to MFW */
	if (test_and_clear_bit(BNX2X_AFEX_PENDING_VIFSET_MCP_ACK,
			       &bp->sp_state)) {
		bnx2x_link_report(bp);
		bnx2x_fw_command(bp, DRV_MSG_CODE_AFEX_VIFSET_ACK, 0);
	}
}

irqreturn_t bnx2x_msix_sp_int(int irq, void *dev_instance)
{
	struct net_device *dev = dev_instance;
	struct bnx2x *bp = netdev_priv(dev);

	bnx2x_ack_sb(bp, bp->igu_dsb_id, USTORM_ID, 0,
		     IGU_INT_DISABLE, 0);

#ifdef BNX2X_STOP_ON_ERROR
	if (unlikely(bp->panic))
		return IRQ_HANDLED;
#endif

	if (CNIC_LOADED(bp)) {
		struct cnic_ops *c_ops;

		rcu_read_lock();
		c_ops = rcu_dereference(bp->cnic_ops);
		if (c_ops)
			c_ops->cnic_handler(bp->cnic_data, NULL);
		rcu_read_unlock();
	}

	/* schedule sp task to perform default status block work, ack
	 * attentions and enable interrupts.
	 */
	bnx2x_schedule_sp_task(bp);

	return IRQ_HANDLED;
}

/* end of slow path */

void bnx2x_drv_pulse(struct bnx2x *bp)
{
	SHMEM_WR(bp, func_mb[BP_FW_MB_IDX(bp)].drv_pulse_mb,
		 bp->fw_drv_pulse_wr_seq);
}

static void bnx2x_timer(struct timer_list *t)
{
	struct bnx2x *bp = from_timer(bp, t, timer);

	if (!netif_running(bp->dev))
		return;

	if (IS_PF(bp) &&
	    !BP_NOMCP(bp)) {
		int mb_idx = BP_FW_MB_IDX(bp);
		u16 drv_pulse;
		u16 mcp_pulse;

		++bp->fw_drv_pulse_wr_seq;
		bp->fw_drv_pulse_wr_seq &= DRV_PULSE_SEQ_MASK;
		drv_pulse = bp->fw_drv_pulse_wr_seq;
		bnx2x_drv_pulse(bp);

		mcp_pulse = (SHMEM_RD(bp, func_mb[mb_idx].mcp_pulse_mb) &
			     MCP_PULSE_SEQ_MASK);
		/* The delta between driver pulse and mcp response
		 * should not get too big. If the MFW is more than 5 pulses
		 * behind, we should worry about it enough to generate an error
		 * log.
		 */
		if (((drv_pulse - mcp_pulse) & MCP_PULSE_SEQ_MASK) > 5)
			BNX2X_ERR("MFW seems hanged: drv_pulse (0x%x) != mcp_pulse (0x%x)\n",
				  drv_pulse, mcp_pulse);
	}

	if (bp->state == BNX2X_STATE_OPEN)
		bnx2x_stats_handle(bp, STATS_EVENT_UPDATE);

	/* sample pf vf bulletin board for new posts from pf */
	if (IS_VF(bp))
		bnx2x_timer_sriov(bp);

	mod_timer(&bp->timer, jiffies + bp->current_interval);
}

/* end of Statistics */

/* nic init */

/*
 * nic init service functions
 */

static void bnx2x_fill(struct bnx2x *bp, u32 addr, int fill, u32 len)
{
	u32 i;
	if (!(len%4) && !(addr%4))
		for (i = 0; i < len; i += 4)
			REG_WR(bp, addr + i, fill);
	else
		for (i = 0; i < len; i++)
			REG_WR8(bp, addr + i, fill);
}

/* helper: writes FP SP data to FW - data_size in dwords */
static void bnx2x_wr_fp_sb_data(struct bnx2x *bp,
				int fw_sb_id,
				u32 *sb_data_p,
				u32 data_size)
{
	int index;
	for (index = 0; index < data_size; index++)
		REG_WR(bp, BAR_CSTRORM_INTMEM +
			CSTORM_STATUS_BLOCK_DATA_OFFSET(fw_sb_id) +
			sizeof(u32)*index,
			*(sb_data_p + index));
}

static void bnx2x_zero_fp_sb(struct bnx2x *bp, int fw_sb_id)
{
	u32 *sb_data_p;
	u32 data_size = 0;
	struct hc_status_block_data_e2 sb_data_e2;
	struct hc_status_block_data_e1x sb_data_e1x;

	/* disable the function first */
	if (!CHIP_IS_E1x(bp)) {
		memset(&sb_data_e2, 0, sizeof(struct hc_status_block_data_e2));
		sb_data_e2.common.state = SB_DISABLED;
		sb_data_e2.common.p_func.vf_valid = false;
		sb_data_p = (u32 *)&sb_data_e2;
		data_size = sizeof(struct hc_status_block_data_e2)/sizeof(u32);
	} else {
		memset(&sb_data_e1x, 0,
		       sizeof(struct hc_status_block_data_e1x));
		sb_data_e1x.common.state = SB_DISABLED;
		sb_data_e1x.common.p_func.vf_valid = false;
		sb_data_p = (u32 *)&sb_data_e1x;
		data_size = sizeof(struct hc_status_block_data_e1x)/sizeof(u32);
	}
	bnx2x_wr_fp_sb_data(bp, fw_sb_id, sb_data_p, data_size);

	bnx2x_fill(bp, BAR_CSTRORM_INTMEM +
			CSTORM_STATUS_BLOCK_OFFSET(fw_sb_id), 0,
			CSTORM_STATUS_BLOCK_SIZE);
	bnx2x_fill(bp, BAR_CSTRORM_INTMEM +
			CSTORM_SYNC_BLOCK_OFFSET(fw_sb_id), 0,
			CSTORM_SYNC_BLOCK_SIZE);
}

/* helper:  writes SP SB data to FW */
static void bnx2x_wr_sp_sb_data(struct bnx2x *bp,
		struct hc_sp_status_block_data *sp_sb_data)
{
	int func = BP_FUNC(bp);
	int i;
	for (i = 0; i < sizeof(struct hc_sp_status_block_data)/sizeof(u32); i++)
		REG_WR(bp, BAR_CSTRORM_INTMEM +
			CSTORM_SP_STATUS_BLOCK_DATA_OFFSET(func) +
			i*sizeof(u32),
			*((u32 *)sp_sb_data + i));
}

static void bnx2x_zero_sp_sb(struct bnx2x *bp)
{
	int func = BP_FUNC(bp);
	struct hc_sp_status_block_data sp_sb_data;
	memset(&sp_sb_data, 0, sizeof(struct hc_sp_status_block_data));

	sp_sb_data.state = SB_DISABLED;
	sp_sb_data.p_func.vf_valid = false;

	bnx2x_wr_sp_sb_data(bp, &sp_sb_data);

	bnx2x_fill(bp, BAR_CSTRORM_INTMEM +
			CSTORM_SP_STATUS_BLOCK_OFFSET(func), 0,
			CSTORM_SP_STATUS_BLOCK_SIZE);
	bnx2x_fill(bp, BAR_CSTRORM_INTMEM +
			CSTORM_SP_SYNC_BLOCK_OFFSET(func), 0,
			CSTORM_SP_SYNC_BLOCK_SIZE);
}

static void bnx2x_setup_ndsb_state_machine(struct hc_status_block_sm *hc_sm,
					   int igu_sb_id, int igu_seg_id)
{
	hc_sm->igu_sb_id = igu_sb_id;
	hc_sm->igu_seg_id = igu_seg_id;
	hc_sm->timer_value = 0xFF;
	hc_sm->time_to_expire = 0xFFFFFFFF;
}

/* allocates state machine ids. */
static void bnx2x_map_sb_state_machines(struct hc_index_data *index_data)
{
	/* zero out state machine indices */
	/* rx indices */
	index_data[HC_INDEX_ETH_RX_CQ_CONS].flags &= ~HC_INDEX_DATA_SM_ID;

	/* tx indices */
	index_data[HC_INDEX_OOO_TX_CQ_CONS].flags &= ~HC_INDEX_DATA_SM_ID;
	index_data[HC_INDEX_ETH_TX_CQ_CONS_COS0].flags &= ~HC_INDEX_DATA_SM_ID;
	index_data[HC_INDEX_ETH_TX_CQ_CONS_COS1].flags &= ~HC_INDEX_DATA_SM_ID;
	index_data[HC_INDEX_ETH_TX_CQ_CONS_COS2].flags &= ~HC_INDEX_DATA_SM_ID;

	/* map indices */
	/* rx indices */
	index_data[HC_INDEX_ETH_RX_CQ_CONS].flags |=
		SM_RX_ID << HC_INDEX_DATA_SM_ID_SHIFT;

	/* tx indices */
	index_data[HC_INDEX_OOO_TX_CQ_CONS].flags |=
		SM_TX_ID << HC_INDEX_DATA_SM_ID_SHIFT;
	index_data[HC_INDEX_ETH_TX_CQ_CONS_COS0].flags |=
		SM_TX_ID << HC_INDEX_DATA_SM_ID_SHIFT;
	index_data[HC_INDEX_ETH_TX_CQ_CONS_COS1].flags |=
		SM_TX_ID << HC_INDEX_DATA_SM_ID_SHIFT;
	index_data[HC_INDEX_ETH_TX_CQ_CONS_COS2].flags |=
		SM_TX_ID << HC_INDEX_DATA_SM_ID_SHIFT;
}

void bnx2x_init_sb(struct bnx2x *bp, dma_addr_t mapping, int vfid,
			  u8 vf_valid, int fw_sb_id, int igu_sb_id)
{
	int igu_seg_id;

	struct hc_status_block_data_e2 sb_data_e2;
	struct hc_status_block_data_e1x sb_data_e1x;
	struct hc_status_block_sm  *hc_sm_p;
	int data_size;
	u32 *sb_data_p;

	if (CHIP_INT_MODE_IS_BC(bp))
		igu_seg_id = HC_SEG_ACCESS_NORM;
	else
		igu_seg_id = IGU_SEG_ACCESS_NORM;

	bnx2x_zero_fp_sb(bp, fw_sb_id);

	if (!CHIP_IS_E1x(bp)) {
		memset(&sb_data_e2, 0, sizeof(struct hc_status_block_data_e2));
		sb_data_e2.common.state = SB_ENABLED;
		sb_data_e2.common.p_func.pf_id = BP_FUNC(bp);
		sb_data_e2.common.p_func.vf_id = vfid;
		sb_data_e2.common.p_func.vf_valid = vf_valid;
		sb_data_e2.common.p_func.vnic_id = BP_VN(bp);
		sb_data_e2.common.same_igu_sb_1b = true;
		sb_data_e2.common.host_sb_addr.hi = U64_HI(mapping);
		sb_data_e2.common.host_sb_addr.lo = U64_LO(mapping);
		hc_sm_p = sb_data_e2.common.state_machine;
		sb_data_p = (u32 *)&sb_data_e2;
		data_size = sizeof(struct hc_status_block_data_e2)/sizeof(u32);
		bnx2x_map_sb_state_machines(sb_data_e2.index_data);
	} else {
		memset(&sb_data_e1x, 0,
		       sizeof(struct hc_status_block_data_e1x));
		sb_data_e1x.common.state = SB_ENABLED;
		sb_data_e1x.common.p_func.pf_id = BP_FUNC(bp);
		sb_data_e1x.common.p_func.vf_id = 0xff;
		sb_data_e1x.common.p_func.vf_valid = false;
		sb_data_e1x.common.p_func.vnic_id = BP_VN(bp);
		sb_data_e1x.common.same_igu_sb_1b = true;
		sb_data_e1x.common.host_sb_addr.hi = U64_HI(mapping);
		sb_data_e1x.common.host_sb_addr.lo = U64_LO(mapping);
		hc_sm_p = sb_data_e1x.common.state_machine;
		sb_data_p = (u32 *)&sb_data_e1x;
		data_size = sizeof(struct hc_status_block_data_e1x)/sizeof(u32);
		bnx2x_map_sb_state_machines(sb_data_e1x.index_data);
	}

	bnx2x_setup_ndsb_state_machine(&hc_sm_p[SM_RX_ID],
				       igu_sb_id, igu_seg_id);
	bnx2x_setup_ndsb_state_machine(&hc_sm_p[SM_TX_ID],
				       igu_sb_id, igu_seg_id);

	DP(NETIF_MSG_IFUP, "Init FW SB %d\n", fw_sb_id);

	/* write indices to HW - PCI guarantees endianity of regpairs */
	bnx2x_wr_fp_sb_data(bp, fw_sb_id, sb_data_p, data_size);
}

static void bnx2x_update_coalesce_sb(struct bnx2x *bp, u8 fw_sb_id,
				     u16 tx_usec, u16 rx_usec)
{
	bnx2x_update_coalesce_sb_index(bp, fw_sb_id, HC_INDEX_ETH_RX_CQ_CONS,
				    false, rx_usec);
	bnx2x_update_coalesce_sb_index(bp, fw_sb_id,
				       HC_INDEX_ETH_TX_CQ_CONS_COS0, false,
				       tx_usec);
	bnx2x_update_coalesce_sb_index(bp, fw_sb_id,
				       HC_INDEX_ETH_TX_CQ_CONS_COS1, false,
				       tx_usec);
	bnx2x_update_coalesce_sb_index(bp, fw_sb_id,
				       HC_INDEX_ETH_TX_CQ_CONS_COS2, false,
				       tx_usec);
}

static void bnx2x_init_def_sb(struct bnx2x *bp)
{
	struct host_sp_status_block *def_sb = bp->def_status_blk;
	dma_addr_t mapping = bp->def_status_blk_mapping;
	int igu_sp_sb_index;
	int igu_seg_id;
	int port = BP_PORT(bp);
	int func = BP_FUNC(bp);
	int reg_offset, reg_offset_en5;
	u64 section;
	int index;
	struct hc_sp_status_block_data sp_sb_data;
	memset(&sp_sb_data, 0, sizeof(struct hc_sp_status_block_data));

	if (CHIP_INT_MODE_IS_BC(bp)) {
		igu_sp_sb_index = DEF_SB_IGU_ID;
		igu_seg_id = HC_SEG_ACCESS_DEF;
	} else {
		igu_sp_sb_index = bp->igu_dsb_id;
		igu_seg_id = IGU_SEG_ACCESS_DEF;
	}

	/* ATTN */
	section = ((u64)mapping) + offsetof(struct host_sp_status_block,
					    atten_status_block);
	def_sb->atten_status_block.status_block_id = igu_sp_sb_index;

	bp->attn_state = 0;

	reg_offset = (port ? MISC_REG_AEU_ENABLE1_FUNC_1_OUT_0 :
			     MISC_REG_AEU_ENABLE1_FUNC_0_OUT_0);
	reg_offset_en5 = (port ? MISC_REG_AEU_ENABLE5_FUNC_1_OUT_0 :
				 MISC_REG_AEU_ENABLE5_FUNC_0_OUT_0);
	for (index = 0; index < MAX_DYNAMIC_ATTN_GRPS; index++) {
		int sindex;
		/* take care of sig[0]..sig[4] */
		for (sindex = 0; sindex < 4; sindex++)
			bp->attn_group[index].sig[sindex] =
			   REG_RD(bp, reg_offset + sindex*0x4 + 0x10*index);

		if (!CHIP_IS_E1x(bp))
			/*
			 * enable5 is separate from the rest of the registers,
			 * and therefore the address skip is 4
			 * and not 16 between the different groups
			 */
			bp->attn_group[index].sig[4] = REG_RD(bp,
					reg_offset_en5 + 0x4*index);
		else
			bp->attn_group[index].sig[4] = 0;
	}

	if (bp->common.int_block == INT_BLOCK_HC) {
		reg_offset = (port ? HC_REG_ATTN_MSG1_ADDR_L :
				     HC_REG_ATTN_MSG0_ADDR_L);

		REG_WR(bp, reg_offset, U64_LO(section));
		REG_WR(bp, reg_offset + 4, U64_HI(section));
	} else if (!CHIP_IS_E1x(bp)) {
		REG_WR(bp, IGU_REG_ATTN_MSG_ADDR_L, U64_LO(section));
		REG_WR(bp, IGU_REG_ATTN_MSG_ADDR_H, U64_HI(section));
	}

	section = ((u64)mapping) + offsetof(struct host_sp_status_block,
					    sp_sb);

	bnx2x_zero_sp_sb(bp);

	/* PCI guarantees endianity of regpairs */
	sp_sb_data.state		= SB_ENABLED;
	sp_sb_data.host_sb_addr.lo	= U64_LO(section);
	sp_sb_data.host_sb_addr.hi	= U64_HI(section);
	sp_sb_data.igu_sb_id		= igu_sp_sb_index;
	sp_sb_data.igu_seg_id		= igu_seg_id;
	sp_sb_data.p_func.pf_id		= func;
	sp_sb_data.p_func.vnic_id	= BP_VN(bp);
	sp_sb_data.p_func.vf_id		= 0xff;

	bnx2x_wr_sp_sb_data(bp, &sp_sb_data);

	bnx2x_ack_sb(bp, bp->igu_dsb_id, USTORM_ID, 0, IGU_INT_ENABLE, 0);
}

void bnx2x_update_coalesce(struct bnx2x *bp)
{
	int i;

	for_each_eth_queue(bp, i)
		bnx2x_update_coalesce_sb(bp, bp->fp[i].fw_sb_id,
					 bp->tx_ticks, bp->rx_ticks);
}

static void bnx2x_init_sp_ring(struct bnx2x *bp)
{
	spin_lock_init(&bp->spq_lock);
	atomic_set(&bp->cq_spq_left, MAX_SPQ_PENDING);

	bp->spq_prod_idx = 0;
	bp->dsb_sp_prod = BNX2X_SP_DSB_INDEX;
	bp->spq_prod_bd = bp->spq;
	bp->spq_last_bd = bp->spq_prod_bd + MAX_SP_DESC_CNT;
}

static void bnx2x_init_eq_ring(struct bnx2x *bp)
{
	int i;
	for (i = 1; i <= NUM_EQ_PAGES; i++) {
		union event_ring_elem *elem =
			&bp->eq_ring[EQ_DESC_CNT_PAGE * i - 1];

		elem->next_page.addr.hi =
			cpu_to_le32(U64_HI(bp->eq_mapping +
				   BCM_PAGE_SIZE * (i % NUM_EQ_PAGES)));
		elem->next_page.addr.lo =
			cpu_to_le32(U64_LO(bp->eq_mapping +
				   BCM_PAGE_SIZE*(i % NUM_EQ_PAGES)));
	}
	bp->eq_cons = 0;
	bp->eq_prod = NUM_EQ_DESC;
	bp->eq_cons_sb = BNX2X_EQ_INDEX;
	/* we want a warning message before it gets wrought... */
	atomic_set(&bp->eq_spq_left,
		min_t(int, MAX_SP_DESC_CNT - MAX_SPQ_PENDING, NUM_EQ_DESC) - 1);
}

/* called with netif_addr_lock_bh() */
static int bnx2x_set_q_rx_mode(struct bnx2x *bp, u8 cl_id,
			       unsigned long rx_mode_flags,
			       unsigned long rx_accept_flags,
			       unsigned long tx_accept_flags,
			       unsigned long ramrod_flags)
{
	struct bnx2x_rx_mode_ramrod_params ramrod_param;
	int rc;

	memset(&ramrod_param, 0, sizeof(ramrod_param));

	/* Prepare ramrod parameters */
	ramrod_param.cid = 0;
	ramrod_param.cl_id = cl_id;
	ramrod_param.rx_mode_obj = &bp->rx_mode_obj;
	ramrod_param.func_id = BP_FUNC(bp);

	ramrod_param.pstate = &bp->sp_state;
	ramrod_param.state = BNX2X_FILTER_RX_MODE_PENDING;

	ramrod_param.rdata = bnx2x_sp(bp, rx_mode_rdata);
	ramrod_param.rdata_mapping = bnx2x_sp_mapping(bp, rx_mode_rdata);

	set_bit(BNX2X_FILTER_RX_MODE_PENDING, &bp->sp_state);

	ramrod_param.ramrod_flags = ramrod_flags;
	ramrod_param.rx_mode_flags = rx_mode_flags;

	ramrod_param.rx_accept_flags = rx_accept_flags;
	ramrod_param.tx_accept_flags = tx_accept_flags;

	rc = bnx2x_config_rx_mode(bp, &ramrod_param);
	if (rc < 0) {
		BNX2X_ERR("Set rx_mode %d failed\n", bp->rx_mode);
		return rc;
	}

	return 0;
}

static int bnx2x_fill_accept_flags(struct bnx2x *bp, u32 rx_mode,
				   unsigned long *rx_accept_flags,
				   unsigned long *tx_accept_flags)
{
	/* Clear the flags first */
	*rx_accept_flags = 0;
	*tx_accept_flags = 0;

	switch (rx_mode) {
	case BNX2X_RX_MODE_NONE:
		/*
		 * 'drop all' supersedes any accept flags that may have been
		 * passed to the function.
		 */
		break;
	case BNX2X_RX_MODE_NORMAL:
		__set_bit(BNX2X_ACCEPT_UNICAST, rx_accept_flags);
		__set_bit(BNX2X_ACCEPT_MULTICAST, rx_accept_flags);
		__set_bit(BNX2X_ACCEPT_BROADCAST, rx_accept_flags);

		/* internal switching mode */
		__set_bit(BNX2X_ACCEPT_UNICAST, tx_accept_flags);
		__set_bit(BNX2X_ACCEPT_MULTICAST, tx_accept_flags);
		__set_bit(BNX2X_ACCEPT_BROADCAST, tx_accept_flags);

		if (bp->accept_any_vlan) {
			__set_bit(BNX2X_ACCEPT_ANY_VLAN, rx_accept_flags);
			__set_bit(BNX2X_ACCEPT_ANY_VLAN, tx_accept_flags);
		}

		break;
	case BNX2X_RX_MODE_ALLMULTI:
		__set_bit(BNX2X_ACCEPT_UNICAST, rx_accept_flags);
		__set_bit(BNX2X_ACCEPT_ALL_MULTICAST, rx_accept_flags);
		__set_bit(BNX2X_ACCEPT_BROADCAST, rx_accept_flags);

		/* internal switching mode */
		__set_bit(BNX2X_ACCEPT_UNICAST, tx_accept_flags);
		__set_bit(BNX2X_ACCEPT_ALL_MULTICAST, tx_accept_flags);
		__set_bit(BNX2X_ACCEPT_BROADCAST, tx_accept_flags);

		if (bp->accept_any_vlan) {
			__set_bit(BNX2X_ACCEPT_ANY_VLAN, rx_accept_flags);
			__set_bit(BNX2X_ACCEPT_ANY_VLAN, tx_accept_flags);
		}

		break;
	case BNX2X_RX_MODE_PROMISC:
		/* According to definition of SI mode, iface in promisc mode
		 * should receive matched and unmatched (in resolution of port)
		 * unicast packets.
		 */
		__set_bit(BNX2X_ACCEPT_UNMATCHED, rx_accept_flags);
		__set_bit(BNX2X_ACCEPT_UNICAST, rx_accept_flags);
		__set_bit(BNX2X_ACCEPT_ALL_MULTICAST, rx_accept_flags);
		__set_bit(BNX2X_ACCEPT_BROADCAST, rx_accept_flags);

		/* internal switching mode */
		__set_bit(BNX2X_ACCEPT_ALL_MULTICAST, tx_accept_flags);
		__set_bit(BNX2X_ACCEPT_BROADCAST, tx_accept_flags);

		if (IS_MF_SI(bp))
			__set_bit(BNX2X_ACCEPT_ALL_UNICAST, tx_accept_flags);
		else
			__set_bit(BNX2X_ACCEPT_UNICAST, tx_accept_flags);

		__set_bit(BNX2X_ACCEPT_ANY_VLAN, rx_accept_flags);
		__set_bit(BNX2X_ACCEPT_ANY_VLAN, tx_accept_flags);

		break;
	default:
		BNX2X_ERR("Unknown rx_mode: %d\n", rx_mode);
		return -EINVAL;
	}

	return 0;
}

/* called with netif_addr_lock_bh() */
static int bnx2x_set_storm_rx_mode(struct bnx2x *bp)
{
	unsigned long rx_mode_flags = 0, ramrod_flags = 0;
	unsigned long rx_accept_flags = 0, tx_accept_flags = 0;
	int rc;

	if (!NO_FCOE(bp))
		/* Configure rx_mode of FCoE Queue */
		__set_bit(BNX2X_RX_MODE_FCOE_ETH, &rx_mode_flags);

	rc = bnx2x_fill_accept_flags(bp, bp->rx_mode, &rx_accept_flags,
				     &tx_accept_flags);
	if (rc)
		return rc;

	__set_bit(RAMROD_RX, &ramrod_flags);
	__set_bit(RAMROD_TX, &ramrod_flags);

	return bnx2x_set_q_rx_mode(bp, bp->fp->cl_id, rx_mode_flags,
				   rx_accept_flags, tx_accept_flags,
				   ramrod_flags);
}

static void bnx2x_init_internal_common(struct bnx2x *bp)
{
	int i;

	/* Zero this manually as its initialization is
	   currently missing in the initTool */
	for (i = 0; i < (USTORM_AGG_DATA_SIZE >> 2); i++)
		REG_WR(bp, BAR_USTRORM_INTMEM +
		       USTORM_AGG_DATA_OFFSET + i * 4, 0);
	if (!CHIP_IS_E1x(bp)) {
		REG_WR8(bp, BAR_CSTRORM_INTMEM + CSTORM_IGU_MODE_OFFSET,
			CHIP_INT_MODE_IS_BC(bp) ?
			HC_IGU_BC_MODE : HC_IGU_NBC_MODE);
	}
}

static void bnx2x_init_internal(struct bnx2x *bp, u32 load_code)
{
	switch (load_code) {
	case FW_MSG_CODE_DRV_LOAD_COMMON:
	case FW_MSG_CODE_DRV_LOAD_COMMON_CHIP:
		bnx2x_init_internal_common(bp);
		fallthrough;

	case FW_MSG_CODE_DRV_LOAD_PORT:
		/* nothing to do */
		fallthrough;

	case FW_MSG_CODE_DRV_LOAD_FUNCTION:
		/* internal memory per function is
		   initialized inside bnx2x_pf_init */
		break;

	default:
		BNX2X_ERR("Unknown load_code (0x%x) from MCP\n", load_code);
		break;
	}
}

static inline u8 bnx2x_fp_igu_sb_id(struct bnx2x_fastpath *fp)
{
	return fp->bp->igu_base_sb + fp->index + CNIC_SUPPORT(fp->bp);
}

static inline u8 bnx2x_fp_fw_sb_id(struct bnx2x_fastpath *fp)
{
	return fp->bp->base_fw_ndsb + fp->index + CNIC_SUPPORT(fp->bp);
}

static u8 bnx2x_fp_cl_id(struct bnx2x_fastpath *fp)
{
	if (CHIP_IS_E1x(fp->bp))
		return BP_L_ID(fp->bp) + fp->index;
	else	/* We want Client ID to be the same as IGU SB ID for 57712 */
		return bnx2x_fp_igu_sb_id(fp);
}

static void bnx2x_init_eth_fp(struct bnx2x *bp, int fp_idx)
{
	struct bnx2x_fastpath *fp = &bp->fp[fp_idx];
	u8 cos;
	unsigned long q_type = 0;
	u32 cids[BNX2X_MULTI_TX_COS] = { 0 };
	fp->rx_queue = fp_idx;
	fp->cid = fp_idx;
	fp->cl_id = bnx2x_fp_cl_id(fp);
	fp->fw_sb_id = bnx2x_fp_fw_sb_id(fp);
	fp->igu_sb_id = bnx2x_fp_igu_sb_id(fp);
	/* qZone id equals to FW (per path) client id */
	fp->cl_qzone_id  = bnx2x_fp_qzone_id(fp);

	/* init shortcut */
	fp->ustorm_rx_prods_offset = bnx2x_rx_ustorm_prods_offset(fp);

	/* Setup SB indices */
	fp->rx_cons_sb = BNX2X_RX_SB_INDEX;

	/* Configure Queue State object */
	__set_bit(BNX2X_Q_TYPE_HAS_RX, &q_type);
	__set_bit(BNX2X_Q_TYPE_HAS_TX, &q_type);

	BUG_ON(fp->max_cos > BNX2X_MULTI_TX_COS);

	/* init tx data */
	for_each_cos_in_tx_queue(fp, cos) {
		bnx2x_init_txdata(bp, fp->txdata_ptr[cos],
				  CID_COS_TO_TX_ONLY_CID(fp->cid, cos, bp),
				  FP_COS_TO_TXQ(fp, cos, bp),
				  BNX2X_TX_SB_INDEX_BASE + cos, fp);
		cids[cos] = fp->txdata_ptr[cos]->cid;
	}

	/* nothing more for vf to do here */
	if (IS_VF(bp))
		return;

	bnx2x_init_sb(bp, fp->status_blk_mapping, BNX2X_VF_ID_INVALID, false,
		      fp->fw_sb_id, fp->igu_sb_id);
	bnx2x_update_fpsb_idx(fp);
	bnx2x_init_queue_obj(bp, &bnx2x_sp_obj(bp, fp).q_obj, fp->cl_id, cids,
			     fp->max_cos, BP_FUNC(bp), bnx2x_sp(bp, q_rdata),
			     bnx2x_sp_mapping(bp, q_rdata), q_type);

	/**
	 * Configure classification DBs: Always enable Tx switching
	 */
	bnx2x_init_vlan_mac_fp_objs(fp, BNX2X_OBJ_TYPE_RX_TX);

	DP(NETIF_MSG_IFUP,
	   "queue[%d]:  bnx2x_init_sb(%p,%p)  cl_id %d  fw_sb %d  igu_sb %d\n",
	   fp_idx, bp, fp->status_blk.e2_sb, fp->cl_id, fp->fw_sb_id,
	   fp->igu_sb_id);
}

static void bnx2x_init_tx_ring_one(struct bnx2x_fp_txdata *txdata)
{
	int i;

	for (i = 1; i <= NUM_TX_RINGS; i++) {
		struct eth_tx_next_bd *tx_next_bd =
			&txdata->tx_desc_ring[TX_DESC_CNT * i - 1].next_bd;

		tx_next_bd->addr_hi =
			cpu_to_le32(U64_HI(txdata->tx_desc_mapping +
				    BCM_PAGE_SIZE*(i % NUM_TX_RINGS)));
		tx_next_bd->addr_lo =
			cpu_to_le32(U64_LO(txdata->tx_desc_mapping +
				    BCM_PAGE_SIZE*(i % NUM_TX_RINGS)));
	}

	*txdata->tx_cons_sb = cpu_to_le16(0);

	SET_FLAG(txdata->tx_db.data.header.header, DOORBELL_HDR_DB_TYPE, 1);
	txdata->tx_db.data.zero_fill1 = 0;
	txdata->tx_db.data.prod = 0;

	txdata->tx_pkt_prod = 0;
	txdata->tx_pkt_cons = 0;
	txdata->tx_bd_prod = 0;
	txdata->tx_bd_cons = 0;
	txdata->tx_pkt = 0;
}

static void bnx2x_init_tx_rings_cnic(struct bnx2x *bp)
{
	int i;

	for_each_tx_queue_cnic(bp, i)
		bnx2x_init_tx_ring_one(bp->fp[i].txdata_ptr[0]);
}

static void bnx2x_init_tx_rings(struct bnx2x *bp)
{
	int i;
	u8 cos;

	for_each_eth_queue(bp, i)
		for_each_cos_in_tx_queue(&bp->fp[i], cos)
			bnx2x_init_tx_ring_one(bp->fp[i].txdata_ptr[cos]);
}

static void bnx2x_init_fcoe_fp(struct bnx2x *bp)
{
	struct bnx2x_fastpath *fp = bnx2x_fcoe_fp(bp);
	unsigned long q_type = 0;

	bnx2x_fcoe(bp, rx_queue) = BNX2X_NUM_ETH_QUEUES(bp);
	bnx2x_fcoe(bp, cl_id) = bnx2x_cnic_eth_cl_id(bp,
						     BNX2X_FCOE_ETH_CL_ID_IDX);
	bnx2x_fcoe(bp, cid) = BNX2X_FCOE_ETH_CID(bp);
	bnx2x_fcoe(bp, fw_sb_id) = DEF_SB_ID;
	bnx2x_fcoe(bp, igu_sb_id) = bp->igu_dsb_id;
	bnx2x_fcoe(bp, rx_cons_sb) = BNX2X_FCOE_L2_RX_INDEX;
	bnx2x_init_txdata(bp, bnx2x_fcoe(bp, txdata_ptr[0]),
			  fp->cid, FCOE_TXQ_IDX(bp), BNX2X_FCOE_L2_TX_INDEX,
			  fp);

	DP(NETIF_MSG_IFUP, "created fcoe tx data (fp index %d)\n", fp->index);

	/* qZone id equals to FW (per path) client id */
	bnx2x_fcoe(bp, cl_qzone_id) = bnx2x_fp_qzone_id(fp);
	/* init shortcut */
	bnx2x_fcoe(bp, ustorm_rx_prods_offset) =
		bnx2x_rx_ustorm_prods_offset(fp);

	/* Configure Queue State object */
	__set_bit(BNX2X_Q_TYPE_HAS_RX, &q_type);
	__set_bit(BNX2X_Q_TYPE_HAS_TX, &q_type);

	/* No multi-CoS for FCoE L2 client */
	BUG_ON(fp->max_cos != 1);

	bnx2x_init_queue_obj(bp, &bnx2x_sp_obj(bp, fp).q_obj, fp->cl_id,
			     &fp->cid, 1, BP_FUNC(bp), bnx2x_sp(bp, q_rdata),
			     bnx2x_sp_mapping(bp, q_rdata), q_type);

	DP(NETIF_MSG_IFUP,
	   "queue[%d]: bnx2x_init_sb(%p,%p) cl_id %d fw_sb %d igu_sb %d\n",
	   fp->index, bp, fp->status_blk.e2_sb, fp->cl_id, fp->fw_sb_id,
	   fp->igu_sb_id);
}

void bnx2x_nic_init_cnic(struct bnx2x *bp)
{
	if (!NO_FCOE(bp))
		bnx2x_init_fcoe_fp(bp);

	bnx2x_init_sb(bp, bp->cnic_sb_mapping,
		      BNX2X_VF_ID_INVALID, false,
		      bnx2x_cnic_fw_sb_id(bp), bnx2x_cnic_igu_sb_id(bp));

	/* ensure status block indices were read */
	rmb();
	bnx2x_init_rx_rings_cnic(bp);
	bnx2x_init_tx_rings_cnic(bp);

	/* flush all */
	mb();
}

void bnx2x_pre_irq_nic_init(struct bnx2x *bp)
{
	int i;

	/* Setup NIC internals and enable interrupts */
	for_each_eth_queue(bp, i)
		bnx2x_init_eth_fp(bp, i);

	/* ensure status block indices were read */
	rmb();
	bnx2x_init_rx_rings(bp);
	bnx2x_init_tx_rings(bp);

	if (IS_PF(bp)) {
		/* Initialize MOD_ABS interrupts */
		bnx2x_init_mod_abs_int(bp, &bp->link_vars, bp->common.chip_id,
				       bp->common.shmem_base,
				       bp->common.shmem2_base, BP_PORT(bp));

		/* initialize the default status block and sp ring */
		bnx2x_init_def_sb(bp);
		bnx2x_update_dsb_idx(bp);
		bnx2x_init_sp_ring(bp);
	} else {
		bnx2x_memset_stats(bp);
	}
}

void bnx2x_post_irq_nic_init(struct bnx2x *bp, u32 load_code)
{
	bnx2x_init_eq_ring(bp);
	bnx2x_init_internal(bp, load_code);
	bnx2x_pf_init(bp);
	bnx2x_stats_init(bp);

	/* flush all before enabling interrupts */
	mb();

	bnx2x_int_enable(bp);

	/* Check for SPIO5 */
	bnx2x_attn_int_deasserted0(bp,
		REG_RD(bp, MISC_REG_AEU_AFTER_INVERT_1_FUNC_0 + BP_PORT(bp)*4) &
				   AEU_INPUTS_ATTN_BITS_SPIO5);
}

/* gzip service functions */
static int bnx2x_gunzip_init(struct bnx2x *bp)
{
	bp->gunzip_buf = dma_alloc_coherent(&bp->pdev->dev, FW_BUF_SIZE,
					    &bp->gunzip_mapping, GFP_KERNEL);
	if (bp->gunzip_buf  == NULL)
		goto gunzip_nomem1;

	bp->strm = kmalloc(sizeof(*bp->strm), GFP_KERNEL);
	if (bp->strm  == NULL)
		goto gunzip_nomem2;

	bp->strm->workspace = vmalloc(zlib_inflate_workspacesize());
	if (bp->strm->workspace == NULL)
		goto gunzip_nomem3;

	return 0;

gunzip_nomem3:
	kfree(bp->strm);
	bp->strm = NULL;

gunzip_nomem2:
	dma_free_coherent(&bp->pdev->dev, FW_BUF_SIZE, bp->gunzip_buf,
			  bp->gunzip_mapping);
	bp->gunzip_buf = NULL;

gunzip_nomem1:
	BNX2X_ERR("Cannot allocate firmware buffer for un-compression\n");
	return -ENOMEM;
}

static void bnx2x_gunzip_end(struct bnx2x *bp)
{
	if (bp->strm) {
		vfree(bp->strm->workspace);
		kfree(bp->strm);
		bp->strm = NULL;
	}

	if (bp->gunzip_buf) {
		dma_free_coherent(&bp->pdev->dev, FW_BUF_SIZE, bp->gunzip_buf,
				  bp->gunzip_mapping);
		bp->gunzip_buf = NULL;
	}
}

static int bnx2x_gunzip(struct bnx2x *bp, const u8 *zbuf, int len)
{
	int n, rc;

	/* check gzip header */
	if ((zbuf[0] != 0x1f) || (zbuf[1] != 0x8b) || (zbuf[2] != Z_DEFLATED)) {
		BNX2X_ERR("Bad gzip header\n");
		return -EINVAL;
	}

	n = 10;

#define FNAME				0x8

	if (zbuf[3] & FNAME)
		while ((zbuf[n++] != 0) && (n < len));

	bp->strm->next_in = (typeof(bp->strm->next_in))zbuf + n;
	bp->strm->avail_in = len - n;
	bp->strm->next_out = bp->gunzip_buf;
	bp->strm->avail_out = FW_BUF_SIZE;

	rc = zlib_inflateInit2(bp->strm, -MAX_WBITS);
	if (rc != Z_OK)
		return rc;

	rc = zlib_inflate(bp->strm, Z_FINISH);
	if ((rc != Z_OK) && (rc != Z_STREAM_END))
		netdev_err(bp->dev, "Firmware decompression error: %s\n",
			   bp->strm->msg);

	bp->gunzip_outlen = (FW_BUF_SIZE - bp->strm->avail_out);
	if (bp->gunzip_outlen & 0x3)
		netdev_err(bp->dev,
			   "Firmware decompression error: gunzip_outlen (%d) not aligned\n",
				bp->gunzip_outlen);
	bp->gunzip_outlen >>= 2;

	zlib_inflateEnd(bp->strm);

	if (rc == Z_STREAM_END)
		return 0;

	return rc;
}

/* nic load/unload */

/*
 * General service functions
 */

/* send a NIG loopback debug packet */
static void bnx2x_lb_pckt(struct bnx2x *bp)
{
	u32 wb_write[3];

	/* Ethernet source and destination addresses */
	wb_write[0] = 0x55555555;
	wb_write[1] = 0x55555555;
	wb_write[2] = 0x20;		/* SOP */
	REG_WR_DMAE(bp, NIG_REG_DEBUG_PACKET_LB, wb_write, 3);

	/* NON-IP protocol */
	wb_write[0] = 0x09000000;
	wb_write[1] = 0x55555555;
	wb_write[2] = 0x10;		/* EOP, eop_bvalid = 0 */
	REG_WR_DMAE(bp, NIG_REG_DEBUG_PACKET_LB, wb_write, 3);
}

/* some of the internal memories
 * are not directly readable from the driver
 * to test them we send debug packets
 */
static int bnx2x_int_mem_test(struct bnx2x *bp)
{
	int factor;
	int count, i;
	u32 val = 0;

	if (CHIP_REV_IS_FPGA(bp))
		factor = 120;
	else if (CHIP_REV_IS_EMUL(bp))
		factor = 200;
	else
		factor = 1;

	/* Disable inputs of parser neighbor blocks */
	REG_WR(bp, TSDM_REG_ENABLE_IN1, 0x0);
	REG_WR(bp, TCM_REG_PRS_IFEN, 0x0);
	REG_WR(bp, CFC_REG_DEBUG0, 0x1);
	REG_WR(bp, NIG_REG_PRS_REQ_IN_EN, 0x0);

	/*  Write 0 to parser credits for CFC search request */
	REG_WR(bp, PRS_REG_CFC_SEARCH_INITIAL_CREDIT, 0x0);

	/* send Ethernet packet */
	bnx2x_lb_pckt(bp);

	/* TODO do i reset NIG statistic? */
	/* Wait until NIG register shows 1 packet of size 0x10 */
	count = 1000 * factor;
	while (count) {

		bnx2x_read_dmae(bp, NIG_REG_STAT2_BRB_OCTET, 2);
		val = *bnx2x_sp(bp, wb_data[0]);
		if (val == 0x10)
			break;

		usleep_range(10000, 20000);
		count--;
	}
	if (val != 0x10) {
		BNX2X_ERR("NIG timeout  val = 0x%x\n", val);
		return -1;
	}

	/* Wait until PRS register shows 1 packet */
	count = 1000 * factor;
	while (count) {
		val = REG_RD(bp, PRS_REG_NUM_OF_PACKETS);
		if (val == 1)
			break;

		usleep_range(10000, 20000);
		count--;
	}
	if (val != 0x1) {
		BNX2X_ERR("PRS timeout val = 0x%x\n", val);
		return -2;
	}

	/* Reset and init BRB, PRS */
	REG_WR(bp, GRCBASE_MISC + MISC_REGISTERS_RESET_REG_1_CLEAR, 0x03);
	msleep(50);
	REG_WR(bp, GRCBASE_MISC + MISC_REGISTERS_RESET_REG_1_SET, 0x03);
	msleep(50);
	bnx2x_init_block(bp, BLOCK_BRB1, PHASE_COMMON);
	bnx2x_init_block(bp, BLOCK_PRS, PHASE_COMMON);

	DP(NETIF_MSG_HW, "part2\n");

	/* Disable inputs of parser neighbor blocks */
	REG_WR(bp, TSDM_REG_ENABLE_IN1, 0x0);
	REG_WR(bp, TCM_REG_PRS_IFEN, 0x0);
	REG_WR(bp, CFC_REG_DEBUG0, 0x1);
	REG_WR(bp, NIG_REG_PRS_REQ_IN_EN, 0x0);

	/* Write 0 to parser credits for CFC search request */
	REG_WR(bp, PRS_REG_CFC_SEARCH_INITIAL_CREDIT, 0x0);

	/* send 10 Ethernet packets */
	for (i = 0; i < 10; i++)
		bnx2x_lb_pckt(bp);

	/* Wait until NIG register shows 10 + 1
	   packets of size 11*0x10 = 0xb0 */
	count = 1000 * factor;
	while (count) {

		bnx2x_read_dmae(bp, NIG_REG_STAT2_BRB_OCTET, 2);
		val = *bnx2x_sp(bp, wb_data[0]);
		if (val == 0xb0)
			break;

		usleep_range(10000, 20000);
		count--;
	}
	if (val != 0xb0) {
		BNX2X_ERR("NIG timeout  val = 0x%x\n", val);
		return -3;
	}

	/* Wait until PRS register shows 2 packets */
	val = REG_RD(bp, PRS_REG_NUM_OF_PACKETS);
	if (val != 2)
		BNX2X_ERR("PRS timeout  val = 0x%x\n", val);

	/* Write 1 to parser credits for CFC search request */
	REG_WR(bp, PRS_REG_CFC_SEARCH_INITIAL_CREDIT, 0x1);

	/* Wait until PRS register shows 3 packets */
	msleep(10 * factor);
	/* Wait until NIG register shows 1 packet of size 0x10 */
	val = REG_RD(bp, PRS_REG_NUM_OF_PACKETS);
	if (val != 3)
		BNX2X_ERR("PRS timeout  val = 0x%x\n", val);

	/* clear NIG EOP FIFO */
	for (i = 0; i < 11; i++)
		REG_RD(bp, NIG_REG_INGRESS_EOP_LB_FIFO);
	val = REG_RD(bp, NIG_REG_INGRESS_EOP_LB_EMPTY);
	if (val != 1) {
		BNX2X_ERR("clear of NIG failed\n");
		return -4;
	}

	/* Reset and init BRB, PRS, NIG */
	REG_WR(bp, GRCBASE_MISC + MISC_REGISTERS_RESET_REG_1_CLEAR, 0x03);
	msleep(50);
	REG_WR(bp, GRCBASE_MISC + MISC_REGISTERS_RESET_REG_1_SET, 0x03);
	msleep(50);
	bnx2x_init_block(bp, BLOCK_BRB1, PHASE_COMMON);
	bnx2x_init_block(bp, BLOCK_PRS, PHASE_COMMON);
	if (!CNIC_SUPPORT(bp))
		/* set NIC mode */
		REG_WR(bp, PRS_REG_NIC_MODE, 1);

	/* Enable inputs of parser neighbor blocks */
	REG_WR(bp, TSDM_REG_ENABLE_IN1, 0x7fffffff);
	REG_WR(bp, TCM_REG_PRS_IFEN, 0x1);
	REG_WR(bp, CFC_REG_DEBUG0, 0x0);
	REG_WR(bp, NIG_REG_PRS_REQ_IN_EN, 0x1);

	DP(NETIF_MSG_HW, "done\n");

	return 0; /* OK */
}

static void bnx2x_enable_blocks_attention(struct bnx2x *bp)
{
	u32 val;

	REG_WR(bp, PXP_REG_PXP_INT_MASK_0, 0);
	if (!CHIP_IS_E1x(bp))
		REG_WR(bp, PXP_REG_PXP_INT_MASK_1, 0x40);
	else
		REG_WR(bp, PXP_REG_PXP_INT_MASK_1, 0);
	REG_WR(bp, DORQ_REG_DORQ_INT_MASK, 0);
	REG_WR(bp, CFC_REG_CFC_INT_MASK, 0);
	/*
	 * mask read length error interrupts in brb for parser
	 * (parsing unit and 'checksum and crc' unit)
	 * these errors are legal (PU reads fixed length and CAC can cause
	 * read length error on truncated packets)
	 */
	REG_WR(bp, BRB1_REG_BRB1_INT_MASK, 0xFC00);
	REG_WR(bp, QM_REG_QM_INT_MASK, 0);
	REG_WR(bp, TM_REG_TM_INT_MASK, 0);
	REG_WR(bp, XSDM_REG_XSDM_INT_MASK_0, 0);
	REG_WR(bp, XSDM_REG_XSDM_INT_MASK_1, 0);
	REG_WR(bp, XCM_REG_XCM_INT_MASK, 0);
/*	REG_WR(bp, XSEM_REG_XSEM_INT_MASK_0, 0); */
/*	REG_WR(bp, XSEM_REG_XSEM_INT_MASK_1, 0); */
	REG_WR(bp, USDM_REG_USDM_INT_MASK_0, 0);
	REG_WR(bp, USDM_REG_USDM_INT_MASK_1, 0);
	REG_WR(bp, UCM_REG_UCM_INT_MASK, 0);
/*	REG_WR(bp, USEM_REG_USEM_INT_MASK_0, 0); */
/*	REG_WR(bp, USEM_REG_USEM_INT_MASK_1, 0); */
	REG_WR(bp, GRCBASE_UPB + PB_REG_PB_INT_MASK, 0);
	REG_WR(bp, CSDM_REG_CSDM_INT_MASK_0, 0);
	REG_WR(bp, CSDM_REG_CSDM_INT_MASK_1, 0);
	REG_WR(bp, CCM_REG_CCM_INT_MASK, 0);
/*	REG_WR(bp, CSEM_REG_CSEM_INT_MASK_0, 0); */
/*	REG_WR(bp, CSEM_REG_CSEM_INT_MASK_1, 0); */

	val = PXP2_PXP2_INT_MASK_0_REG_PGL_CPL_AFT  |
		PXP2_PXP2_INT_MASK_0_REG_PGL_CPL_OF |
		PXP2_PXP2_INT_MASK_0_REG_PGL_PCIE_ATTN;
	if (!CHIP_IS_E1x(bp))
		val |= PXP2_PXP2_INT_MASK_0_REG_PGL_READ_BLOCKED |
			PXP2_PXP2_INT_MASK_0_REG_PGL_WRITE_BLOCKED;
	REG_WR(bp, PXP2_REG_PXP2_INT_MASK_0, val);

	REG_WR(bp, TSDM_REG_TSDM_INT_MASK_0, 0);
	REG_WR(bp, TSDM_REG_TSDM_INT_MASK_1, 0);
	REG_WR(bp, TCM_REG_TCM_INT_MASK, 0);
/*	REG_WR(bp, TSEM_REG_TSEM_INT_MASK_0, 0); */

	if (!CHIP_IS_E1x(bp))
		/* enable VFC attentions: bits 11 and 12, bits 31:13 reserved */
		REG_WR(bp, TSEM_REG_TSEM_INT_MASK_1, 0x07ff);

	REG_WR(bp, CDU_REG_CDU_INT_MASK, 0);
	REG_WR(bp, DMAE_REG_DMAE_INT_MASK, 0);
/*	REG_WR(bp, MISC_REG_MISC_INT_MASK, 0); */
	REG_WR(bp, PBF_REG_PBF_INT_MASK, 0x18);		/* bit 3,4 masked */
}

static void bnx2x_reset_common(struct bnx2x *bp)
{
	u32 val = 0x1400;

	/* reset_common */
	REG_WR(bp, GRCBASE_MISC + MISC_REGISTERS_RESET_REG_1_CLEAR,
	       0xd3ffff7f);

	if (CHIP_IS_E3(bp)) {
		val |= MISC_REGISTERS_RESET_REG_2_MSTAT0;
		val |= MISC_REGISTERS_RESET_REG_2_MSTAT1;
	}

	REG_WR(bp, GRCBASE_MISC + MISC_REGISTERS_RESET_REG_2_CLEAR, val);
}

static void bnx2x_setup_dmae(struct bnx2x *bp)
{
	bp->dmae_ready = 0;
	spin_lock_init(&bp->dmae_lock);
}

static void bnx2x_init_pxp(struct bnx2x *bp)
{
	u16 devctl;
	int r_order, w_order;

	pcie_capability_read_word(bp->pdev, PCI_EXP_DEVCTL, &devctl);
	DP(NETIF_MSG_HW, "read 0x%x from devctl\n", devctl);
	w_order = ((devctl & PCI_EXP_DEVCTL_PAYLOAD) >> 5);
	if (bp->mrrs == -1)
		r_order = ((devctl & PCI_EXP_DEVCTL_READRQ) >> 12);
	else {
		DP(NETIF_MSG_HW, "force read order to %d\n", bp->mrrs);
		r_order = bp->mrrs;
	}

	bnx2x_init_pxp_arb(bp, r_order, w_order);
}

static void bnx2x_setup_fan_failure_detection(struct bnx2x *bp)
{
	int is_required;
	u32 val;
	int port;

	if (BP_NOMCP(bp))
		return;

	is_required = 0;
	val = SHMEM_RD(bp, dev_info.shared_hw_config.config2) &
	      SHARED_HW_CFG_FAN_FAILURE_MASK;

	if (val == SHARED_HW_CFG_FAN_FAILURE_ENABLED)
		is_required = 1;

	/*
	 * The fan failure mechanism is usually related to the PHY type since
	 * the power consumption of the board is affected by the PHY. Currently,
	 * fan is required for most designs with SFX7101, BCM8727 and BCM8481.
	 */
	else if (val == SHARED_HW_CFG_FAN_FAILURE_PHY_TYPE)
		for (port = PORT_0; port < PORT_MAX; port++) {
			is_required |=
				bnx2x_fan_failure_det_req(
					bp,
					bp->common.shmem_base,
					bp->common.shmem2_base,
					port);
		}

	DP(NETIF_MSG_HW, "fan detection setting: %d\n", is_required);

	if (is_required == 0)
		return;

	/* Fan failure is indicated by SPIO 5 */
	bnx2x_set_spio(bp, MISC_SPIO_SPIO5, MISC_SPIO_INPUT_HI_Z);

	/* set to active low mode */
	val = REG_RD(bp, MISC_REG_SPIO_INT);
	val |= (MISC_SPIO_SPIO5 << MISC_SPIO_INT_OLD_SET_POS);
	REG_WR(bp, MISC_REG_SPIO_INT, val);

	/* enable interrupt to signal the IGU */
	val = REG_RD(bp, MISC_REG_SPIO_EVENT_EN);
	val |= MISC_SPIO_SPIO5;
	REG_WR(bp, MISC_REG_SPIO_EVENT_EN, val);
}

void bnx2x_pf_disable(struct bnx2x *bp)
{
	u32 val = REG_RD(bp, IGU_REG_PF_CONFIGURATION);
	val &= ~IGU_PF_CONF_FUNC_EN;

	REG_WR(bp, IGU_REG_PF_CONFIGURATION, val);
	REG_WR(bp, PGLUE_B_REG_INTERNAL_PFID_ENABLE_MASTER, 0);
	REG_WR(bp, CFC_REG_WEAK_ENABLE_PF, 0);
}

static void bnx2x__common_init_phy(struct bnx2x *bp)
{
	u32 shmem_base[2], shmem2_base[2];
	/* Avoid common init in case MFW supports LFA */
	if (SHMEM2_RD(bp, size) >
	    (u32)offsetof(struct shmem2_region, lfa_host_addr[BP_PORT(bp)]))
		return;
	shmem_base[0] =  bp->common.shmem_base;
	shmem2_base[0] = bp->common.shmem2_base;
	if (!CHIP_IS_E1x(bp)) {
		shmem_base[1] =
			SHMEM2_RD(bp, other_shmem_base_addr);
		shmem2_base[1] =
			SHMEM2_RD(bp, other_shmem2_base_addr);
	}
	bnx2x_acquire_phy_lock(bp);
	bnx2x_common_init_phy(bp, shmem_base, shmem2_base,
			      bp->common.chip_id);
	bnx2x_release_phy_lock(bp);
}

static void bnx2x_config_endianity(struct bnx2x *bp, u32 val)
{
	REG_WR(bp, PXP2_REG_RQ_QM_ENDIAN_M, val);
	REG_WR(bp, PXP2_REG_RQ_TM_ENDIAN_M, val);
	REG_WR(bp, PXP2_REG_RQ_SRC_ENDIAN_M, val);
	REG_WR(bp, PXP2_REG_RQ_CDU_ENDIAN_M, val);
	REG_WR(bp, PXP2_REG_RQ_DBG_ENDIAN_M, val);

	/* make sure this value is 0 */
	REG_WR(bp, PXP2_REG_RQ_HC_ENDIAN_M, 0);

	REG_WR(bp, PXP2_REG_RD_QM_SWAP_MODE, val);
	REG_WR(bp, PXP2_REG_RD_TM_SWAP_MODE, val);
	REG_WR(bp, PXP2_REG_RD_SRC_SWAP_MODE, val);
	REG_WR(bp, PXP2_REG_RD_CDURD_SWAP_MODE, val);
}

static void bnx2x_set_endianity(struct bnx2x *bp)
{
#ifdef __BIG_ENDIAN
	bnx2x_config_endianity(bp, 1);
#else
	bnx2x_config_endianity(bp, 0);
#endif
}

static void bnx2x_reset_endianity(struct bnx2x *bp)
{
	bnx2x_config_endianity(bp, 0);
}

/**
 * bnx2x_init_hw_common - initialize the HW at the COMMON phase.
 *
 * @bp:		driver handle
 */
static int bnx2x_init_hw_common(struct bnx2x *bp)
{
	u32 val;

	DP(NETIF_MSG_HW, "starting common init  func %d\n", BP_ABS_FUNC(bp));

	/*
	 * take the RESET lock to protect undi_unload flow from accessing
	 * registers while we're resetting the chip
	 */
	bnx2x_acquire_hw_lock(bp, HW_LOCK_RESOURCE_RESET);

	bnx2x_reset_common(bp);
	REG_WR(bp, GRCBASE_MISC + MISC_REGISTERS_RESET_REG_1_SET, 0xffffffff);

	val = 0xfffc;
	if (CHIP_IS_E3(bp)) {
		val |= MISC_REGISTERS_RESET_REG_2_MSTAT0;
		val |= MISC_REGISTERS_RESET_REG_2_MSTAT1;
	}
	REG_WR(bp, GRCBASE_MISC + MISC_REGISTERS_RESET_REG_2_SET, val);

	bnx2x_release_hw_lock(bp, HW_LOCK_RESOURCE_RESET);

	bnx2x_init_block(bp, BLOCK_MISC, PHASE_COMMON);

	if (!CHIP_IS_E1x(bp)) {
		u8 abs_func_id;

		/**
		 * 4-port mode or 2-port mode we need to turn of master-enable
		 * for everyone, after that, turn it back on for self.
		 * so, we disregard multi-function or not, and always disable
		 * for all functions on the given path, this means 0,2,4,6 for
		 * path 0 and 1,3,5,7 for path 1
		 */
		for (abs_func_id = BP_PATH(bp);
		     abs_func_id < E2_FUNC_MAX*2; abs_func_id += 2) {
			if (abs_func_id == BP_ABS_FUNC(bp)) {
				REG_WR(bp,
				    PGLUE_B_REG_INTERNAL_PFID_ENABLE_MASTER,
				    1);
				continue;
			}

			bnx2x_pretend_func(bp, abs_func_id);
			/* clear pf enable */
			bnx2x_pf_disable(bp);
			bnx2x_pretend_func(bp, BP_ABS_FUNC(bp));
		}
	}

	bnx2x_init_block(bp, BLOCK_PXP, PHASE_COMMON);
	if (CHIP_IS_E1(bp)) {
		/* enable HW interrupt from PXP on USDM overflow
		   bit 16 on INT_MASK_0 */
		REG_WR(bp, PXP_REG_PXP_INT_MASK_0, 0);
	}

	bnx2x_init_block(bp, BLOCK_PXP2, PHASE_COMMON);
	bnx2x_init_pxp(bp);
	bnx2x_set_endianity(bp);
	bnx2x_ilt_init_page_size(bp, INITOP_SET);

	if (CHIP_REV_IS_FPGA(bp) && CHIP_IS_E1H(bp))
		REG_WR(bp, PXP2_REG_PGL_TAGS_LIMIT, 0x1);

	/* let the HW do it's magic ... */
	msleep(100);
	/* finish PXP init */
	val = REG_RD(bp, PXP2_REG_RQ_CFG_DONE);
	if (val != 1) {
		BNX2X_ERR("PXP2 CFG failed\n");
		return -EBUSY;
	}
	val = REG_RD(bp, PXP2_REG_RD_INIT_DONE);
	if (val != 1) {
		BNX2X_ERR("PXP2 RD_INIT failed\n");
		return -EBUSY;
	}

	/* Timers bug workaround E2 only. We need to set the entire ILT to
	 * have entries with value "0" and valid bit on.
	 * This needs to be done by the first PF that is loaded in a path
	 * (i.e. common phase)
	 */
	if (!CHIP_IS_E1x(bp)) {
/* In E2 there is a bug in the timers block that can cause function 6 / 7
 * (i.e. vnic3) to start even if it is marked as "scan-off".
 * This occurs when a different function (func2,3) is being marked
 * as "scan-off". Real-life scenario for example: if a driver is being
 * load-unloaded while func6,7 are down. This will cause the timer to access
 * the ilt, translate to a logical address and send a request to read/write.
 * Since the ilt for the function that is down is not valid, this will cause
 * a translation error which is unrecoverable.
 * The Workaround is intended to make sure that when this happens nothing fatal
 * will occur. The workaround:
 *	1.  First PF driver which loads on a path will:
 *		a.  After taking the chip out of reset, by using pretend,
 *		    it will write "0" to the following registers of
 *		    the other vnics.
 *		    REG_WR(pdev, PGLUE_B_REG_INTERNAL_PFID_ENABLE_MASTER, 0);
 *		    REG_WR(pdev, CFC_REG_WEAK_ENABLE_PF,0);
 *		    REG_WR(pdev, CFC_REG_STRONG_ENABLE_PF,0);
 *		    And for itself it will write '1' to
 *		    PGLUE_B_REG_INTERNAL_PFID_ENABLE_MASTER to enable
 *		    dmae-operations (writing to pram for example.)
 *		    note: can be done for only function 6,7 but cleaner this
 *			  way.
 *		b.  Write zero+valid to the entire ILT.
 *		c.  Init the first_timers_ilt_entry, last_timers_ilt_entry of
 *		    VNIC3 (of that port). The range allocated will be the
 *		    entire ILT. This is needed to prevent  ILT range error.
 *	2.  Any PF driver load flow:
 *		a.  ILT update with the physical addresses of the allocated
 *		    logical pages.
 *		b.  Wait 20msec. - note that this timeout is needed to make
 *		    sure there are no requests in one of the PXP internal
 *		    queues with "old" ILT addresses.
 *		c.  PF enable in the PGLC.
 *		d.  Clear the was_error of the PF in the PGLC. (could have
 *		    occurred while driver was down)
 *		e.  PF enable in the CFC (WEAK + STRONG)
 *		f.  Timers scan enable
 *	3.  PF driver unload flow:
 *		a.  Clear the Timers scan_en.
 *		b.  Polling for scan_on=0 for that PF.
 *		c.  Clear the PF enable bit in the PXP.
 *		d.  Clear the PF enable in the CFC (WEAK + STRONG)
 *		e.  Write zero+valid to all ILT entries (The valid bit must
 *		    stay set)
 *		f.  If this is VNIC 3 of a port then also init
 *		    first_timers_ilt_entry to zero and last_timers_ilt_entry
 *		    to the last entry in the ILT.
 *
 *	Notes:
 *	Currently the PF error in the PGLC is non recoverable.
 *	In the future the there will be a recovery routine for this error.
 *	Currently attention is masked.
 *	Having an MCP lock on the load/unload process does not guarantee that
 *	there is no Timer disable during Func6/7 enable. This is because the
 *	Timers scan is currently being cleared by the MCP on FLR.
 *	Step 2.d can be done only for PF6/7 and the driver can also check if
 *	there is error before clearing it. But the flow above is simpler and
 *	more general.
 *	All ILT entries are written by zero+valid and not just PF6/7
 *	ILT entries since in the future the ILT entries allocation for
 *	PF-s might be dynamic.
 */
		struct ilt_client_info ilt_cli;
		struct bnx2x_ilt ilt;
		memset(&ilt_cli, 0, sizeof(struct ilt_client_info));
		memset(&ilt, 0, sizeof(struct bnx2x_ilt));

		/* initialize dummy TM client */
		ilt_cli.start = 0;
		ilt_cli.end = ILT_NUM_PAGE_ENTRIES - 1;
		ilt_cli.client_num = ILT_CLIENT_TM;

		/* Step 1: set zeroes to all ilt page entries with valid bit on
		 * Step 2: set the timers first/last ilt entry to point
		 * to the entire range to prevent ILT range error for 3rd/4th
		 * vnic	(this code assumes existence of the vnic)
		 *
		 * both steps performed by call to bnx2x_ilt_client_init_op()
		 * with dummy TM client
		 *
		 * we must use pretend since PXP2_REG_RQ_##blk##_FIRST_ILT
		 * and his brother are split registers
		 */
		bnx2x_pretend_func(bp, (BP_PATH(bp) + 6));
		bnx2x_ilt_client_init_op_ilt(bp, &ilt, &ilt_cli, INITOP_CLEAR);
		bnx2x_pretend_func(bp, BP_ABS_FUNC(bp));

		REG_WR(bp, PXP2_REG_RQ_DRAM_ALIGN, BNX2X_PXP_DRAM_ALIGN);
		REG_WR(bp, PXP2_REG_RQ_DRAM_ALIGN_RD, BNX2X_PXP_DRAM_ALIGN);
		REG_WR(bp, PXP2_REG_RQ_DRAM_ALIGN_SEL, 1);
	}

	REG_WR(bp, PXP2_REG_RQ_DISABLE_INPUTS, 0);
	REG_WR(bp, PXP2_REG_RD_DISABLE_INPUTS, 0);

	if (!CHIP_IS_E1x(bp)) {
		int factor = CHIP_REV_IS_EMUL(bp) ? 1000 :
				(CHIP_REV_IS_FPGA(bp) ? 400 : 0);
		bnx2x_init_block(bp, BLOCK_PGLUE_B, PHASE_COMMON);

		bnx2x_init_block(bp, BLOCK_ATC, PHASE_COMMON);

		/* let the HW do it's magic ... */
		do {
			msleep(200);
			val = REG_RD(bp, ATC_REG_ATC_INIT_DONE);
		} while (factor-- && (val != 1));

		if (val != 1) {
			BNX2X_ERR("ATC_INIT failed\n");
			return -EBUSY;
		}
	}

	bnx2x_init_block(bp, BLOCK_DMAE, PHASE_COMMON);

	bnx2x_iov_init_dmae(bp);

	/* clean the DMAE memory */
	bp->dmae_ready = 1;
	bnx2x_init_fill(bp, TSEM_REG_PRAM, 0, 8, 1);

	bnx2x_init_block(bp, BLOCK_TCM, PHASE_COMMON);

	bnx2x_init_block(bp, BLOCK_UCM, PHASE_COMMON);

	bnx2x_init_block(bp, BLOCK_CCM, PHASE_COMMON);

	bnx2x_init_block(bp, BLOCK_XCM, PHASE_COMMON);

	bnx2x_read_dmae(bp, XSEM_REG_PASSIVE_BUFFER, 3);
	bnx2x_read_dmae(bp, CSEM_REG_PASSIVE_BUFFER, 3);
	bnx2x_read_dmae(bp, TSEM_REG_PASSIVE_BUFFER, 3);
	bnx2x_read_dmae(bp, USEM_REG_PASSIVE_BUFFER, 3);

	bnx2x_init_block(bp, BLOCK_QM, PHASE_COMMON);

	/* QM queues pointers table */
	bnx2x_qm_init_ptr_table(bp, bp->qm_cid_count, INITOP_SET);

	/* soft reset pulse */
	REG_WR(bp, QM_REG_SOFT_RESET, 1);
	REG_WR(bp, QM_REG_SOFT_RESET, 0);

	if (CNIC_SUPPORT(bp))
		bnx2x_init_block(bp, BLOCK_TM, PHASE_COMMON);

	bnx2x_init_block(bp, BLOCK_DORQ, PHASE_COMMON);

	if (!CHIP_REV_IS_SLOW(bp))
		/* enable hw interrupt from doorbell Q */
		REG_WR(bp, DORQ_REG_DORQ_INT_MASK, 0);

	bnx2x_init_block(bp, BLOCK_BRB1, PHASE_COMMON);

	bnx2x_init_block(bp, BLOCK_PRS, PHASE_COMMON);
	REG_WR(bp, PRS_REG_A_PRSU_20, 0xf);

	if (!CHIP_IS_E1(bp))
		REG_WR(bp, PRS_REG_E1HOV_MODE, bp->path_has_ovlan);

	if (!CHIP_IS_E1x(bp) && !CHIP_IS_E3B0(bp)) {
		if (IS_MF_AFEX(bp)) {
			/* configure that VNTag and VLAN headers must be
			 * received in afex mode
			 */
			REG_WR(bp, PRS_REG_HDRS_AFTER_BASIC, 0xE);
			REG_WR(bp, PRS_REG_MUST_HAVE_HDRS, 0xA);
			REG_WR(bp, PRS_REG_HDRS_AFTER_TAG_0, 0x6);
			REG_WR(bp, PRS_REG_TAG_ETHERTYPE_0, 0x8926);
			REG_WR(bp, PRS_REG_TAG_LEN_0, 0x4);
		} else {
			/* Bit-map indicating which L2 hdrs may appear
			 * after the basic Ethernet header
			 */
			REG_WR(bp, PRS_REG_HDRS_AFTER_BASIC,
			       bp->path_has_ovlan ? 7 : 6);
		}
	}

	bnx2x_init_block(bp, BLOCK_TSDM, PHASE_COMMON);
	bnx2x_init_block(bp, BLOCK_CSDM, PHASE_COMMON);
	bnx2x_init_block(bp, BLOCK_USDM, PHASE_COMMON);
	bnx2x_init_block(bp, BLOCK_XSDM, PHASE_COMMON);

	if (!CHIP_IS_E1x(bp)) {
		/* reset VFC memories */
		REG_WR(bp, TSEM_REG_FAST_MEMORY + VFC_REG_MEMORIES_RST,
			   VFC_MEMORIES_RST_REG_CAM_RST |
			   VFC_MEMORIES_RST_REG_RAM_RST);
		REG_WR(bp, XSEM_REG_FAST_MEMORY + VFC_REG_MEMORIES_RST,
			   VFC_MEMORIES_RST_REG_CAM_RST |
			   VFC_MEMORIES_RST_REG_RAM_RST);

		msleep(20);
	}

	bnx2x_init_block(bp, BLOCK_TSEM, PHASE_COMMON);
	bnx2x_init_block(bp, BLOCK_USEM, PHASE_COMMON);
	bnx2x_init_block(bp, BLOCK_CSEM, PHASE_COMMON);
	bnx2x_init_block(bp, BLOCK_XSEM, PHASE_COMMON);

	/* sync semi rtc */
	REG_WR(bp, GRCBASE_MISC + MISC_REGISTERS_RESET_REG_1_CLEAR,
	       0x80000000);
	REG_WR(bp, GRCBASE_MISC + MISC_REGISTERS_RESET_REG_1_SET,
	       0x80000000);

	bnx2x_init_block(bp, BLOCK_UPB, PHASE_COMMON);
	bnx2x_init_block(bp, BLOCK_XPB, PHASE_COMMON);
	bnx2x_init_block(bp, BLOCK_PBF, PHASE_COMMON);

	if (!CHIP_IS_E1x(bp)) {
		if (IS_MF_AFEX(bp)) {
			/* configure that VNTag and VLAN headers must be
			 * sent in afex mode
			 */
			REG_WR(bp, PBF_REG_HDRS_AFTER_BASIC, 0xE);
			REG_WR(bp, PBF_REG_MUST_HAVE_HDRS, 0xA);
			REG_WR(bp, PBF_REG_HDRS_AFTER_TAG_0, 0x6);
			REG_WR(bp, PBF_REG_TAG_ETHERTYPE_0, 0x8926);
			REG_WR(bp, PBF_REG_TAG_LEN_0, 0x4);
		} else {
			REG_WR(bp, PBF_REG_HDRS_AFTER_BASIC,
			       bp->path_has_ovlan ? 7 : 6);
		}
	}

	REG_WR(bp, SRC_REG_SOFT_RST, 1);

	bnx2x_init_block(bp, BLOCK_SRC, PHASE_COMMON);

	if (CNIC_SUPPORT(bp)) {
		REG_WR(bp, SRC_REG_KEYSEARCH_0, 0x63285672);
		REG_WR(bp, SRC_REG_KEYSEARCH_1, 0x24b8f2cc);
		REG_WR(bp, SRC_REG_KEYSEARCH_2, 0x223aef9b);
		REG_WR(bp, SRC_REG_KEYSEARCH_3, 0x26001e3a);
		REG_WR(bp, SRC_REG_KEYSEARCH_4, 0x7ae91116);
		REG_WR(bp, SRC_REG_KEYSEARCH_5, 0x5ce5230b);
		REG_WR(bp, SRC_REG_KEYSEARCH_6, 0x298d8adf);
		REG_WR(bp, SRC_REG_KEYSEARCH_7, 0x6eb0ff09);
		REG_WR(bp, SRC_REG_KEYSEARCH_8, 0x1830f82f);
		REG_WR(bp, SRC_REG_KEYSEARCH_9, 0x01e46be7);
	}
	REG_WR(bp, SRC_REG_SOFT_RST, 0);

	if (sizeof(union cdu_context) != 1024)
		/* we currently assume that a context is 1024 bytes */
		dev_alert(&bp->pdev->dev,
			  "please adjust the size of cdu_context(%ld)\n",
			  (long)sizeof(union cdu_context));

	bnx2x_init_block(bp, BLOCK_CDU, PHASE_COMMON);
	val = (4 << 24) + (0 << 12) + 1024;
	REG_WR(bp, CDU_REG_CDU_GLOBAL_PARAMS, val);

	bnx2x_init_block(bp, BLOCK_CFC, PHASE_COMMON);
	REG_WR(bp, CFC_REG_INIT_REG, 0x7FF);
	/* enable context validation interrupt from CFC */
	REG_WR(bp, CFC_REG_CFC_INT_MASK, 0);

	/* set the thresholds to prevent CFC/CDU race */
	REG_WR(bp, CFC_REG_DEBUG0, 0x20020000);

	bnx2x_init_block(bp, BLOCK_HC, PHASE_COMMON);

	if (!CHIP_IS_E1x(bp) && BP_NOMCP(bp))
		REG_WR(bp, IGU_REG_RESET_MEMORIES, 0x36);

	bnx2x_init_block(bp, BLOCK_IGU, PHASE_COMMON);
	bnx2x_init_block(bp, BLOCK_MISC_AEU, PHASE_COMMON);

	/* Reset PCIE errors for debug */
	REG_WR(bp, 0x2814, 0xffffffff);
	REG_WR(bp, 0x3820, 0xffffffff);

	if (!CHIP_IS_E1x(bp)) {
		REG_WR(bp, PCICFG_OFFSET + PXPCS_TL_CONTROL_5,
			   (PXPCS_TL_CONTROL_5_ERR_UNSPPORT1 |
				PXPCS_TL_CONTROL_5_ERR_UNSPPORT));
		REG_WR(bp, PCICFG_OFFSET + PXPCS_TL_FUNC345_STAT,
			   (PXPCS_TL_FUNC345_STAT_ERR_UNSPPORT4 |
				PXPCS_TL_FUNC345_STAT_ERR_UNSPPORT3 |
				PXPCS_TL_FUNC345_STAT_ERR_UNSPPORT2));
		REG_WR(bp, PCICFG_OFFSET + PXPCS_TL_FUNC678_STAT,
			   (PXPCS_TL_FUNC678_STAT_ERR_UNSPPORT7 |
				PXPCS_TL_FUNC678_STAT_ERR_UNSPPORT6 |
				PXPCS_TL_FUNC678_STAT_ERR_UNSPPORT5));
	}

	bnx2x_init_block(bp, BLOCK_NIG, PHASE_COMMON);
	if (!CHIP_IS_E1(bp)) {
		/* in E3 this done in per-port section */
		if (!CHIP_IS_E3(bp))
			REG_WR(bp, NIG_REG_LLH_MF_MODE, IS_MF(bp));
	}
	if (CHIP_IS_E1H(bp))
		/* not applicable for E2 (and above ...) */
		REG_WR(bp, NIG_REG_LLH_E1HOV_MODE, IS_MF_SD(bp));

	if (CHIP_REV_IS_SLOW(bp))
		msleep(200);

	/* finish CFC init */
	val = reg_poll(bp, CFC_REG_LL_INIT_DONE, 1, 100, 10);
	if (val != 1) {
		BNX2X_ERR("CFC LL_INIT failed\n");
		return -EBUSY;
	}
	val = reg_poll(bp, CFC_REG_AC_INIT_DONE, 1, 100, 10);
	if (val != 1) {
		BNX2X_ERR("CFC AC_INIT failed\n");
		return -EBUSY;
	}
	val = reg_poll(bp, CFC_REG_CAM_INIT_DONE, 1, 100, 10);
	if (val != 1) {
		BNX2X_ERR("CFC CAM_INIT failed\n");
		return -EBUSY;
	}
	REG_WR(bp, CFC_REG_DEBUG0, 0);

	if (CHIP_IS_E1(bp)) {
		/* read NIG statistic
		   to see if this is our first up since powerup */
		bnx2x_read_dmae(bp, NIG_REG_STAT2_BRB_OCTET, 2);
		val = *bnx2x_sp(bp, wb_data[0]);

		/* do internal memory self test */
		if ((val == 0) && bnx2x_int_mem_test(bp)) {
			BNX2X_ERR("internal mem self test failed\n");
			return -EBUSY;
		}
	}

	bnx2x_setup_fan_failure_detection(bp);

	/* clear PXP2 attentions */
	REG_RD(bp, PXP2_REG_PXP2_INT_STS_CLR_0);

	bnx2x_enable_blocks_attention(bp);
	bnx2x_enable_blocks_parity(bp);

	if (!BP_NOMCP(bp)) {
		if (CHIP_IS_E1x(bp))
			bnx2x__common_init_phy(bp);
	} else
		BNX2X_ERR("Bootcode is missing - can not initialize link\n");

	if (SHMEM2_HAS(bp, netproc_fw_ver))
		SHMEM2_WR(bp, netproc_fw_ver, REG_RD(bp, XSEM_REG_PRAM));

	return 0;
}

/**
 * bnx2x_init_hw_common_chip - init HW at the COMMON_CHIP phase.
 *
 * @bp:		driver handle
 */
static int bnx2x_init_hw_common_chip(struct bnx2x *bp)
{
	int rc = bnx2x_init_hw_common(bp);

	if (rc)
		return rc;

	/* In E2 2-PORT mode, same ext phy is used for the two paths */
	if (!BP_NOMCP(bp))
		bnx2x__common_init_phy(bp);

	return 0;
}

static int bnx2x_init_hw_port(struct bnx2x *bp)
{
	int port = BP_PORT(bp);
	int init_phase = port ? PHASE_PORT1 : PHASE_PORT0;
	u32 low, high;
	u32 val, reg;

	DP(NETIF_MSG_HW, "starting port init  port %d\n", port);

	REG_WR(bp, NIG_REG_MASK_INTERRUPT_PORT0 + port*4, 0);

	bnx2x_init_block(bp, BLOCK_MISC, init_phase);
	bnx2x_init_block(bp, BLOCK_PXP, init_phase);
	bnx2x_init_block(bp, BLOCK_PXP2, init_phase);

	/* Timers bug workaround: disables the pf_master bit in pglue at
	 * common phase, we need to enable it here before any dmae access are
	 * attempted. Therefore we manually added the enable-master to the
	 * port phase (it also happens in the function phase)
	 */
	if (!CHIP_IS_E1x(bp))
		REG_WR(bp, PGLUE_B_REG_INTERNAL_PFID_ENABLE_MASTER, 1);

	bnx2x_init_block(bp, BLOCK_ATC, init_phase);
	bnx2x_init_block(bp, BLOCK_DMAE, init_phase);
	bnx2x_init_block(bp, BLOCK_PGLUE_B, init_phase);
	bnx2x_init_block(bp, BLOCK_QM, init_phase);

	bnx2x_init_block(bp, BLOCK_TCM, init_phase);
	bnx2x_init_block(bp, BLOCK_UCM, init_phase);
	bnx2x_init_block(bp, BLOCK_CCM, init_phase);
	bnx2x_init_block(bp, BLOCK_XCM, init_phase);

	/* QM cid (connection) count */
	bnx2x_qm_init_cid_count(bp, bp->qm_cid_count, INITOP_SET);

	if (CNIC_SUPPORT(bp)) {
		bnx2x_init_block(bp, BLOCK_TM, init_phase);
		REG_WR(bp, TM_REG_LIN0_SCAN_TIME + port*4, 20);
		REG_WR(bp, TM_REG_LIN0_MAX_ACTIVE_CID + port*4, 31);
	}

	bnx2x_init_block(bp, BLOCK_DORQ, init_phase);

	bnx2x_init_block(bp, BLOCK_BRB1, init_phase);

	if (CHIP_IS_E1(bp) || CHIP_IS_E1H(bp)) {

		if (IS_MF(bp))
			low = ((bp->flags & ONE_PORT_FLAG) ? 160 : 246);
		else if (bp->dev->mtu > 4096) {
			if (bp->flags & ONE_PORT_FLAG)
				low = 160;
			else {
				val = bp->dev->mtu;
				/* (24*1024 + val*4)/256 */
				low = 96 + (val/64) +
						((val % 64) ? 1 : 0);
			}
		} else
			low = ((bp->flags & ONE_PORT_FLAG) ? 80 : 160);
		high = low + 56;	/* 14*1024/256 */
		REG_WR(bp, BRB1_REG_PAUSE_LOW_THRESHOLD_0 + port*4, low);
		REG_WR(bp, BRB1_REG_PAUSE_HIGH_THRESHOLD_0 + port*4, high);
	}

	if (CHIP_MODE_IS_4_PORT(bp))
		REG_WR(bp, (BP_PORT(bp) ?
			    BRB1_REG_MAC_GUARANTIED_1 :
			    BRB1_REG_MAC_GUARANTIED_0), 40);

	bnx2x_init_block(bp, BLOCK_PRS, init_phase);
	if (CHIP_IS_E3B0(bp)) {
		if (IS_MF_AFEX(bp)) {
			/* configure headers for AFEX mode */
			REG_WR(bp, BP_PORT(bp) ?
			       PRS_REG_HDRS_AFTER_BASIC_PORT_1 :
			       PRS_REG_HDRS_AFTER_BASIC_PORT_0, 0xE);
			REG_WR(bp, BP_PORT(bp) ?
			       PRS_REG_HDRS_AFTER_TAG_0_PORT_1 :
			       PRS_REG_HDRS_AFTER_TAG_0_PORT_0, 0x6);
			REG_WR(bp, BP_PORT(bp) ?
			       PRS_REG_MUST_HAVE_HDRS_PORT_1 :
			       PRS_REG_MUST_HAVE_HDRS_PORT_0, 0xA);
		} else {
			/* Ovlan exists only if we are in multi-function +
			 * switch-dependent mode, in switch-independent there
			 * is no ovlan headers
			 */
			REG_WR(bp, BP_PORT(bp) ?
			       PRS_REG_HDRS_AFTER_BASIC_PORT_1 :
			       PRS_REG_HDRS_AFTER_BASIC_PORT_0,
			       (bp->path_has_ovlan ? 7 : 6));
		}
	}

	bnx2x_init_block(bp, BLOCK_TSDM, init_phase);
	bnx2x_init_block(bp, BLOCK_CSDM, init_phase);
	bnx2x_init_block(bp, BLOCK_USDM, init_phase);
	bnx2x_init_block(bp, BLOCK_XSDM, init_phase);

	bnx2x_init_block(bp, BLOCK_TSEM, init_phase);
	bnx2x_init_block(bp, BLOCK_USEM, init_phase);
	bnx2x_init_block(bp, BLOCK_CSEM, init_phase);
	bnx2x_init_block(bp, BLOCK_XSEM, init_phase);

	bnx2x_init_block(bp, BLOCK_UPB, init_phase);
	bnx2x_init_block(bp, BLOCK_XPB, init_phase);

	bnx2x_init_block(bp, BLOCK_PBF, init_phase);

	if (CHIP_IS_E1x(bp)) {
		/* configure PBF to work without PAUSE mtu 9000 */
		REG_WR(bp, PBF_REG_P0_PAUSE_ENABLE + port*4, 0);

		/* update threshold */
		REG_WR(bp, PBF_REG_P0_ARB_THRSH + port*4, (9040/16));
		/* update init credit */
		REG_WR(bp, PBF_REG_P0_INIT_CRD + port*4, (9040/16) + 553 - 22);

		/* probe changes */
		REG_WR(bp, PBF_REG_INIT_P0 + port*4, 1);
		udelay(50);
		REG_WR(bp, PBF_REG_INIT_P0 + port*4, 0);
	}

	if (CNIC_SUPPORT(bp))
		bnx2x_init_block(bp, BLOCK_SRC, init_phase);

	bnx2x_init_block(bp, BLOCK_CDU, init_phase);
	bnx2x_init_block(bp, BLOCK_CFC, init_phase);

	if (CHIP_IS_E1(bp)) {
		REG_WR(bp, HC_REG_LEADING_EDGE_0 + port*8, 0);
		REG_WR(bp, HC_REG_TRAILING_EDGE_0 + port*8, 0);
	}
	bnx2x_init_block(bp, BLOCK_HC, init_phase);

	bnx2x_init_block(bp, BLOCK_IGU, init_phase);

	bnx2x_init_block(bp, BLOCK_MISC_AEU, init_phase);
	/* init aeu_mask_attn_func_0/1:
	 *  - SF mode: bits 3-7 are masked. Only bits 0-2 are in use
	 *  - MF mode: bit 3 is masked. Bits 0-2 are in use as in SF
	 *             bits 4-7 are used for "per vn group attention" */
	val = IS_MF(bp) ? 0xF7 : 0x7;
	/* Enable DCBX attention for all but E1 */
	val |= CHIP_IS_E1(bp) ? 0 : 0x10;
	REG_WR(bp, MISC_REG_AEU_MASK_ATTN_FUNC_0 + port*4, val);

	/* SCPAD_PARITY should NOT trigger close the gates */
	reg = port ? MISC_REG_AEU_ENABLE4_NIG_1 : MISC_REG_AEU_ENABLE4_NIG_0;
	REG_WR(bp, reg,
	       REG_RD(bp, reg) &
	       ~AEU_INPUTS_ATTN_BITS_MCP_LATCHED_SCPAD_PARITY);

	reg = port ? MISC_REG_AEU_ENABLE4_PXP_1 : MISC_REG_AEU_ENABLE4_PXP_0;
	REG_WR(bp, reg,
	       REG_RD(bp, reg) &
	       ~AEU_INPUTS_ATTN_BITS_MCP_LATCHED_SCPAD_PARITY);

	bnx2x_init_block(bp, BLOCK_NIG, init_phase);

	if (!CHIP_IS_E1x(bp)) {
		/* Bit-map indicating which L2 hdrs may appear after the
		 * basic Ethernet header
		 */
		if (IS_MF_AFEX(bp))
			REG_WR(bp, BP_PORT(bp) ?
			       NIG_REG_P1_HDRS_AFTER_BASIC :
			       NIG_REG_P0_HDRS_AFTER_BASIC, 0xE);
		else
			REG_WR(bp, BP_PORT(bp) ?
			       NIG_REG_P1_HDRS_AFTER_BASIC :
			       NIG_REG_P0_HDRS_AFTER_BASIC,
			       IS_MF_SD(bp) ? 7 : 6);

		if (CHIP_IS_E3(bp))
			REG_WR(bp, BP_PORT(bp) ?
				   NIG_REG_LLH1_MF_MODE :
				   NIG_REG_LLH_MF_MODE, IS_MF(bp));
	}
	if (!CHIP_IS_E3(bp))
		REG_WR(bp, NIG_REG_XGXS_SERDES0_MODE_SEL + port*4, 1);

	if (!CHIP_IS_E1(bp)) {
		/* 0x2 disable mf_ov, 0x1 enable */
		REG_WR(bp, NIG_REG_LLH0_BRB1_DRV_MASK_MF + port*4,
		       (IS_MF_SD(bp) ? 0x1 : 0x2));

		if (!CHIP_IS_E1x(bp)) {
			val = 0;
			switch (bp->mf_mode) {
			case MULTI_FUNCTION_SD:
				val = 1;
				break;
			case MULTI_FUNCTION_SI:
			case MULTI_FUNCTION_AFEX:
				val = 2;
				break;
			}

			REG_WR(bp, (BP_PORT(bp) ? NIG_REG_LLH1_CLS_TYPE :
						  NIG_REG_LLH0_CLS_TYPE), val);
		}
		{
			REG_WR(bp, NIG_REG_LLFC_ENABLE_0 + port*4, 0);
			REG_WR(bp, NIG_REG_LLFC_OUT_EN_0 + port*4, 0);
			REG_WR(bp, NIG_REG_PAUSE_ENABLE_0 + port*4, 1);
		}
	}

	/* If SPIO5 is set to generate interrupts, enable it for this port */
	val = REG_RD(bp, MISC_REG_SPIO_EVENT_EN);
	if (val & MISC_SPIO_SPIO5) {
		u32 reg_addr = (port ? MISC_REG_AEU_ENABLE1_FUNC_1_OUT_0 :
				       MISC_REG_AEU_ENABLE1_FUNC_0_OUT_0);
		val = REG_RD(bp, reg_addr);
		val |= AEU_INPUTS_ATTN_BITS_SPIO5;
		REG_WR(bp, reg_addr, val);
	}

	if (CHIP_IS_E3B0(bp))
		bp->flags |= PTP_SUPPORTED;

	return 0;
}

static void bnx2x_ilt_wr(struct bnx2x *bp, u32 index, dma_addr_t addr)
{
	int reg;
	u32 wb_write[2];

	if (CHIP_IS_E1(bp))
		reg = PXP2_REG_RQ_ONCHIP_AT + index*8;
	else
		reg = PXP2_REG_RQ_ONCHIP_AT_B0 + index*8;

	wb_write[0] = ONCHIP_ADDR1(addr);
	wb_write[1] = ONCHIP_ADDR2(addr);
	REG_WR_DMAE(bp, reg, wb_write, 2);
}

void bnx2x_igu_clear_sb_gen(struct bnx2x *bp, u8 func, u8 idu_sb_id, bool is_pf)
{
	u32 data, ctl, cnt = 100;
	u32 igu_addr_data = IGU_REG_COMMAND_REG_32LSB_DATA;
	u32 igu_addr_ctl = IGU_REG_COMMAND_REG_CTRL;
	u32 igu_addr_ack = IGU_REG_CSTORM_TYPE_0_SB_CLEANUP + (idu_sb_id/32)*4;
	u32 sb_bit =  1 << (idu_sb_id%32);
	u32 func_encode = func | (is_pf ? 1 : 0) << IGU_FID_ENCODE_IS_PF_SHIFT;
	u32 addr_encode = IGU_CMD_E2_PROD_UPD_BASE + idu_sb_id;

	/* Not supported in BC mode */
	if (CHIP_INT_MODE_IS_BC(bp))
		return;

	data = (IGU_USE_REGISTER_cstorm_type_0_sb_cleanup
			<< IGU_REGULAR_CLEANUP_TYPE_SHIFT)	|
		IGU_REGULAR_CLEANUP_SET				|
		IGU_REGULAR_BCLEANUP;

	ctl = addr_encode << IGU_CTRL_REG_ADDRESS_SHIFT		|
	      func_encode << IGU_CTRL_REG_FID_SHIFT		|
	      IGU_CTRL_CMD_TYPE_WR << IGU_CTRL_REG_TYPE_SHIFT;

	DP(NETIF_MSG_HW, "write 0x%08x to IGU(via GRC) addr 0x%x\n",
			 data, igu_addr_data);
	REG_WR(bp, igu_addr_data, data);
	barrier();
	DP(NETIF_MSG_HW, "write 0x%08x to IGU(via GRC) addr 0x%x\n",
			  ctl, igu_addr_ctl);
	REG_WR(bp, igu_addr_ctl, ctl);
	barrier();

	/* wait for clean up to finish */
	while (!(REG_RD(bp, igu_addr_ack) & sb_bit) && --cnt)
		msleep(20);

	if (!(REG_RD(bp, igu_addr_ack) & sb_bit)) {
		DP(NETIF_MSG_HW,
		   "Unable to finish IGU cleanup: idu_sb_id %d offset %d bit %d (cnt %d)\n",
			  idu_sb_id, idu_sb_id/32, idu_sb_id%32, cnt);
	}
}

static void bnx2x_igu_clear_sb(struct bnx2x *bp, u8 idu_sb_id)
{
	bnx2x_igu_clear_sb_gen(bp, BP_FUNC(bp), idu_sb_id, true /*PF*/);
}

static void bnx2x_clear_func_ilt(struct bnx2x *bp, u32 func)
{
	u32 i, base = FUNC_ILT_BASE(func);
	for (i = base; i < base + ILT_PER_FUNC; i++)
		bnx2x_ilt_wr(bp, i, 0);
}

static void bnx2x_init_searcher(struct bnx2x *bp)
{
	int port = BP_PORT(bp);
	bnx2x_src_init_t2(bp, bp->t2, bp->t2_mapping, SRC_CONN_NUM);
	/* T1 hash bits value determines the T1 number of entries */
	REG_WR(bp, SRC_REG_NUMBER_HASH_BITS0 + port*4, SRC_HASH_BITS);
}

static inline int bnx2x_func_switch_update(struct bnx2x *bp, int suspend)
{
	int rc;
	struct bnx2x_func_state_params func_params = {NULL};
	struct bnx2x_func_switch_update_params *switch_update_params =
		&func_params.params.switch_update;

	/* Prepare parameters for function state transitions */
	__set_bit(RAMROD_COMP_WAIT, &func_params.ramrod_flags);
	__set_bit(RAMROD_RETRY, &func_params.ramrod_flags);

	func_params.f_obj = &bp->func_obj;
	func_params.cmd = BNX2X_F_CMD_SWITCH_UPDATE;

	/* Function parameters */
	__set_bit(BNX2X_F_UPDATE_TX_SWITCH_SUSPEND_CHNG,
		  &switch_update_params->changes);
	if (suspend)
		__set_bit(BNX2X_F_UPDATE_TX_SWITCH_SUSPEND,
			  &switch_update_params->changes);

	rc = bnx2x_func_state_change(bp, &func_params);

	return rc;
}

static int bnx2x_reset_nic_mode(struct bnx2x *bp)
{
	int rc, i, port = BP_PORT(bp);
	int vlan_en = 0, mac_en[NUM_MACS];

	/* Close input from network */
	if (bp->mf_mode == SINGLE_FUNCTION) {
		bnx2x_set_rx_filter(&bp->link_params, 0);
	} else {
		vlan_en = REG_RD(bp, port ? NIG_REG_LLH1_FUNC_EN :
				   NIG_REG_LLH0_FUNC_EN);
		REG_WR(bp, port ? NIG_REG_LLH1_FUNC_EN :
			  NIG_REG_LLH0_FUNC_EN, 0);
		for (i = 0; i < NUM_MACS; i++) {
			mac_en[i] = REG_RD(bp, port ?
					     (NIG_REG_LLH1_FUNC_MEM_ENABLE +
					      4 * i) :
					     (NIG_REG_LLH0_FUNC_MEM_ENABLE +
					      4 * i));
			REG_WR(bp, port ? (NIG_REG_LLH1_FUNC_MEM_ENABLE +
					      4 * i) :
				  (NIG_REG_LLH0_FUNC_MEM_ENABLE + 4 * i), 0);
		}
	}

	/* Close BMC to host */
	REG_WR(bp, port ? NIG_REG_P0_TX_MNG_HOST_ENABLE :
	       NIG_REG_P1_TX_MNG_HOST_ENABLE, 0);

	/* Suspend Tx switching to the PF. Completion of this ramrod
	 * further guarantees that all the packets of that PF / child
	 * VFs in BRB were processed by the Parser, so it is safe to
	 * change the NIC_MODE register.
	 */
	rc = bnx2x_func_switch_update(bp, 1);
	if (rc) {
		BNX2X_ERR("Can't suspend tx-switching!\n");
		return rc;
	}

	/* Change NIC_MODE register */
	REG_WR(bp, PRS_REG_NIC_MODE, 0);

	/* Open input from network */
	if (bp->mf_mode == SINGLE_FUNCTION) {
		bnx2x_set_rx_filter(&bp->link_params, 1);
	} else {
		REG_WR(bp, port ? NIG_REG_LLH1_FUNC_EN :
			  NIG_REG_LLH0_FUNC_EN, vlan_en);
		for (i = 0; i < NUM_MACS; i++) {
			REG_WR(bp, port ? (NIG_REG_LLH1_FUNC_MEM_ENABLE +
					      4 * i) :
				  (NIG_REG_LLH0_FUNC_MEM_ENABLE + 4 * i),
				  mac_en[i]);
		}
	}

	/* Enable BMC to host */
	REG_WR(bp, port ? NIG_REG_P0_TX_MNG_HOST_ENABLE :
	       NIG_REG_P1_TX_MNG_HOST_ENABLE, 1);

	/* Resume Tx switching to the PF */
	rc = bnx2x_func_switch_update(bp, 0);
	if (rc) {
		BNX2X_ERR("Can't resume tx-switching!\n");
		return rc;
	}

	DP(NETIF_MSG_IFUP, "NIC MODE disabled\n");
	return 0;
}

int bnx2x_init_hw_func_cnic(struct bnx2x *bp)
{
	int rc;

	bnx2x_ilt_init_op_cnic(bp, INITOP_SET);

	if (CONFIGURE_NIC_MODE(bp)) {
		/* Configure searcher as part of function hw init */
		bnx2x_init_searcher(bp);

		/* Reset NIC mode */
		rc = bnx2x_reset_nic_mode(bp);
		if (rc)
			BNX2X_ERR("Can't change NIC mode!\n");
		return rc;
	}

	return 0;
}

/* previous driver DMAE transaction may have occurred when pre-boot stage ended
 * and boot began, or when kdump kernel was loaded. Either case would invalidate
 * the addresses of the transaction, resulting in was-error bit set in the pci
 * causing all hw-to-host pcie transactions to timeout. If this happened we want
 * to clear the interrupt which detected this from the pglueb and the was done
 * bit
 */
static void bnx2x_clean_pglue_errors(struct bnx2x *bp)
{
	if (!CHIP_IS_E1x(bp))
		REG_WR(bp, PGLUE_B_REG_WAS_ERROR_PF_7_0_CLR,
		       1 << BP_ABS_FUNC(bp));
}

static int bnx2x_init_hw_func(struct bnx2x *bp)
{
	int port = BP_PORT(bp);
	int func = BP_FUNC(bp);
	int init_phase = PHASE_PF0 + func;
	struct bnx2x_ilt *ilt = BP_ILT(bp);
	u16 cdu_ilt_start;
	u32 addr, val;
	u32 main_mem_base, main_mem_size, main_mem_prty_clr;
	int i, main_mem_width, rc;

	DP(NETIF_MSG_HW, "starting func init  func %d\n", func);

	/* FLR cleanup - hmmm */
	if (!CHIP_IS_E1x(bp)) {
		rc = bnx2x_pf_flr_clnup(bp);
		if (rc) {
			bnx2x_fw_dump(bp);
			return rc;
		}
	}

	/* set MSI reconfigure capability */
	if (bp->common.int_block == INT_BLOCK_HC) {
		addr = (port ? HC_REG_CONFIG_1 : HC_REG_CONFIG_0);
		val = REG_RD(bp, addr);
		val |= HC_CONFIG_0_REG_MSI_ATTN_EN_0;
		REG_WR(bp, addr, val);
	}

	bnx2x_init_block(bp, BLOCK_PXP, init_phase);
	bnx2x_init_block(bp, BLOCK_PXP2, init_phase);

	ilt = BP_ILT(bp);
	cdu_ilt_start = ilt->clients[ILT_CLIENT_CDU].start;

	if (IS_SRIOV(bp))
		cdu_ilt_start += BNX2X_FIRST_VF_CID/ILT_PAGE_CIDS;
	cdu_ilt_start = bnx2x_iov_init_ilt(bp, cdu_ilt_start);

	/* since BNX2X_FIRST_VF_CID > 0 the PF L2 cids precedes
	 * those of the VFs, so start line should be reset
	 */
	cdu_ilt_start = ilt->clients[ILT_CLIENT_CDU].start;
	for (i = 0; i < L2_ILT_LINES(bp); i++) {
		ilt->lines[cdu_ilt_start + i].page = bp->context[i].vcxt;
		ilt->lines[cdu_ilt_start + i].page_mapping =
			bp->context[i].cxt_mapping;
		ilt->lines[cdu_ilt_start + i].size = bp->context[i].size;
	}

	bnx2x_ilt_init_op(bp, INITOP_SET);

	if (!CONFIGURE_NIC_MODE(bp)) {
		bnx2x_init_searcher(bp);
		REG_WR(bp, PRS_REG_NIC_MODE, 0);
		DP(NETIF_MSG_IFUP, "NIC MODE disabled\n");
	} else {
		/* Set NIC mode */
		REG_WR(bp, PRS_REG_NIC_MODE, 1);
		DP(NETIF_MSG_IFUP, "NIC MODE configured\n");
	}

	if (!CHIP_IS_E1x(bp)) {
		u32 pf_conf = IGU_PF_CONF_FUNC_EN;

		/* Turn on a single ISR mode in IGU if driver is going to use
		 * INT#x or MSI
		 */
		if (!(bp->flags & USING_MSIX_FLAG))
			pf_conf |= IGU_PF_CONF_SINGLE_ISR_EN;
		/*
		 * Timers workaround bug: function init part.
		 * Need to wait 20msec after initializing ILT,
		 * needed to make sure there are no requests in
		 * one of the PXP internal queues with "old" ILT addresses
		 */
		msleep(20);
		/*
		 * Master enable - Due to WB DMAE writes performed before this
		 * register is re-initialized as part of the regular function
		 * init
		 */
		REG_WR(bp, PGLUE_B_REG_INTERNAL_PFID_ENABLE_MASTER, 1);
		/* Enable the function in IGU */
		REG_WR(bp, IGU_REG_PF_CONFIGURATION, pf_conf);
	}

	bp->dmae_ready = 1;

	bnx2x_init_block(bp, BLOCK_PGLUE_B, init_phase);

	bnx2x_clean_pglue_errors(bp);

	bnx2x_init_block(bp, BLOCK_ATC, init_phase);
	bnx2x_init_block(bp, BLOCK_DMAE, init_phase);
	bnx2x_init_block(bp, BLOCK_NIG, init_phase);
	bnx2x_init_block(bp, BLOCK_SRC, init_phase);
	bnx2x_init_block(bp, BLOCK_MISC, init_phase);
	bnx2x_init_block(bp, BLOCK_TCM, init_phase);
	bnx2x_init_block(bp, BLOCK_UCM, init_phase);
	bnx2x_init_block(bp, BLOCK_CCM, init_phase);
	bnx2x_init_block(bp, BLOCK_XCM, init_phase);
	bnx2x_init_block(bp, BLOCK_TSEM, init_phase);
	bnx2x_init_block(bp, BLOCK_USEM, init_phase);
	bnx2x_init_block(bp, BLOCK_CSEM, init_phase);
	bnx2x_init_block(bp, BLOCK_XSEM, init_phase);

	if (!CHIP_IS_E1x(bp))
		REG_WR(bp, QM_REG_PF_EN, 1);

	if (!CHIP_IS_E1x(bp)) {
		REG_WR(bp, TSEM_REG_VFPF_ERR_NUM, BNX2X_MAX_NUM_OF_VFS + func);
		REG_WR(bp, USEM_REG_VFPF_ERR_NUM, BNX2X_MAX_NUM_OF_VFS + func);
		REG_WR(bp, CSEM_REG_VFPF_ERR_NUM, BNX2X_MAX_NUM_OF_VFS + func);
		REG_WR(bp, XSEM_REG_VFPF_ERR_NUM, BNX2X_MAX_NUM_OF_VFS + func);
	}
	bnx2x_init_block(bp, BLOCK_QM, init_phase);

	bnx2x_init_block(bp, BLOCK_TM, init_phase);
	bnx2x_init_block(bp, BLOCK_DORQ, init_phase);
	REG_WR(bp, DORQ_REG_MODE_ACT, 1); /* no dpm */

	bnx2x_iov_init_dq(bp);

	bnx2x_init_block(bp, BLOCK_BRB1, init_phase);
	bnx2x_init_block(bp, BLOCK_PRS, init_phase);
	bnx2x_init_block(bp, BLOCK_TSDM, init_phase);
	bnx2x_init_block(bp, BLOCK_CSDM, init_phase);
	bnx2x_init_block(bp, BLOCK_USDM, init_phase);
	bnx2x_init_block(bp, BLOCK_XSDM, init_phase);
	bnx2x_init_block(bp, BLOCK_UPB, init_phase);
	bnx2x_init_block(bp, BLOCK_XPB, init_phase);
	bnx2x_init_block(bp, BLOCK_PBF, init_phase);
	if (!CHIP_IS_E1x(bp))
		REG_WR(bp, PBF_REG_DISABLE_PF, 0);

	bnx2x_init_block(bp, BLOCK_CDU, init_phase);

	bnx2x_init_block(bp, BLOCK_CFC, init_phase);

	if (!CHIP_IS_E1x(bp))
		REG_WR(bp, CFC_REG_WEAK_ENABLE_PF, 1);

	if (IS_MF(bp)) {
		if (!(IS_MF_UFP(bp) && BNX2X_IS_MF_SD_PROTOCOL_FCOE(bp))) {
			REG_WR(bp, NIG_REG_LLH0_FUNC_EN + port * 8, 1);
			REG_WR(bp, NIG_REG_LLH0_FUNC_VLAN_ID + port * 8,
			       bp->mf_ov);
		}
	}

	bnx2x_init_block(bp, BLOCK_MISC_AEU, init_phase);

	/* HC init per function */
	if (bp->common.int_block == INT_BLOCK_HC) {
		if (CHIP_IS_E1H(bp)) {
			REG_WR(bp, MISC_REG_AEU_GENERAL_ATTN_12 + func*4, 0);

			REG_WR(bp, HC_REG_LEADING_EDGE_0 + port*8, 0);
			REG_WR(bp, HC_REG_TRAILING_EDGE_0 + port*8, 0);
		}
		bnx2x_init_block(bp, BLOCK_HC, init_phase);

	} else {
		int num_segs, sb_idx, prod_offset;

		REG_WR(bp, MISC_REG_AEU_GENERAL_ATTN_12 + func*4, 0);

		if (!CHIP_IS_E1x(bp)) {
			REG_WR(bp, IGU_REG_LEADING_EDGE_LATCH, 0);
			REG_WR(bp, IGU_REG_TRAILING_EDGE_LATCH, 0);
		}

		bnx2x_init_block(bp, BLOCK_IGU, init_phase);

		if (!CHIP_IS_E1x(bp)) {
			int dsb_idx = 0;
			/**
			 * Producer memory:
			 * E2 mode: address 0-135 match to the mapping memory;
			 * 136 - PF0 default prod; 137 - PF1 default prod;
			 * 138 - PF2 default prod; 139 - PF3 default prod;
			 * 140 - PF0 attn prod;    141 - PF1 attn prod;
			 * 142 - PF2 attn prod;    143 - PF3 attn prod;
			 * 144-147 reserved.
			 *
			 * E1.5 mode - In backward compatible mode;
			 * for non default SB; each even line in the memory
			 * holds the U producer and each odd line hold
			 * the C producer. The first 128 producers are for
			 * NDSB (PF0 - 0-31; PF1 - 32-63 and so on). The last 20
			 * producers are for the DSB for each PF.
			 * Each PF has five segments: (the order inside each
			 * segment is PF0; PF1; PF2; PF3) - 128-131 U prods;
			 * 132-135 C prods; 136-139 X prods; 140-143 T prods;
			 * 144-147 attn prods;
			 */
			/* non-default-status-blocks */
			num_segs = CHIP_INT_MODE_IS_BC(bp) ?
				IGU_BC_NDSB_NUM_SEGS : IGU_NORM_NDSB_NUM_SEGS;
			for (sb_idx = 0; sb_idx < bp->igu_sb_cnt; sb_idx++) {
				prod_offset = (bp->igu_base_sb + sb_idx) *
					num_segs;

				for (i = 0; i < num_segs; i++) {
					addr = IGU_REG_PROD_CONS_MEMORY +
							(prod_offset + i) * 4;
					REG_WR(bp, addr, 0);
				}
				/* send consumer update with value 0 */
				bnx2x_ack_sb(bp, bp->igu_base_sb + sb_idx,
					     USTORM_ID, 0, IGU_INT_NOP, 1);
				bnx2x_igu_clear_sb(bp,
						   bp->igu_base_sb + sb_idx);
			}

			/* default-status-blocks */
			num_segs = CHIP_INT_MODE_IS_BC(bp) ?
				IGU_BC_DSB_NUM_SEGS : IGU_NORM_DSB_NUM_SEGS;

			if (CHIP_MODE_IS_4_PORT(bp))
				dsb_idx = BP_FUNC(bp);
			else
				dsb_idx = BP_VN(bp);

			prod_offset = (CHIP_INT_MODE_IS_BC(bp) ?
				       IGU_BC_BASE_DSB_PROD + dsb_idx :
				       IGU_NORM_BASE_DSB_PROD + dsb_idx);

			/*
			 * igu prods come in chunks of E1HVN_MAX (4) -
			 * does not matters what is the current chip mode
			 */
			for (i = 0; i < (num_segs * E1HVN_MAX);
			     i += E1HVN_MAX) {
				addr = IGU_REG_PROD_CONS_MEMORY +
							(prod_offset + i)*4;
				REG_WR(bp, addr, 0);
			}
			/* send consumer update with 0 */
			if (CHIP_INT_MODE_IS_BC(bp)) {
				bnx2x_ack_sb(bp, bp->igu_dsb_id,
					     USTORM_ID, 0, IGU_INT_NOP, 1);
				bnx2x_ack_sb(bp, bp->igu_dsb_id,
					     CSTORM_ID, 0, IGU_INT_NOP, 1);
				bnx2x_ack_sb(bp, bp->igu_dsb_id,
					     XSTORM_ID, 0, IGU_INT_NOP, 1);
				bnx2x_ack_sb(bp, bp->igu_dsb_id,
					     TSTORM_ID, 0, IGU_INT_NOP, 1);
				bnx2x_ack_sb(bp, bp->igu_dsb_id,
					     ATTENTION_ID, 0, IGU_INT_NOP, 1);
			} else {
				bnx2x_ack_sb(bp, bp->igu_dsb_id,
					     USTORM_ID, 0, IGU_INT_NOP, 1);
				bnx2x_ack_sb(bp, bp->igu_dsb_id,
					     ATTENTION_ID, 0, IGU_INT_NOP, 1);
			}
			bnx2x_igu_clear_sb(bp, bp->igu_dsb_id);

			/* !!! These should become driver const once
			   rf-tool supports split-68 const */
			REG_WR(bp, IGU_REG_SB_INT_BEFORE_MASK_LSB, 0);
			REG_WR(bp, IGU_REG_SB_INT_BEFORE_MASK_MSB, 0);
			REG_WR(bp, IGU_REG_SB_MASK_LSB, 0);
			REG_WR(bp, IGU_REG_SB_MASK_MSB, 0);
			REG_WR(bp, IGU_REG_PBA_STATUS_LSB, 0);
			REG_WR(bp, IGU_REG_PBA_STATUS_MSB, 0);
		}
	}

	/* Reset PCIE errors for debug */
	REG_WR(bp, 0x2114, 0xffffffff);
	REG_WR(bp, 0x2120, 0xffffffff);

	if (CHIP_IS_E1x(bp)) {
		main_mem_size = HC_REG_MAIN_MEMORY_SIZE / 2; /*dwords*/
		main_mem_base = HC_REG_MAIN_MEMORY +
				BP_PORT(bp) * (main_mem_size * 4);
		main_mem_prty_clr = HC_REG_HC_PRTY_STS_CLR;
		main_mem_width = 8;

		val = REG_RD(bp, main_mem_prty_clr);
		if (val)
			DP(NETIF_MSG_HW,
			   "Hmmm... Parity errors in HC block during function init (0x%x)!\n",
			   val);

		/* Clear "false" parity errors in MSI-X table */
		for (i = main_mem_base;
		     i < main_mem_base + main_mem_size * 4;
		     i += main_mem_width) {
			bnx2x_read_dmae(bp, i, main_mem_width / 4);
			bnx2x_write_dmae(bp, bnx2x_sp_mapping(bp, wb_data),
					 i, main_mem_width / 4);
		}
		/* Clear HC parity attention */
		REG_RD(bp, main_mem_prty_clr);
	}

#ifdef BNX2X_STOP_ON_ERROR
	/* Enable STORMs SP logging */
	REG_WR8(bp, BAR_USTRORM_INTMEM +
	       USTORM_RECORD_SLOW_PATH_OFFSET(BP_FUNC(bp)), 1);
	REG_WR8(bp, BAR_TSTRORM_INTMEM +
	       TSTORM_RECORD_SLOW_PATH_OFFSET(BP_FUNC(bp)), 1);
	REG_WR8(bp, BAR_CSTRORM_INTMEM +
	       CSTORM_RECORD_SLOW_PATH_OFFSET(BP_FUNC(bp)), 1);
	REG_WR8(bp, BAR_XSTRORM_INTMEM +
	       XSTORM_RECORD_SLOW_PATH_OFFSET(BP_FUNC(bp)), 1);
#endif

	bnx2x_phy_probe(&bp->link_params);

	return 0;
}

void bnx2x_free_mem_cnic(struct bnx2x *bp)
{
	bnx2x_ilt_mem_op_cnic(bp, ILT_MEMOP_FREE);

	if (!CHIP_IS_E1x(bp))
		BNX2X_PCI_FREE(bp->cnic_sb.e2_sb, bp->cnic_sb_mapping,
			       sizeof(struct host_hc_status_block_e2));
	else
		BNX2X_PCI_FREE(bp->cnic_sb.e1x_sb, bp->cnic_sb_mapping,
			       sizeof(struct host_hc_status_block_e1x));

	BNX2X_PCI_FREE(bp->t2, bp->t2_mapping, SRC_T2_SZ);
}

void bnx2x_free_mem(struct bnx2x *bp)
{
	int i;

	BNX2X_PCI_FREE(bp->fw_stats, bp->fw_stats_mapping,
		       bp->fw_stats_data_sz + bp->fw_stats_req_sz);

	if (IS_VF(bp))
		return;

	BNX2X_PCI_FREE(bp->def_status_blk, bp->def_status_blk_mapping,
		       sizeof(struct host_sp_status_block));

	BNX2X_PCI_FREE(bp->slowpath, bp->slowpath_mapping,
		       sizeof(struct bnx2x_slowpath));

	for (i = 0; i < L2_ILT_LINES(bp); i++)
		BNX2X_PCI_FREE(bp->context[i].vcxt, bp->context[i].cxt_mapping,
			       bp->context[i].size);
	bnx2x_ilt_mem_op(bp, ILT_MEMOP_FREE);

	BNX2X_FREE(bp->ilt->lines);

	BNX2X_PCI_FREE(bp->spq, bp->spq_mapping, BCM_PAGE_SIZE);

	BNX2X_PCI_FREE(bp->eq_ring, bp->eq_mapping,
		       BCM_PAGE_SIZE * NUM_EQ_PAGES);

	BNX2X_PCI_FREE(bp->t2, bp->t2_mapping, SRC_T2_SZ);

	bnx2x_iov_free_mem(bp);
}

int bnx2x_alloc_mem_cnic(struct bnx2x *bp)
{
	if (!CHIP_IS_E1x(bp)) {
		/* size = the status block + ramrod buffers */
		bp->cnic_sb.e2_sb = BNX2X_PCI_ALLOC(&bp->cnic_sb_mapping,
						    sizeof(struct host_hc_status_block_e2));
		if (!bp->cnic_sb.e2_sb)
			goto alloc_mem_err;
	} else {
		bp->cnic_sb.e1x_sb = BNX2X_PCI_ALLOC(&bp->cnic_sb_mapping,
						     sizeof(struct host_hc_status_block_e1x));
		if (!bp->cnic_sb.e1x_sb)
			goto alloc_mem_err;
	}

	if (CONFIGURE_NIC_MODE(bp) && !bp->t2) {
		/* allocate searcher T2 table, as it wasn't allocated before */
		bp->t2 = BNX2X_PCI_ALLOC(&bp->t2_mapping, SRC_T2_SZ);
		if (!bp->t2)
			goto alloc_mem_err;
	}

	/* write address to which L5 should insert its values */
	bp->cnic_eth_dev.addr_drv_info_to_mcp =
		&bp->slowpath->drv_info_to_mcp;

	if (bnx2x_ilt_mem_op_cnic(bp, ILT_MEMOP_ALLOC))
		goto alloc_mem_err;

	return 0;

alloc_mem_err:
	bnx2x_free_mem_cnic(bp);
	BNX2X_ERR("Can't allocate memory\n");
	return -ENOMEM;
}

int bnx2x_alloc_mem(struct bnx2x *bp)
{
	int i, allocated, context_size;

	if (!CONFIGURE_NIC_MODE(bp) && !bp->t2) {
		/* allocate searcher T2 table */
		bp->t2 = BNX2X_PCI_ALLOC(&bp->t2_mapping, SRC_T2_SZ);
		if (!bp->t2)
			goto alloc_mem_err;
	}

	bp->def_status_blk = BNX2X_PCI_ALLOC(&bp->def_status_blk_mapping,
					     sizeof(struct host_sp_status_block));
	if (!bp->def_status_blk)
		goto alloc_mem_err;

	bp->slowpath = BNX2X_PCI_ALLOC(&bp->slowpath_mapping,
				       sizeof(struct bnx2x_slowpath));
	if (!bp->slowpath)
		goto alloc_mem_err;

	/* Allocate memory for CDU context:
	 * This memory is allocated separately and not in the generic ILT
	 * functions because CDU differs in few aspects:
	 * 1. There are multiple entities allocating memory for context -
	 * 'regular' driver, CNIC and SRIOV driver. Each separately controls
	 * its own ILT lines.
	 * 2. Since CDU page-size is not a single 4KB page (which is the case
	 * for the other ILT clients), to be efficient we want to support
	 * allocation of sub-page-size in the last entry.
	 * 3. Context pointers are used by the driver to pass to FW / update
	 * the context (for the other ILT clients the pointers are used just to
	 * free the memory during unload).
	 */
	context_size = sizeof(union cdu_context) * BNX2X_L2_CID_COUNT(bp);

	for (i = 0, allocated = 0; allocated < context_size; i++) {
		bp->context[i].size = min(CDU_ILT_PAGE_SZ,
					  (context_size - allocated));
		bp->context[i].vcxt = BNX2X_PCI_ALLOC(&bp->context[i].cxt_mapping,
						      bp->context[i].size);
		if (!bp->context[i].vcxt)
			goto alloc_mem_err;
		allocated += bp->context[i].size;
	}
	bp->ilt->lines = kcalloc(ILT_MAX_LINES, sizeof(struct ilt_line),
				 GFP_KERNEL);
	if (!bp->ilt->lines)
		goto alloc_mem_err;

	if (bnx2x_ilt_mem_op(bp, ILT_MEMOP_ALLOC))
		goto alloc_mem_err;

	if (bnx2x_iov_alloc_mem(bp))
		goto alloc_mem_err;

	/* Slow path ring */
	bp->spq = BNX2X_PCI_ALLOC(&bp->spq_mapping, BCM_PAGE_SIZE);
	if (!bp->spq)
		goto alloc_mem_err;

	/* EQ */
	bp->eq_ring = BNX2X_PCI_ALLOC(&bp->eq_mapping,
				      BCM_PAGE_SIZE * NUM_EQ_PAGES);
	if (!bp->eq_ring)
		goto alloc_mem_err;

	return 0;

alloc_mem_err:
	bnx2x_free_mem(bp);
	BNX2X_ERR("Can't allocate memory\n");
	return -ENOMEM;
}

/*
 * Init service functions
 */

int bnx2x_set_mac_one(struct bnx2x *bp, u8 *mac,
		      struct bnx2x_vlan_mac_obj *obj, bool set,
		      int mac_type, unsigned long *ramrod_flags)
{
	int rc;
	struct bnx2x_vlan_mac_ramrod_params ramrod_param;

	memset(&ramrod_param, 0, sizeof(ramrod_param));

	/* Fill general parameters */
	ramrod_param.vlan_mac_obj = obj;
	ramrod_param.ramrod_flags = *ramrod_flags;

	/* Fill a user request section if needed */
	if (!test_bit(RAMROD_CONT, ramrod_flags)) {
		memcpy(ramrod_param.user_req.u.mac.mac, mac, ETH_ALEN);

		__set_bit(mac_type, &ramrod_param.user_req.vlan_mac_flags);

		/* Set the command: ADD or DEL */
		if (set)
			ramrod_param.user_req.cmd = BNX2X_VLAN_MAC_ADD;
		else
			ramrod_param.user_req.cmd = BNX2X_VLAN_MAC_DEL;
	}

	rc = bnx2x_config_vlan_mac(bp, &ramrod_param);

	if (rc == -EEXIST) {
		DP(BNX2X_MSG_SP, "Failed to schedule ADD operations: %d\n", rc);
		/* do not treat adding same MAC as error */
		rc = 0;
	} else if (rc < 0)
		BNX2X_ERR("%s MAC failed\n", (set ? "Set" : "Del"));

	return rc;
}

int bnx2x_set_vlan_one(struct bnx2x *bp, u16 vlan,
		       struct bnx2x_vlan_mac_obj *obj, bool set,
		       unsigned long *ramrod_flags)
{
	int rc;
	struct bnx2x_vlan_mac_ramrod_params ramrod_param;

	memset(&ramrod_param, 0, sizeof(ramrod_param));

	/* Fill general parameters */
	ramrod_param.vlan_mac_obj = obj;
	ramrod_param.ramrod_flags = *ramrod_flags;

	/* Fill a user request section if needed */
	if (!test_bit(RAMROD_CONT, ramrod_flags)) {
		ramrod_param.user_req.u.vlan.vlan = vlan;
		__set_bit(BNX2X_VLAN, &ramrod_param.user_req.vlan_mac_flags);
		/* Set the command: ADD or DEL */
		if (set)
			ramrod_param.user_req.cmd = BNX2X_VLAN_MAC_ADD;
		else
			ramrod_param.user_req.cmd = BNX2X_VLAN_MAC_DEL;
	}

	rc = bnx2x_config_vlan_mac(bp, &ramrod_param);

	if (rc == -EEXIST) {
		/* Do not treat adding same vlan as error. */
		DP(BNX2X_MSG_SP, "Failed to schedule ADD operations: %d\n", rc);
		rc = 0;
	} else if (rc < 0) {
		BNX2X_ERR("%s VLAN failed\n", (set ? "Set" : "Del"));
	}

	return rc;
}

void bnx2x_clear_vlan_info(struct bnx2x *bp)
{
	struct bnx2x_vlan_entry *vlan;

	/* Mark that hw forgot all entries */
	list_for_each_entry(vlan, &bp->vlan_reg, link)
		vlan->hw = false;

	bp->vlan_cnt = 0;
}

static int bnx2x_del_all_vlans(struct bnx2x *bp)
{
	struct bnx2x_vlan_mac_obj *vlan_obj = &bp->sp_objs[0].vlan_obj;
	unsigned long ramrod_flags = 0, vlan_flags = 0;
	int rc;

	__set_bit(RAMROD_COMP_WAIT, &ramrod_flags);
	__set_bit(BNX2X_VLAN, &vlan_flags);
	rc = vlan_obj->delete_all(bp, vlan_obj, &vlan_flags, &ramrod_flags);
	if (rc)
		return rc;

	bnx2x_clear_vlan_info(bp);

	return 0;
}

int bnx2x_del_all_macs(struct bnx2x *bp,
		       struct bnx2x_vlan_mac_obj *mac_obj,
		       int mac_type, bool wait_for_comp)
{
	int rc;
	unsigned long ramrod_flags = 0, vlan_mac_flags = 0;

	/* Wait for completion of requested */
	if (wait_for_comp)
		__set_bit(RAMROD_COMP_WAIT, &ramrod_flags);

	/* Set the mac type of addresses we want to clear */
	__set_bit(mac_type, &vlan_mac_flags);

	rc = mac_obj->delete_all(bp, mac_obj, &vlan_mac_flags, &ramrod_flags);
	if (rc < 0)
		BNX2X_ERR("Failed to delete MACs: %d\n", rc);

	return rc;
}

int bnx2x_set_eth_mac(struct bnx2x *bp, bool set)
{
	if (IS_PF(bp)) {
		unsigned long ramrod_flags = 0;

		DP(NETIF_MSG_IFUP, "Adding Eth MAC\n");
		__set_bit(RAMROD_COMP_WAIT, &ramrod_flags);
		return bnx2x_set_mac_one(bp, bp->dev->dev_addr,
					 &bp->sp_objs->mac_obj, set,
					 BNX2X_ETH_MAC, &ramrod_flags);
	} else { /* vf */
		return bnx2x_vfpf_config_mac(bp, bp->dev->dev_addr,
					     bp->fp->index, set);
	}
}

int bnx2x_setup_leading(struct bnx2x *bp)
{
	if (IS_PF(bp))
		return bnx2x_setup_queue(bp, &bp->fp[0], true);
	else /* VF */
		return bnx2x_vfpf_setup_q(bp, &bp->fp[0], true);
}

/**
 * bnx2x_set_int_mode - configure interrupt mode
 *
 * @bp:		driver handle
 *
 * In case of MSI-X it will also try to enable MSI-X.
 */
int bnx2x_set_int_mode(struct bnx2x *bp)
{
	int rc = 0;

	if (IS_VF(bp) && int_mode != BNX2X_INT_MODE_MSIX) {
		BNX2X_ERR("VF not loaded since interrupt mode not msix\n");
		return -EINVAL;
	}

	switch (int_mode) {
	case BNX2X_INT_MODE_MSIX:
		/* attempt to enable msix */
		rc = bnx2x_enable_msix(bp);

		/* msix attained */
		if (!rc)
			return 0;

		/* vfs use only msix */
		if (rc && IS_VF(bp))
			return rc;

		/* failed to enable multiple MSI-X */
		BNX2X_DEV_INFO("Failed to enable multiple MSI-X (%d), set number of queues to %d\n",
			       bp->num_queues,
			       1 + bp->num_cnic_queues);

		fallthrough;
	case BNX2X_INT_MODE_MSI:
		bnx2x_enable_msi(bp);

		fallthrough;
	case BNX2X_INT_MODE_INTX:
		bp->num_ethernet_queues = 1;
		bp->num_queues = bp->num_ethernet_queues + bp->num_cnic_queues;
		BNX2X_DEV_INFO("set number of queues to 1\n");
		break;
	default:
		BNX2X_DEV_INFO("unknown value in int_mode module parameter\n");
		return -EINVAL;
	}
	return 0;
}

/* must be called prior to any HW initializations */
static inline u16 bnx2x_cid_ilt_lines(struct bnx2x *bp)
{
	if (IS_SRIOV(bp))
		return (BNX2X_FIRST_VF_CID + BNX2X_VF_CIDS)/ILT_PAGE_CIDS;
	return L2_ILT_LINES(bp);
}

void bnx2x_ilt_set_info(struct bnx2x *bp)
{
	struct ilt_client_info *ilt_client;
	struct bnx2x_ilt *ilt = BP_ILT(bp);
	u16 line = 0;

	ilt->start_line = FUNC_ILT_BASE(BP_FUNC(bp));
	DP(BNX2X_MSG_SP, "ilt starts at line %d\n", ilt->start_line);

	/* CDU */
	ilt_client = &ilt->clients[ILT_CLIENT_CDU];
	ilt_client->client_num = ILT_CLIENT_CDU;
	ilt_client->page_size = CDU_ILT_PAGE_SZ;
	ilt_client->flags = ILT_CLIENT_SKIP_MEM;
	ilt_client->start = line;
	line += bnx2x_cid_ilt_lines(bp);

	if (CNIC_SUPPORT(bp))
		line += CNIC_ILT_LINES;
	ilt_client->end = line - 1;

	DP(NETIF_MSG_IFUP, "ilt client[CDU]: start %d, end %d, psz 0x%x, flags 0x%x, hw psz %d\n",
	   ilt_client->start,
	   ilt_client->end,
	   ilt_client->page_size,
	   ilt_client->flags,
	   ilog2(ilt_client->page_size >> 12));

	/* QM */
	if (QM_INIT(bp->qm_cid_count)) {
		ilt_client = &ilt->clients[ILT_CLIENT_QM];
		ilt_client->client_num = ILT_CLIENT_QM;
		ilt_client->page_size = QM_ILT_PAGE_SZ;
		ilt_client->flags = 0;
		ilt_client->start = line;

		/* 4 bytes for each cid */
		line += DIV_ROUND_UP(bp->qm_cid_count * QM_QUEUES_PER_FUNC * 4,
							 QM_ILT_PAGE_SZ);

		ilt_client->end = line - 1;

		DP(NETIF_MSG_IFUP,
		   "ilt client[QM]: start %d, end %d, psz 0x%x, flags 0x%x, hw psz %d\n",
		   ilt_client->start,
		   ilt_client->end,
		   ilt_client->page_size,
		   ilt_client->flags,
		   ilog2(ilt_client->page_size >> 12));
	}

	if (CNIC_SUPPORT(bp)) {
		/* SRC */
		ilt_client = &ilt->clients[ILT_CLIENT_SRC];
		ilt_client->client_num = ILT_CLIENT_SRC;
		ilt_client->page_size = SRC_ILT_PAGE_SZ;
		ilt_client->flags = 0;
		ilt_client->start = line;
		line += SRC_ILT_LINES;
		ilt_client->end = line - 1;

		DP(NETIF_MSG_IFUP,
		   "ilt client[SRC]: start %d, end %d, psz 0x%x, flags 0x%x, hw psz %d\n",
		   ilt_client->start,
		   ilt_client->end,
		   ilt_client->page_size,
		   ilt_client->flags,
		   ilog2(ilt_client->page_size >> 12));

		/* TM */
		ilt_client = &ilt->clients[ILT_CLIENT_TM];
		ilt_client->client_num = ILT_CLIENT_TM;
		ilt_client->page_size = TM_ILT_PAGE_SZ;
		ilt_client->flags = 0;
		ilt_client->start = line;
		line += TM_ILT_LINES;
		ilt_client->end = line - 1;

		DP(NETIF_MSG_IFUP,
		   "ilt client[TM]: start %d, end %d, psz 0x%x, flags 0x%x, hw psz %d\n",
		   ilt_client->start,
		   ilt_client->end,
		   ilt_client->page_size,
		   ilt_client->flags,
		   ilog2(ilt_client->page_size >> 12));
	}

	BUG_ON(line > ILT_MAX_LINES);
}

/**
 * bnx2x_pf_q_prep_init - prepare INIT transition parameters
 *
 * @bp:			driver handle
 * @fp:			pointer to fastpath
 * @init_params:	pointer to parameters structure
 *
 * parameters configured:
 *      - HC configuration
 *      - Queue's CDU context
 */
static void bnx2x_pf_q_prep_init(struct bnx2x *bp,
	struct bnx2x_fastpath *fp, struct bnx2x_queue_init_params *init_params)
{
	u8 cos;
	int cxt_index, cxt_offset;

	/* FCoE Queue uses Default SB, thus has no HC capabilities */
	if (!IS_FCOE_FP(fp)) {
		__set_bit(BNX2X_Q_FLG_HC, &init_params->rx.flags);
		__set_bit(BNX2X_Q_FLG_HC, &init_params->tx.flags);

		/* If HC is supported, enable host coalescing in the transition
		 * to INIT state.
		 */
		__set_bit(BNX2X_Q_FLG_HC_EN, &init_params->rx.flags);
		__set_bit(BNX2X_Q_FLG_HC_EN, &init_params->tx.flags);

		/* HC rate */
		init_params->rx.hc_rate = bp->rx_ticks ?
			(1000000 / bp->rx_ticks) : 0;
		init_params->tx.hc_rate = bp->tx_ticks ?
			(1000000 / bp->tx_ticks) : 0;

		/* FW SB ID */
		init_params->rx.fw_sb_id = init_params->tx.fw_sb_id =
			fp->fw_sb_id;

		/*
		 * CQ index among the SB indices: FCoE clients uses the default
		 * SB, therefore it's different.
		 */
		init_params->rx.sb_cq_index = HC_INDEX_ETH_RX_CQ_CONS;
		init_params->tx.sb_cq_index = HC_INDEX_ETH_FIRST_TX_CQ_CONS;
	}

	/* set maximum number of COSs supported by this queue */
	init_params->max_cos = fp->max_cos;

	DP(NETIF_MSG_IFUP, "fp: %d setting queue params max cos to: %d\n",
	    fp->index, init_params->max_cos);

	/* set the context pointers queue object */
	for (cos = FIRST_TX_COS_INDEX; cos < init_params->max_cos; cos++) {
		cxt_index = fp->txdata_ptr[cos]->cid / ILT_PAGE_CIDS;
		cxt_offset = fp->txdata_ptr[cos]->cid - (cxt_index *
				ILT_PAGE_CIDS);
		init_params->cxts[cos] =
			&bp->context[cxt_index].vcxt[cxt_offset].eth;
	}
}

static int bnx2x_setup_tx_only(struct bnx2x *bp, struct bnx2x_fastpath *fp,
			struct bnx2x_queue_state_params *q_params,
			struct bnx2x_queue_setup_tx_only_params *tx_only_params,
			int tx_index, bool leading)
{
	memset(tx_only_params, 0, sizeof(*tx_only_params));

	/* Set the command */
	q_params->cmd = BNX2X_Q_CMD_SETUP_TX_ONLY;

	/* Set tx-only QUEUE flags: don't zero statistics */
	tx_only_params->flags = bnx2x_get_common_flags(bp, fp, false);

	/* choose the index of the cid to send the slow path on */
	tx_only_params->cid_index = tx_index;

	/* Set general TX_ONLY_SETUP parameters */
	bnx2x_pf_q_prep_general(bp, fp, &tx_only_params->gen_params, tx_index);

	/* Set Tx TX_ONLY_SETUP parameters */
	bnx2x_pf_tx_q_prep(bp, fp, &tx_only_params->txq_params, tx_index);

	DP(NETIF_MSG_IFUP,
	   "preparing to send tx-only ramrod for connection: cos %d, primary cid %d, cid %d, client id %d, sp-client id %d, flags %lx\n",
	   tx_index, q_params->q_obj->cids[FIRST_TX_COS_INDEX],
	   q_params->q_obj->cids[tx_index], q_params->q_obj->cl_id,
	   tx_only_params->gen_params.spcl_id, tx_only_params->flags);

	/* send the ramrod */
	return bnx2x_queue_state_change(bp, q_params);
}

/**
 * bnx2x_setup_queue - setup queue
 *
 * @bp:		driver handle
 * @fp:		pointer to fastpath
 * @leading:	is leading
 *
 * This function performs 2 steps in a Queue state machine
 *      actually: 1) RESET->INIT 2) INIT->SETUP
 */

int bnx2x_setup_queue(struct bnx2x *bp, struct bnx2x_fastpath *fp,
		       bool leading)
{
	struct bnx2x_queue_state_params q_params = {NULL};
	struct bnx2x_queue_setup_params *setup_params =
						&q_params.params.setup;
	struct bnx2x_queue_setup_tx_only_params *tx_only_params =
						&q_params.params.tx_only;
	int rc;
	u8 tx_index;

	DP(NETIF_MSG_IFUP, "setting up queue %d\n", fp->index);

	/* reset IGU state skip FCoE L2 queue */
	if (!IS_FCOE_FP(fp))
		bnx2x_ack_sb(bp, fp->igu_sb_id, USTORM_ID, 0,
			     IGU_INT_ENABLE, 0);

	q_params.q_obj = &bnx2x_sp_obj(bp, fp).q_obj;
	/* We want to wait for completion in this context */
	__set_bit(RAMROD_COMP_WAIT, &q_params.ramrod_flags);

	/* Prepare the INIT parameters */
	bnx2x_pf_q_prep_init(bp, fp, &q_params.params.init);

	/* Set the command */
	q_params.cmd = BNX2X_Q_CMD_INIT;

	/* Change the state to INIT */
	rc = bnx2x_queue_state_change(bp, &q_params);
	if (rc) {
		BNX2X_ERR("Queue(%d) INIT failed\n", fp->index);
		return rc;
	}

	DP(NETIF_MSG_IFUP, "init complete\n");

	/* Now move the Queue to the SETUP state... */
	memset(setup_params, 0, sizeof(*setup_params));

	/* Set QUEUE flags */
	setup_params->flags = bnx2x_get_q_flags(bp, fp, leading);

	/* Set general SETUP parameters */
	bnx2x_pf_q_prep_general(bp, fp, &setup_params->gen_params,
				FIRST_TX_COS_INDEX);

	bnx2x_pf_rx_q_prep(bp, fp, &setup_params->pause_params,
			    &setup_params->rxq_params);

	bnx2x_pf_tx_q_prep(bp, fp, &setup_params->txq_params,
			   FIRST_TX_COS_INDEX);

	/* Set the command */
	q_params.cmd = BNX2X_Q_CMD_SETUP;

	if (IS_FCOE_FP(fp))
		bp->fcoe_init = true;

	/* Change the state to SETUP */
	rc = bnx2x_queue_state_change(bp, &q_params);
	if (rc) {
		BNX2X_ERR("Queue(%d) SETUP failed\n", fp->index);
		return rc;
	}

	/* loop through the relevant tx-only indices */
	for (tx_index = FIRST_TX_ONLY_COS_INDEX;
	      tx_index < fp->max_cos;
	      tx_index++) {

		/* prepare and send tx-only ramrod*/
		rc = bnx2x_setup_tx_only(bp, fp, &q_params,
					  tx_only_params, tx_index, leading);
		if (rc) {
			BNX2X_ERR("Queue(%d.%d) TX_ONLY_SETUP failed\n",
				  fp->index, tx_index);
			return rc;
		}
	}

	return rc;
}

static int bnx2x_stop_queue(struct bnx2x *bp, int index)
{
	struct bnx2x_fastpath *fp = &bp->fp[index];
	struct bnx2x_fp_txdata *txdata;
	struct bnx2x_queue_state_params q_params = {NULL};
	int rc, tx_index;

	DP(NETIF_MSG_IFDOWN, "stopping queue %d cid %d\n", index, fp->cid);

	q_params.q_obj = &bnx2x_sp_obj(bp, fp).q_obj;
	/* We want to wait for completion in this context */
	__set_bit(RAMROD_COMP_WAIT, &q_params.ramrod_flags);

	/* close tx-only connections */
	for (tx_index = FIRST_TX_ONLY_COS_INDEX;
	     tx_index < fp->max_cos;
	     tx_index++){

		/* ascertain this is a normal queue*/
		txdata = fp->txdata_ptr[tx_index];

		DP(NETIF_MSG_IFDOWN, "stopping tx-only queue %d\n",
							txdata->txq_index);

		/* send halt terminate on tx-only connection */
		q_params.cmd = BNX2X_Q_CMD_TERMINATE;
		memset(&q_params.params.terminate, 0,
		       sizeof(q_params.params.terminate));
		q_params.params.terminate.cid_index = tx_index;

		rc = bnx2x_queue_state_change(bp, &q_params);
		if (rc)
			return rc;

		/* send halt terminate on tx-only connection */
		q_params.cmd = BNX2X_Q_CMD_CFC_DEL;
		memset(&q_params.params.cfc_del, 0,
		       sizeof(q_params.params.cfc_del));
		q_params.params.cfc_del.cid_index = tx_index;
		rc = bnx2x_queue_state_change(bp, &q_params);
		if (rc)
			return rc;
	}
	/* Stop the primary connection: */
	/* ...halt the connection */
	q_params.cmd = BNX2X_Q_CMD_HALT;
	rc = bnx2x_queue_state_change(bp, &q_params);
	if (rc)
		return rc;

	/* ...terminate the connection */
	q_params.cmd = BNX2X_Q_CMD_TERMINATE;
	memset(&q_params.params.terminate, 0,
	       sizeof(q_params.params.terminate));
	q_params.params.terminate.cid_index = FIRST_TX_COS_INDEX;
	rc = bnx2x_queue_state_change(bp, &q_params);
	if (rc)
		return rc;
	/* ...delete cfc entry */
	q_params.cmd = BNX2X_Q_CMD_CFC_DEL;
	memset(&q_params.params.cfc_del, 0,
	       sizeof(q_params.params.cfc_del));
	q_params.params.cfc_del.cid_index = FIRST_TX_COS_INDEX;
	return bnx2x_queue_state_change(bp, &q_params);
}

static void bnx2x_reset_func(struct bnx2x *bp)
{
	int port = BP_PORT(bp);
	int func = BP_FUNC(bp);
	int i;

	/* Disable the function in the FW */
	REG_WR8(bp, BAR_XSTRORM_INTMEM + XSTORM_FUNC_EN_OFFSET(func), 0);
	REG_WR8(bp, BAR_CSTRORM_INTMEM + CSTORM_FUNC_EN_OFFSET(func), 0);
	REG_WR8(bp, BAR_TSTRORM_INTMEM + TSTORM_FUNC_EN_OFFSET(func), 0);
	REG_WR8(bp, BAR_USTRORM_INTMEM + USTORM_FUNC_EN_OFFSET(func), 0);

	/* FP SBs */
	for_each_eth_queue(bp, i) {
		struct bnx2x_fastpath *fp = &bp->fp[i];
		REG_WR8(bp, BAR_CSTRORM_INTMEM +
			   CSTORM_STATUS_BLOCK_DATA_STATE_OFFSET(fp->fw_sb_id),
			   SB_DISABLED);
	}

	if (CNIC_LOADED(bp))
		/* CNIC SB */
		REG_WR8(bp, BAR_CSTRORM_INTMEM +
			CSTORM_STATUS_BLOCK_DATA_STATE_OFFSET
			(bnx2x_cnic_fw_sb_id(bp)), SB_DISABLED);

	/* SP SB */
	REG_WR8(bp, BAR_CSTRORM_INTMEM +
		CSTORM_SP_STATUS_BLOCK_DATA_STATE_OFFSET(func),
		SB_DISABLED);

	for (i = 0; i < XSTORM_SPQ_DATA_SIZE / 4; i++)
		REG_WR(bp, BAR_XSTRORM_INTMEM + XSTORM_SPQ_DATA_OFFSET(func),
		       0);

	/* Configure IGU */
	if (bp->common.int_block == INT_BLOCK_HC) {
		REG_WR(bp, HC_REG_LEADING_EDGE_0 + port*8, 0);
		REG_WR(bp, HC_REG_TRAILING_EDGE_0 + port*8, 0);
	} else {
		REG_WR(bp, IGU_REG_LEADING_EDGE_LATCH, 0);
		REG_WR(bp, IGU_REG_TRAILING_EDGE_LATCH, 0);
	}

	if (CNIC_LOADED(bp)) {
		/* Disable Timer scan */
		REG_WR(bp, TM_REG_EN_LINEAR0_TIMER + port*4, 0);
		/*
		 * Wait for at least 10ms and up to 2 second for the timers
		 * scan to complete
		 */
		for (i = 0; i < 200; i++) {
			usleep_range(10000, 20000);
			if (!REG_RD(bp, TM_REG_LIN0_SCAN_ON + port*4))
				break;
		}
	}
	/* Clear ILT */
	bnx2x_clear_func_ilt(bp, func);

	/* Timers workaround bug for E2: if this is vnic-3,
	 * we need to set the entire ilt range for this timers.
	 */
	if (!CHIP_IS_E1x(bp) && BP_VN(bp) == 3) {
		struct ilt_client_info ilt_cli;
		/* use dummy TM client */
		memset(&ilt_cli, 0, sizeof(struct ilt_client_info));
		ilt_cli.start = 0;
		ilt_cli.end = ILT_NUM_PAGE_ENTRIES - 1;
		ilt_cli.client_num = ILT_CLIENT_TM;

		bnx2x_ilt_boundry_init_op(bp, &ilt_cli, 0, INITOP_CLEAR);
	}

	/* this assumes that reset_port() called before reset_func()*/
	if (!CHIP_IS_E1x(bp))
		bnx2x_pf_disable(bp);

	bp->dmae_ready = 0;
}

static void bnx2x_reset_port(struct bnx2x *bp)
{
	int port = BP_PORT(bp);
	u32 val;

	/* Reset physical Link */
	bnx2x__link_reset(bp);

	REG_WR(bp, NIG_REG_MASK_INTERRUPT_PORT0 + port*4, 0);

	/* Do not rcv packets to BRB */
	REG_WR(bp, NIG_REG_LLH0_BRB1_DRV_MASK + port*4, 0x0);
	/* Do not direct rcv packets that are not for MCP to the BRB */
	REG_WR(bp, (port ? NIG_REG_LLH1_BRB1_NOT_MCP :
			   NIG_REG_LLH0_BRB1_NOT_MCP), 0x0);

	/* Configure AEU */
	REG_WR(bp, MISC_REG_AEU_MASK_ATTN_FUNC_0 + port*4, 0);

	msleep(100);
	/* Check for BRB port occupancy */
	val = REG_RD(bp, BRB1_REG_PORT_NUM_OCC_BLOCKS_0 + port*4);
	if (val)
		DP(NETIF_MSG_IFDOWN,
		   "BRB1 is not empty  %d blocks are occupied\n", val);

	/* TODO: Close Doorbell port? */
}

static int bnx2x_reset_hw(struct bnx2x *bp, u32 load_code)
{
	struct bnx2x_func_state_params func_params = {NULL};

	/* Prepare parameters for function state transitions */
	__set_bit(RAMROD_COMP_WAIT, &func_params.ramrod_flags);

	func_params.f_obj = &bp->func_obj;
	func_params.cmd = BNX2X_F_CMD_HW_RESET;

	func_params.params.hw_init.load_phase = load_code;

	return bnx2x_func_state_change(bp, &func_params);
}

static int bnx2x_func_stop(struct bnx2x *bp)
{
	struct bnx2x_func_state_params func_params = {NULL};
	int rc;

	/* Prepare parameters for function state transitions */
	__set_bit(RAMROD_COMP_WAIT, &func_params.ramrod_flags);
	func_params.f_obj = &bp->func_obj;
	func_params.cmd = BNX2X_F_CMD_STOP;

	/*
	 * Try to stop the function the 'good way'. If fails (in case
	 * of a parity error during bnx2x_chip_cleanup()) and we are
	 * not in a debug mode, perform a state transaction in order to
	 * enable further HW_RESET transaction.
	 */
	rc = bnx2x_func_state_change(bp, &func_params);
	if (rc) {
#ifdef BNX2X_STOP_ON_ERROR
		return rc;
#else
		BNX2X_ERR("FUNC_STOP ramrod failed. Running a dry transaction\n");
		__set_bit(RAMROD_DRV_CLR_ONLY, &func_params.ramrod_flags);
		return bnx2x_func_state_change(bp, &func_params);
#endif
	}

	return 0;
}

/**
 * bnx2x_send_unload_req - request unload mode from the MCP.
 *
 * @bp:			driver handle
 * @unload_mode:	requested function's unload mode
 *
 * Return unload mode returned by the MCP: COMMON, PORT or FUNC.
 */
u32 bnx2x_send_unload_req(struct bnx2x *bp, int unload_mode)
{
	u32 reset_code = 0;
	int port = BP_PORT(bp);

	/* Select the UNLOAD request mode */
	if (unload_mode == UNLOAD_NORMAL)
		reset_code = DRV_MSG_CODE_UNLOAD_REQ_WOL_DIS;

	else if (bp->flags & NO_WOL_FLAG)
		reset_code = DRV_MSG_CODE_UNLOAD_REQ_WOL_MCP;

	else if (bp->wol) {
		u32 emac_base = port ? GRCBASE_EMAC1 : GRCBASE_EMAC0;
		u8 *mac_addr = bp->dev->dev_addr;
		struct pci_dev *pdev = bp->pdev;
		u32 val;
		u16 pmc;

		/* The mac address is written to entries 1-4 to
		 * preserve entry 0 which is used by the PMF
		 */
		u8 entry = (BP_VN(bp) + 1)*8;

		val = (mac_addr[0] << 8) | mac_addr[1];
		EMAC_WR(bp, EMAC_REG_EMAC_MAC_MATCH + entry, val);

		val = (mac_addr[2] << 24) | (mac_addr[3] << 16) |
		      (mac_addr[4] << 8) | mac_addr[5];
		EMAC_WR(bp, EMAC_REG_EMAC_MAC_MATCH + entry + 4, val);

		/* Enable the PME and clear the status */
		pci_read_config_word(pdev, pdev->pm_cap + PCI_PM_CTRL, &pmc);
		pmc |= PCI_PM_CTRL_PME_ENABLE | PCI_PM_CTRL_PME_STATUS;
		pci_write_config_word(pdev, pdev->pm_cap + PCI_PM_CTRL, pmc);

		reset_code = DRV_MSG_CODE_UNLOAD_REQ_WOL_EN;

	} else
		reset_code = DRV_MSG_CODE_UNLOAD_REQ_WOL_DIS;

	/* Send the request to the MCP */
	if (!BP_NOMCP(bp))
		reset_code = bnx2x_fw_command(bp, reset_code, 0);
	else {
		int path = BP_PATH(bp);

		DP(NETIF_MSG_IFDOWN, "NO MCP - load counts[%d]      %d, %d, %d\n",
		   path, bnx2x_load_count[path][0], bnx2x_load_count[path][1],
		   bnx2x_load_count[path][2]);
		bnx2x_load_count[path][0]--;
		bnx2x_load_count[path][1 + port]--;
		DP(NETIF_MSG_IFDOWN, "NO MCP - new load counts[%d]  %d, %d, %d\n",
		   path, bnx2x_load_count[path][0], bnx2x_load_count[path][1],
		   bnx2x_load_count[path][2]);
		if (bnx2x_load_count[path][0] == 0)
			reset_code = FW_MSG_CODE_DRV_UNLOAD_COMMON;
		else if (bnx2x_load_count[path][1 + port] == 0)
			reset_code = FW_MSG_CODE_DRV_UNLOAD_PORT;
		else
			reset_code = FW_MSG_CODE_DRV_UNLOAD_FUNCTION;
	}

	return reset_code;
}

/**
 * bnx2x_send_unload_done - send UNLOAD_DONE command to the MCP.
 *
 * @bp:		driver handle
 * @keep_link:		true iff link should be kept up
 */
void bnx2x_send_unload_done(struct bnx2x *bp, bool keep_link)
{
	u32 reset_param = keep_link ? DRV_MSG_CODE_UNLOAD_SKIP_LINK_RESET : 0;

	/* Report UNLOAD_DONE to MCP */
	if (!BP_NOMCP(bp))
		bnx2x_fw_command(bp, DRV_MSG_CODE_UNLOAD_DONE, reset_param);
}

static int bnx2x_func_wait_started(struct bnx2x *bp)
{
	int tout = 50;
	int msix = (bp->flags & USING_MSIX_FLAG) ? 1 : 0;

	if (!bp->port.pmf)
		return 0;

	/*
	 * (assumption: No Attention from MCP at this stage)
	 * PMF probably in the middle of TX disable/enable transaction
	 * 1. Sync IRS for default SB
	 * 2. Sync SP queue - this guarantees us that attention handling started
	 * 3. Wait, that TX disable/enable transaction completes
	 *
	 * 1+2 guarantee that if DCBx attention was scheduled it already changed
	 * pending bit of transaction from STARTED-->TX_STOPPED, if we already
	 * received completion for the transaction the state is TX_STOPPED.
	 * State will return to STARTED after completion of TX_STOPPED-->STARTED
	 * transaction.
	 */

	/* make sure default SB ISR is done */
	if (msix)
		synchronize_irq(bp->msix_table[0].vector);
	else
		synchronize_irq(bp->pdev->irq);

	flush_workqueue(bnx2x_wq);
	flush_workqueue(bnx2x_iov_wq);

	while (bnx2x_func_get_state(bp, &bp->func_obj) !=
				BNX2X_F_STATE_STARTED && tout--)
		msleep(20);

	if (bnx2x_func_get_state(bp, &bp->func_obj) !=
						BNX2X_F_STATE_STARTED) {
#ifdef BNX2X_STOP_ON_ERROR
		BNX2X_ERR("Wrong function state\n");
		return -EBUSY;
#else
		/*
		 * Failed to complete the transaction in a "good way"
		 * Force both transactions with CLR bit
		 */
		struct bnx2x_func_state_params func_params = {NULL};

		DP(NETIF_MSG_IFDOWN,
		   "Hmmm... Unexpected function state! Forcing STARTED-->TX_STOPPED-->STARTED\n");

		func_params.f_obj = &bp->func_obj;
		__set_bit(RAMROD_DRV_CLR_ONLY,
					&func_params.ramrod_flags);

		/* STARTED-->TX_ST0PPED */
		func_params.cmd = BNX2X_F_CMD_TX_STOP;
		bnx2x_func_state_change(bp, &func_params);

		/* TX_ST0PPED-->STARTED */
		func_params.cmd = BNX2X_F_CMD_TX_START;
		return bnx2x_func_state_change(bp, &func_params);
#endif
	}

	return 0;
}

static void bnx2x_disable_ptp(struct bnx2x *bp)
{
	int port = BP_PORT(bp);

	/* Disable sending PTP packets to host */
	REG_WR(bp, port ? NIG_REG_P1_LLH_PTP_TO_HOST :
	       NIG_REG_P0_LLH_PTP_TO_HOST, 0x0);

	/* Reset PTP event detection rules */
	REG_WR(bp, port ? NIG_REG_P1_LLH_PTP_PARAM_MASK :
	       NIG_REG_P0_LLH_PTP_PARAM_MASK, 0x7FF);
	REG_WR(bp, port ? NIG_REG_P1_LLH_PTP_RULE_MASK :
	       NIG_REG_P0_LLH_PTP_RULE_MASK, 0x3FFF);
	REG_WR(bp, port ? NIG_REG_P1_TLLH_PTP_PARAM_MASK :
	       NIG_REG_P0_TLLH_PTP_PARAM_MASK, 0x7FF);
	REG_WR(bp, port ? NIG_REG_P1_TLLH_PTP_RULE_MASK :
	       NIG_REG_P0_TLLH_PTP_RULE_MASK, 0x3FFF);

	/* Disable the PTP feature */
	REG_WR(bp, port ? NIG_REG_P1_PTP_EN :
	       NIG_REG_P0_PTP_EN, 0x0);
}

/* Called during unload, to stop PTP-related stuff */
static void bnx2x_stop_ptp(struct bnx2x *bp)
{
	/* Cancel PTP work queue. Should be done after the Tx queues are
	 * drained to prevent additional scheduling.
	 */
	cancel_work_sync(&bp->ptp_task);

	if (bp->ptp_tx_skb) {
		dev_kfree_skb_any(bp->ptp_tx_skb);
		bp->ptp_tx_skb = NULL;
	}

	/* Disable PTP in HW */
	bnx2x_disable_ptp(bp);

	DP(BNX2X_MSG_PTP, "PTP stop ended successfully\n");
}

void bnx2x_chip_cleanup(struct bnx2x *bp, int unload_mode, bool keep_link)
{
	int port = BP_PORT(bp);
	int i, rc = 0;
	u8 cos;
	struct bnx2x_mcast_ramrod_params rparam = {NULL};
	u32 reset_code;

	/* Wait until tx fastpath tasks complete */
	for_each_tx_queue(bp, i) {
		struct bnx2x_fastpath *fp = &bp->fp[i];

		for_each_cos_in_tx_queue(fp, cos)
			rc = bnx2x_clean_tx_queue(bp, fp->txdata_ptr[cos]);
#ifdef BNX2X_STOP_ON_ERROR
		if (rc)
			return;
#endif
	}

	/* Give HW time to discard old tx messages */
	usleep_range(1000, 2000);

	/* Clean all ETH MACs */
	rc = bnx2x_del_all_macs(bp, &bp->sp_objs[0].mac_obj, BNX2X_ETH_MAC,
				false);
	if (rc < 0)
		BNX2X_ERR("Failed to delete all ETH macs: %d\n", rc);

	/* Clean up UC list  */
	rc = bnx2x_del_all_macs(bp, &bp->sp_objs[0].mac_obj, BNX2X_UC_LIST_MAC,
				true);
	if (rc < 0)
		BNX2X_ERR("Failed to schedule DEL commands for UC MACs list: %d\n",
			  rc);

	/* The whole *vlan_obj structure may be not initialized if VLAN
	 * filtering offload is not supported by hardware. Currently this is
	 * true for all hardware covered by CHIP_IS_E1x().
	 */
	if (!CHIP_IS_E1x(bp)) {
		/* Remove all currently configured VLANs */
		rc = bnx2x_del_all_vlans(bp);
		if (rc < 0)
			BNX2X_ERR("Failed to delete all VLANs\n");
	}

	/* Disable LLH */
	if (!CHIP_IS_E1(bp))
		REG_WR(bp, NIG_REG_LLH0_FUNC_EN + port*8, 0);

	/* Set "drop all" (stop Rx).
	 * We need to take a netif_addr_lock() here in order to prevent
	 * a race between the completion code and this code.
	 */
	netif_addr_lock_bh(bp->dev);
	/* Schedule the rx_mode command */
	if (test_bit(BNX2X_FILTER_RX_MODE_PENDING, &bp->sp_state))
		set_bit(BNX2X_FILTER_RX_MODE_SCHED, &bp->sp_state);
	else if (bp->slowpath)
		bnx2x_set_storm_rx_mode(bp);

	/* Cleanup multicast configuration */
	rparam.mcast_obj = &bp->mcast_obj;
	rc = bnx2x_config_mcast(bp, &rparam, BNX2X_MCAST_CMD_DEL);
	if (rc < 0)
		BNX2X_ERR("Failed to send DEL multicast command: %d\n", rc);

	netif_addr_unlock_bh(bp->dev);

	bnx2x_iov_chip_cleanup(bp);

	/*
	 * Send the UNLOAD_REQUEST to the MCP. This will return if
	 * this function should perform FUNC, PORT or COMMON HW
	 * reset.
	 */
	reset_code = bnx2x_send_unload_req(bp, unload_mode);

	/*
	 * (assumption: No Attention from MCP at this stage)
	 * PMF probably in the middle of TX disable/enable transaction
	 */
	rc = bnx2x_func_wait_started(bp);
	if (rc) {
		BNX2X_ERR("bnx2x_func_wait_started failed\n");
#ifdef BNX2X_STOP_ON_ERROR
		return;
#endif
	}

	/* Close multi and leading connections
	 * Completions for ramrods are collected in a synchronous way
	 */
	for_each_eth_queue(bp, i)
		if (bnx2x_stop_queue(bp, i))
#ifdef BNX2X_STOP_ON_ERROR
			return;
#else
			goto unload_error;
#endif

	if (CNIC_LOADED(bp)) {
		for_each_cnic_queue(bp, i)
			if (bnx2x_stop_queue(bp, i))
#ifdef BNX2X_STOP_ON_ERROR
				return;
#else
				goto unload_error;
#endif
	}

	/* If SP settings didn't get completed so far - something
	 * very wrong has happen.
	 */
	if (!bnx2x_wait_sp_comp(bp, ~0x0UL))
		BNX2X_ERR("Hmmm... Common slow path ramrods got stuck!\n");

#ifndef BNX2X_STOP_ON_ERROR
unload_error:
#endif
	rc = bnx2x_func_stop(bp);
	if (rc) {
		BNX2X_ERR("Function stop failed!\n");
#ifdef BNX2X_STOP_ON_ERROR
		return;
#endif
	}

	/* stop_ptp should be after the Tx queues are drained to prevent
	 * scheduling to the cancelled PTP work queue. It should also be after
	 * function stop ramrod is sent, since as part of this ramrod FW access
	 * PTP registers.
	 */
	if (bp->flags & PTP_SUPPORTED) {
		bnx2x_stop_ptp(bp);
		if (bp->ptp_clock) {
			ptp_clock_unregister(bp->ptp_clock);
			bp->ptp_clock = NULL;
		}
	}

	/* Disable HW interrupts, NAPI */
	bnx2x_netif_stop(bp, 1);
	/* Delete all NAPI objects */
	bnx2x_del_all_napi(bp);
	if (CNIC_LOADED(bp))
		bnx2x_del_all_napi_cnic(bp);

	/* Release IRQs */
	bnx2x_free_irq(bp);

	/* Reset the chip, unless PCI function is offline. If we reach this
	 * point following a PCI error handling, it means device is really
	 * in a bad state and we're about to remove it, so reset the chip
	 * is not a good idea.
	 */
	if (!pci_channel_offline(bp->pdev)) {
		rc = bnx2x_reset_hw(bp, reset_code);
		if (rc)
			BNX2X_ERR("HW_RESET failed\n");
	}

	/* Report UNLOAD_DONE to MCP */
	bnx2x_send_unload_done(bp, keep_link);
}

void bnx2x_disable_close_the_gate(struct bnx2x *bp)
{
	u32 val;

	DP(NETIF_MSG_IFDOWN, "Disabling \"close the gates\"\n");

	if (CHIP_IS_E1(bp)) {
		int port = BP_PORT(bp);
		u32 addr = port ? MISC_REG_AEU_MASK_ATTN_FUNC_1 :
			MISC_REG_AEU_MASK_ATTN_FUNC_0;

		val = REG_RD(bp, addr);
		val &= ~(0x300);
		REG_WR(bp, addr, val);
	} else {
		val = REG_RD(bp, MISC_REG_AEU_GENERAL_MASK);
		val &= ~(MISC_AEU_GENERAL_MASK_REG_AEU_PXP_CLOSE_MASK |
			 MISC_AEU_GENERAL_MASK_REG_AEU_NIG_CLOSE_MASK);
		REG_WR(bp, MISC_REG_AEU_GENERAL_MASK, val);
	}
}

/* Close gates #2, #3 and #4: */
static void bnx2x_set_234_gates(struct bnx2x *bp, bool close)
{
	u32 val;

	/* Gates #2 and #4a are closed/opened for "not E1" only */
	if (!CHIP_IS_E1(bp)) {
		/* #4 */
		REG_WR(bp, PXP_REG_HST_DISCARD_DOORBELLS, !!close);
		/* #2 */
		REG_WR(bp, PXP_REG_HST_DISCARD_INTERNAL_WRITES, !!close);
	}

	/* #3 */
	if (CHIP_IS_E1x(bp)) {
		/* Prevent interrupts from HC on both ports */
		val = REG_RD(bp, HC_REG_CONFIG_1);
		REG_WR(bp, HC_REG_CONFIG_1,
		       (!close) ? (val | HC_CONFIG_1_REG_BLOCK_DISABLE_1) :
		       (val & ~(u32)HC_CONFIG_1_REG_BLOCK_DISABLE_1));

		val = REG_RD(bp, HC_REG_CONFIG_0);
		REG_WR(bp, HC_REG_CONFIG_0,
		       (!close) ? (val | HC_CONFIG_0_REG_BLOCK_DISABLE_0) :
		       (val & ~(u32)HC_CONFIG_0_REG_BLOCK_DISABLE_0));
	} else {
		/* Prevent incoming interrupts in IGU */
		val = REG_RD(bp, IGU_REG_BLOCK_CONFIGURATION);

		REG_WR(bp, IGU_REG_BLOCK_CONFIGURATION,
		       (!close) ?
		       (val | IGU_BLOCK_CONFIGURATION_REG_BLOCK_ENABLE) :
		       (val & ~(u32)IGU_BLOCK_CONFIGURATION_REG_BLOCK_ENABLE));
	}

	DP(NETIF_MSG_HW | NETIF_MSG_IFUP, "%s gates #2, #3 and #4\n",
		close ? "closing" : "opening");
}

#define SHARED_MF_CLP_MAGIC  0x80000000 /* `magic' bit */

static void bnx2x_clp_reset_prep(struct bnx2x *bp, u32 *magic_val)
{
	/* Do some magic... */
	u32 val = MF_CFG_RD(bp, shared_mf_config.clp_mb);
	*magic_val = val & SHARED_MF_CLP_MAGIC;
	MF_CFG_WR(bp, shared_mf_config.clp_mb, val | SHARED_MF_CLP_MAGIC);
}

/**
 * bnx2x_clp_reset_done - restore the value of the `magic' bit.
 *
 * @bp:		driver handle
 * @magic_val:	old value of the `magic' bit.
 */
static void bnx2x_clp_reset_done(struct bnx2x *bp, u32 magic_val)
{
	/* Restore the `magic' bit value... */
	u32 val = MF_CFG_RD(bp, shared_mf_config.clp_mb);
	MF_CFG_WR(bp, shared_mf_config.clp_mb,
		(val & (~SHARED_MF_CLP_MAGIC)) | magic_val);
}

/**
 * bnx2x_reset_mcp_prep - prepare for MCP reset.
 *
 * @bp:		driver handle
 * @magic_val:	old value of 'magic' bit.
 *
 * Takes care of CLP configurations.
 */
static void bnx2x_reset_mcp_prep(struct bnx2x *bp, u32 *magic_val)
{
	u32 shmem;
	u32 validity_offset;

	DP(NETIF_MSG_HW | NETIF_MSG_IFUP, "Starting\n");

	/* Set `magic' bit in order to save MF config */
	if (!CHIP_IS_E1(bp))
		bnx2x_clp_reset_prep(bp, magic_val);

	/* Get shmem offset */
	shmem = REG_RD(bp, MISC_REG_SHARED_MEM_ADDR);
	validity_offset =
		offsetof(struct shmem_region, validity_map[BP_PORT(bp)]);

	/* Clear validity map flags */
	if (shmem > 0)
		REG_WR(bp, shmem + validity_offset, 0);
}

#define MCP_TIMEOUT      5000   /* 5 seconds (in ms) */
#define MCP_ONE_TIMEOUT  100    /* 100 ms */

/**
 * bnx2x_mcp_wait_one - wait for MCP_ONE_TIMEOUT
 *
 * @bp:	driver handle
 */
static void bnx2x_mcp_wait_one(struct bnx2x *bp)
{
	/* special handling for emulation and FPGA,
	   wait 10 times longer */
	if (CHIP_REV_IS_SLOW(bp))
		msleep(MCP_ONE_TIMEOUT*10);
	else
		msleep(MCP_ONE_TIMEOUT);
}

/*
 * initializes bp->common.shmem_base and waits for validity signature to appear
 */
static int bnx2x_init_shmem(struct bnx2x *bp)
{
	int cnt = 0;
	u32 val = 0;

	do {
		bp->common.shmem_base = REG_RD(bp, MISC_REG_SHARED_MEM_ADDR);

		/* If we read all 0xFFs, means we are in PCI error state and
		 * should bail out to avoid crashes on adapter's FW reads.
		 */
		if (bp->common.shmem_base == 0xFFFFFFFF) {
			bp->flags |= NO_MCP_FLAG;
			return -ENODEV;
		}

		if (bp->common.shmem_base) {
			val = SHMEM_RD(bp, validity_map[BP_PORT(bp)]);
			if (val & SHR_MEM_VALIDITY_MB)
				return 0;
		}

		bnx2x_mcp_wait_one(bp);

	} while (cnt++ < (MCP_TIMEOUT / MCP_ONE_TIMEOUT));

	BNX2X_ERR("BAD MCP validity signature\n");

	return -ENODEV;
}

static int bnx2x_reset_mcp_comp(struct bnx2x *bp, u32 magic_val)
{
	int rc = bnx2x_init_shmem(bp);

	/* Restore the `magic' bit value */
	if (!CHIP_IS_E1(bp))
		bnx2x_clp_reset_done(bp, magic_val);

	return rc;
}

static void bnx2x_pxp_prep(struct bnx2x *bp)
{
	if (!CHIP_IS_E1(bp)) {
		REG_WR(bp, PXP2_REG_RD_START_INIT, 0);
		REG_WR(bp, PXP2_REG_RQ_RBC_DONE, 0);
	}
}

/*
 * Reset the whole chip except for:
 *      - PCIE core
 *      - PCI Glue, PSWHST, PXP/PXP2 RF (all controlled by
 *              one reset bit)
 *      - IGU
 *      - MISC (including AEU)
 *      - GRC
 *      - RBCN, RBCP
 */
static void bnx2x_process_kill_chip_reset(struct bnx2x *bp, bool global)
{
	u32 not_reset_mask1, reset_mask1, not_reset_mask2, reset_mask2;
	u32 global_bits2, stay_reset2;

	/*
	 * Bits that have to be set in reset_mask2 if we want to reset 'global'
	 * (per chip) blocks.
	 */
	global_bits2 =
		MISC_REGISTERS_RESET_REG_2_RST_MCP_N_RESET_CMN_CPU |
		MISC_REGISTERS_RESET_REG_2_RST_MCP_N_RESET_CMN_CORE;

	/* Don't reset the following blocks.
	 * Important: per port blocks (such as EMAC, BMAC, UMAC) can't be
	 *            reset, as in 4 port device they might still be owned
	 *            by the MCP (there is only one leader per path).
	 */
	not_reset_mask1 =
		MISC_REGISTERS_RESET_REG_1_RST_HC |
		MISC_REGISTERS_RESET_REG_1_RST_PXPV |
		MISC_REGISTERS_RESET_REG_1_RST_PXP;

	not_reset_mask2 =
		MISC_REGISTERS_RESET_REG_2_RST_PCI_MDIO |
		MISC_REGISTERS_RESET_REG_2_RST_EMAC0_HARD_CORE |
		MISC_REGISTERS_RESET_REG_2_RST_EMAC1_HARD_CORE |
		MISC_REGISTERS_RESET_REG_2_RST_MISC_CORE |
		MISC_REGISTERS_RESET_REG_2_RST_RBCN |
		MISC_REGISTERS_RESET_REG_2_RST_GRC  |
		MISC_REGISTERS_RESET_REG_2_RST_MCP_N_RESET_REG_HARD_CORE |
		MISC_REGISTERS_RESET_REG_2_RST_MCP_N_HARD_CORE_RST_B |
		MISC_REGISTERS_RESET_REG_2_RST_ATC |
		MISC_REGISTERS_RESET_REG_2_PGLC |
		MISC_REGISTERS_RESET_REG_2_RST_BMAC0 |
		MISC_REGISTERS_RESET_REG_2_RST_BMAC1 |
		MISC_REGISTERS_RESET_REG_2_RST_EMAC0 |
		MISC_REGISTERS_RESET_REG_2_RST_EMAC1 |
		MISC_REGISTERS_RESET_REG_2_UMAC0 |
		MISC_REGISTERS_RESET_REG_2_UMAC1;

	/*
	 * Keep the following blocks in reset:
	 *  - all xxMACs are handled by the bnx2x_link code.
	 */
	stay_reset2 =
		MISC_REGISTERS_RESET_REG_2_XMAC |
		MISC_REGISTERS_RESET_REG_2_XMAC_SOFT;

	/* Full reset masks according to the chip */
	reset_mask1 = 0xffffffff;

	if (CHIP_IS_E1(bp))
		reset_mask2 = 0xffff;
	else if (CHIP_IS_E1H(bp))
		reset_mask2 = 0x1ffff;
	else if (CHIP_IS_E2(bp))
		reset_mask2 = 0xfffff;
	else /* CHIP_IS_E3 */
		reset_mask2 = 0x3ffffff;

	/* Don't reset global blocks unless we need to */
	if (!global)
		reset_mask2 &= ~global_bits2;

	/*
	 * In case of attention in the QM, we need to reset PXP
	 * (MISC_REGISTERS_RESET_REG_2_RST_PXP_RQ_RD_WR) before QM
	 * because otherwise QM reset would release 'close the gates' shortly
	 * before resetting the PXP, then the PSWRQ would send a write
	 * request to PGLUE. Then when PXP is reset, PGLUE would try to
	 * read the payload data from PSWWR, but PSWWR would not
	 * respond. The write queue in PGLUE would stuck, dmae commands
	 * would not return. Therefore it's important to reset the second
	 * reset register (containing the
	 * MISC_REGISTERS_RESET_REG_2_RST_PXP_RQ_RD_WR bit) before the
	 * first one (containing the MISC_REGISTERS_RESET_REG_1_RST_QM
	 * bit).
	 */
	REG_WR(bp, GRCBASE_MISC + MISC_REGISTERS_RESET_REG_2_CLEAR,
	       reset_mask2 & (~not_reset_mask2));

	REG_WR(bp, GRCBASE_MISC + MISC_REGISTERS_RESET_REG_1_CLEAR,
	       reset_mask1 & (~not_reset_mask1));

	barrier();

	REG_WR(bp, GRCBASE_MISC + MISC_REGISTERS_RESET_REG_2_SET,
	       reset_mask2 & (~stay_reset2));

	barrier();

	REG_WR(bp, GRCBASE_MISC + MISC_REGISTERS_RESET_REG_1_SET, reset_mask1);
}

/**
 * bnx2x_er_poll_igu_vq - poll for pending writes bit.
 * It should get cleared in no more than 1s.
 *
 * @bp:	driver handle
 *
 * It should get cleared in no more than 1s. Returns 0 if
 * pending writes bit gets cleared.
 */
static int bnx2x_er_poll_igu_vq(struct bnx2x *bp)
{
	u32 cnt = 1000;
	u32 pend_bits = 0;

	do {
		pend_bits  = REG_RD(bp, IGU_REG_PENDING_BITS_STATUS);

		if (pend_bits == 0)
			break;

		usleep_range(1000, 2000);
	} while (cnt-- > 0);

	if (cnt <= 0) {
		BNX2X_ERR("Still pending IGU requests pend_bits=%x!\n",
			  pend_bits);
		return -EBUSY;
	}

	return 0;
}

static int bnx2x_process_kill(struct bnx2x *bp, bool global)
{
	int cnt = 1000;
	u32 val = 0;
	u32 sr_cnt, blk_cnt, port_is_idle_0, port_is_idle_1, pgl_exp_rom2;
	u32 tags_63_32 = 0;

	/* Empty the Tetris buffer, wait for 1s */
	do {
		sr_cnt  = REG_RD(bp, PXP2_REG_RD_SR_CNT);
		blk_cnt = REG_RD(bp, PXP2_REG_RD_BLK_CNT);
		port_is_idle_0 = REG_RD(bp, PXP2_REG_RD_PORT_IS_IDLE_0);
		port_is_idle_1 = REG_RD(bp, PXP2_REG_RD_PORT_IS_IDLE_1);
		pgl_exp_rom2 = REG_RD(bp, PXP2_REG_PGL_EXP_ROM2);
		if (CHIP_IS_E3(bp))
			tags_63_32 = REG_RD(bp, PGLUE_B_REG_TAGS_63_32);

		if ((sr_cnt == 0x7e) && (blk_cnt == 0xa0) &&
		    ((port_is_idle_0 & 0x1) == 0x1) &&
		    ((port_is_idle_1 & 0x1) == 0x1) &&
		    (pgl_exp_rom2 == 0xffffffff) &&
		    (!CHIP_IS_E3(bp) || (tags_63_32 == 0xffffffff)))
			break;
		usleep_range(1000, 2000);
	} while (cnt-- > 0);

	if (cnt <= 0) {
		BNX2X_ERR("Tetris buffer didn't get empty or there are still outstanding read requests after 1s!\n");
		BNX2X_ERR("sr_cnt=0x%08x, blk_cnt=0x%08x, port_is_idle_0=0x%08x, port_is_idle_1=0x%08x, pgl_exp_rom2=0x%08x\n",
			  sr_cnt, blk_cnt, port_is_idle_0, port_is_idle_1,
			  pgl_exp_rom2);
		return -EAGAIN;
	}

	barrier();

	/* Close gates #2, #3 and #4 */
	bnx2x_set_234_gates(bp, true);

	/* Poll for IGU VQs for 57712 and newer chips */
	if (!CHIP_IS_E1x(bp) && bnx2x_er_poll_igu_vq(bp))
		return -EAGAIN;

	/* TBD: Indicate that "process kill" is in progress to MCP */

	/* Clear "unprepared" bit */
	REG_WR(bp, MISC_REG_UNPREPARED, 0);
	barrier();

	/* Wait for 1ms to empty GLUE and PCI-E core queues,
	 * PSWHST, GRC and PSWRD Tetris buffer.
	 */
	usleep_range(1000, 2000);

	/* Prepare to chip reset: */
	/* MCP */
	if (global)
		bnx2x_reset_mcp_prep(bp, &val);

	/* PXP */
	bnx2x_pxp_prep(bp);
	barrier();

	/* reset the chip */
	bnx2x_process_kill_chip_reset(bp, global);
	barrier();

	/* clear errors in PGB */
	if (!CHIP_IS_E1x(bp))
		REG_WR(bp, PGLUE_B_REG_LATCHED_ERRORS_CLR, 0x7f);

	/* Recover after reset: */
	/* MCP */
	if (global && bnx2x_reset_mcp_comp(bp, val))
		return -EAGAIN;

	/* TBD: Add resetting the NO_MCP mode DB here */

	/* Open the gates #2, #3 and #4 */
	bnx2x_set_234_gates(bp, false);

	/* TBD: IGU/AEU preparation bring back the AEU/IGU to a
	 * reset state, re-enable attentions. */

	return 0;
}

static int bnx2x_leader_reset(struct bnx2x *bp)
{
	int rc = 0;
	bool global = bnx2x_reset_is_global(bp);
	u32 load_code;

	/* if not going to reset MCP - load "fake" driver to reset HW while
	 * driver is owner of the HW
	 */
	if (!global && !BP_NOMCP(bp)) {
		load_code = bnx2x_fw_command(bp, DRV_MSG_CODE_LOAD_REQ,
					     DRV_MSG_CODE_LOAD_REQ_WITH_LFA);
		if (!load_code) {
			BNX2X_ERR("MCP response failure, aborting\n");
			rc = -EAGAIN;
			goto exit_leader_reset;
		}
		if ((load_code != FW_MSG_CODE_DRV_LOAD_COMMON_CHIP) &&
		    (load_code != FW_MSG_CODE_DRV_LOAD_COMMON)) {
			BNX2X_ERR("MCP unexpected resp, aborting\n");
			rc = -EAGAIN;
			goto exit_leader_reset2;
		}
		load_code = bnx2x_fw_command(bp, DRV_MSG_CODE_LOAD_DONE, 0);
		if (!load_code) {
			BNX2X_ERR("MCP response failure, aborting\n");
			rc = -EAGAIN;
			goto exit_leader_reset2;
		}
	}

	/* Try to recover after the failure */
	if (bnx2x_process_kill(bp, global)) {
		BNX2X_ERR("Something bad had happen on engine %d! Aii!\n",
			  BP_PATH(bp));
		rc = -EAGAIN;
		goto exit_leader_reset2;
	}

	/*
	 * Clear RESET_IN_PROGRES and RESET_GLOBAL bits and update the driver
	 * state.
	 */
	bnx2x_set_reset_done(bp);
	if (global)
		bnx2x_clear_reset_global(bp);

exit_leader_reset2:
	/* unload "fake driver" if it was loaded */
	if (!global && !BP_NOMCP(bp)) {
		bnx2x_fw_command(bp, DRV_MSG_CODE_UNLOAD_REQ_WOL_MCP, 0);
		bnx2x_fw_command(bp, DRV_MSG_CODE_UNLOAD_DONE, 0);
	}
exit_leader_reset:
	bp->is_leader = 0;
	bnx2x_release_leader_lock(bp);
	smp_mb();
	return rc;
}

static void bnx2x_recovery_failed(struct bnx2x *bp)
{
	netdev_err(bp->dev, "Recovery has failed. Power cycle is needed.\n");

	/* Disconnect this device */
	netif_device_detach(bp->dev);

	/*
	 * Block ifup for all function on this engine until "process kill"
	 * or power cycle.
	 */
	bnx2x_set_reset_in_progress(bp);

	/* Shut down the power */
	bnx2x_set_power_state(bp, PCI_D3hot);

	bp->recovery_state = BNX2X_RECOVERY_FAILED;

	smp_mb();
}

/*
 * Assumption: runs under rtnl lock. This together with the fact
 * that it's called only from bnx2x_sp_rtnl() ensure that it
 * will never be called when netif_running(bp->dev) is false.
 */
static void bnx2x_parity_recover(struct bnx2x *bp)
{
	u32 error_recovered, error_unrecovered;
	bool is_parity, global = false;
#ifdef CONFIG_BNX2X_SRIOV
	int vf_idx;
<<<<<<< HEAD

	for (vf_idx = 0; vf_idx < bp->requested_nr_virtfn; vf_idx++) {
		struct bnx2x_virtf *vf = BP_VF(bp, vf_idx);

=======

	for (vf_idx = 0; vf_idx < bp->requested_nr_virtfn; vf_idx++) {
		struct bnx2x_virtf *vf = BP_VF(bp, vf_idx);

>>>>>>> c1084c27
		if (vf)
			vf->state = VF_LOST;
	}
#endif
	DP(NETIF_MSG_HW, "Handling parity\n");
	while (1) {
		switch (bp->recovery_state) {
		case BNX2X_RECOVERY_INIT:
			DP(NETIF_MSG_HW, "State is BNX2X_RECOVERY_INIT\n");
			is_parity = bnx2x_chk_parity_attn(bp, &global, false);
			WARN_ON(!is_parity);

			/* Try to get a LEADER_LOCK HW lock */
			if (bnx2x_trylock_leader_lock(bp)) {
				bnx2x_set_reset_in_progress(bp);
				/*
				 * Check if there is a global attention and if
				 * there was a global attention, set the global
				 * reset bit.
				 */

				if (global)
					bnx2x_set_reset_global(bp);

				bp->is_leader = 1;
			}

			/* Stop the driver */
			/* If interface has been removed - break */
			if (bnx2x_nic_unload(bp, UNLOAD_RECOVERY, false))
				return;

			bp->recovery_state = BNX2X_RECOVERY_WAIT;

			/* Ensure "is_leader", MCP command sequence and
			 * "recovery_state" update values are seen on other
			 * CPUs.
			 */
			smp_mb();
			break;

		case BNX2X_RECOVERY_WAIT:
			DP(NETIF_MSG_HW, "State is BNX2X_RECOVERY_WAIT\n");
			if (bp->is_leader) {
				int other_engine = BP_PATH(bp) ? 0 : 1;
				bool other_load_status =
					bnx2x_get_load_status(bp, other_engine);
				bool load_status =
					bnx2x_get_load_status(bp, BP_PATH(bp));
				global = bnx2x_reset_is_global(bp);

				/*
				 * In case of a parity in a global block, let
				 * the first leader that performs a
				 * leader_reset() reset the global blocks in
				 * order to clear global attentions. Otherwise
				 * the gates will remain closed for that
				 * engine.
				 */
				if (load_status ||
				    (global && other_load_status)) {
					/* Wait until all other functions get
					 * down.
					 */
					schedule_delayed_work(&bp->sp_rtnl_task,
								HZ/10);
					return;
				} else {
					/* If all other functions got down -
					 * try to bring the chip back to
					 * normal. In any case it's an exit
					 * point for a leader.
					 */
					if (bnx2x_leader_reset(bp)) {
						bnx2x_recovery_failed(bp);
						return;
					}

					/* If we are here, means that the
					 * leader has succeeded and doesn't
					 * want to be a leader any more. Try
					 * to continue as a none-leader.
					 */
					break;
				}
			} else { /* non-leader */
				if (!bnx2x_reset_is_done(bp, BP_PATH(bp))) {
					/* Try to get a LEADER_LOCK HW lock as
					 * long as a former leader may have
					 * been unloaded by the user or
					 * released a leadership by another
					 * reason.
					 */
					if (bnx2x_trylock_leader_lock(bp)) {
						/* I'm a leader now! Restart a
						 * switch case.
						 */
						bp->is_leader = 1;
						break;
					}

					schedule_delayed_work(&bp->sp_rtnl_task,
								HZ/10);
					return;

				} else {
					/*
					 * If there was a global attention, wait
					 * for it to be cleared.
					 */
					if (bnx2x_reset_is_global(bp)) {
						schedule_delayed_work(
							&bp->sp_rtnl_task,
							HZ/10);
						return;
					}

					error_recovered =
					  bp->eth_stats.recoverable_error;
					error_unrecovered =
					  bp->eth_stats.unrecoverable_error;
					bp->recovery_state =
						BNX2X_RECOVERY_NIC_LOADING;
					if (bnx2x_nic_load(bp, LOAD_NORMAL)) {
						error_unrecovered++;
						netdev_err(bp->dev,
							   "Recovery failed. Power cycle needed\n");
						/* Disconnect this device */
						netif_device_detach(bp->dev);
						/* Shut down the power */
						bnx2x_set_power_state(
							bp, PCI_D3hot);
						smp_mb();
					} else {
						bp->recovery_state =
							BNX2X_RECOVERY_DONE;
						error_recovered++;
						smp_mb();
					}
					bp->eth_stats.recoverable_error =
						error_recovered;
					bp->eth_stats.unrecoverable_error =
						error_unrecovered;

					return;
				}
			}
		default:
			return;
		}
	}
}

static int bnx2x_udp_port_update(struct bnx2x *bp)
{
	struct bnx2x_func_switch_update_params *switch_update_params;
	struct bnx2x_func_state_params func_params = {NULL};
	u16 vxlan_port = 0, geneve_port = 0;
	int rc;

	switch_update_params = &func_params.params.switch_update;

	/* Prepare parameters for function state transitions */
	__set_bit(RAMROD_COMP_WAIT, &func_params.ramrod_flags);
	__set_bit(RAMROD_RETRY, &func_params.ramrod_flags);

	func_params.f_obj = &bp->func_obj;
	func_params.cmd = BNX2X_F_CMD_SWITCH_UPDATE;

	/* Function parameters */
	__set_bit(BNX2X_F_UPDATE_TUNNEL_CFG_CHNG,
		  &switch_update_params->changes);

	if (bp->udp_tunnel_ports[BNX2X_UDP_PORT_GENEVE]) {
		geneve_port = bp->udp_tunnel_ports[BNX2X_UDP_PORT_GENEVE];
		switch_update_params->geneve_dst_port = geneve_port;
	}

	if (bp->udp_tunnel_ports[BNX2X_UDP_PORT_VXLAN]) {
		vxlan_port = bp->udp_tunnel_ports[BNX2X_UDP_PORT_VXLAN];
		switch_update_params->vxlan_dst_port = vxlan_port;
	}

	/* Re-enable inner-rss for the offloaded UDP tunnels */
	__set_bit(BNX2X_F_UPDATE_TUNNEL_INNER_RSS,
		  &switch_update_params->changes);

	rc = bnx2x_func_state_change(bp, &func_params);
	if (rc)
		BNX2X_ERR("failed to set UDP dst port to %04x %04x (rc = 0x%x)\n",
			  vxlan_port, geneve_port, rc);
	else
		DP(BNX2X_MSG_SP,
		   "Configured UDP ports: Vxlan [%04x] Geneve [%04x]\n",
		   vxlan_port, geneve_port);

	return rc;
}

static int bnx2x_udp_tunnel_sync(struct net_device *netdev, unsigned int table)
{
	struct bnx2x *bp = netdev_priv(netdev);
	struct udp_tunnel_info ti;

	udp_tunnel_nic_get_port(netdev, table, 0, &ti);
	bp->udp_tunnel_ports[table] = be16_to_cpu(ti.port);

	return bnx2x_udp_port_update(bp);
}

static const struct udp_tunnel_nic_info bnx2x_udp_tunnels = {
	.sync_table	= bnx2x_udp_tunnel_sync,
	.flags		= UDP_TUNNEL_NIC_INFO_MAY_SLEEP |
			  UDP_TUNNEL_NIC_INFO_OPEN_ONLY,
	.tables		= {
		{ .n_entries = 1, .tunnel_types = UDP_TUNNEL_TYPE_VXLAN,  },
		{ .n_entries = 1, .tunnel_types = UDP_TUNNEL_TYPE_GENEVE, },
	},
};

static int bnx2x_close(struct net_device *dev);

/* bnx2x_nic_unload() flushes the bnx2x_wq, thus reset task is
 * scheduled on a general queue in order to prevent a dead lock.
 */
static void bnx2x_sp_rtnl_task(struct work_struct *work)
{
	struct bnx2x *bp = container_of(work, struct bnx2x, sp_rtnl_task.work);

	rtnl_lock();

	if (!netif_running(bp->dev)) {
		rtnl_unlock();
		return;
	}

	if (unlikely(bp->recovery_state != BNX2X_RECOVERY_DONE)) {
#ifdef BNX2X_STOP_ON_ERROR
		BNX2X_ERR("recovery flow called but STOP_ON_ERROR defined so reset not done to allow debug dump,\n"
			  "you will need to reboot when done\n");
		goto sp_rtnl_not_reset;
#endif
		/*
		 * Clear all pending SP commands as we are going to reset the
		 * function anyway.
		 */
		bp->sp_rtnl_state = 0;
		smp_mb();

		bnx2x_parity_recover(bp);

		rtnl_unlock();
		return;
	}

	if (test_and_clear_bit(BNX2X_SP_RTNL_TX_TIMEOUT, &bp->sp_rtnl_state)) {
#ifdef BNX2X_STOP_ON_ERROR
		BNX2X_ERR("recovery flow called but STOP_ON_ERROR defined so reset not done to allow debug dump,\n"
			  "you will need to reboot when done\n");
		goto sp_rtnl_not_reset;
#endif

		/*
		 * Clear all pending SP commands as we are going to reset the
		 * function anyway.
		 */
		bp->sp_rtnl_state = 0;
		smp_mb();

		/* Immediately indicate link as down */
		bp->link_vars.link_up = 0;
		bp->force_link_down = true;
		netif_carrier_off(bp->dev);
		BNX2X_ERR("Indicating link is down due to Tx-timeout\n");

		bnx2x_nic_unload(bp, UNLOAD_NORMAL, true);
		/* When ret value shows failure of allocation failure,
		 * the nic is rebooted again. If open still fails, a error
		 * message to notify the user.
		 */
		if (bnx2x_nic_load(bp, LOAD_NORMAL) == -ENOMEM) {
			bnx2x_nic_unload(bp, UNLOAD_NORMAL, true);
			if (bnx2x_nic_load(bp, LOAD_NORMAL))
				BNX2X_ERR("Open the NIC fails again!\n");
		}
		rtnl_unlock();
		return;
	}
#ifdef BNX2X_STOP_ON_ERROR
sp_rtnl_not_reset:
#endif
	if (test_and_clear_bit(BNX2X_SP_RTNL_SETUP_TC, &bp->sp_rtnl_state))
		bnx2x_setup_tc(bp->dev, bp->dcbx_port_params.ets.num_of_cos);
	if (test_and_clear_bit(BNX2X_SP_RTNL_AFEX_F_UPDATE, &bp->sp_rtnl_state))
		bnx2x_after_function_update(bp);
	/*
	 * in case of fan failure we need to reset id if the "stop on error"
	 * debug flag is set, since we trying to prevent permanent overheating
	 * damage
	 */
	if (test_and_clear_bit(BNX2X_SP_RTNL_FAN_FAILURE, &bp->sp_rtnl_state)) {
		DP(NETIF_MSG_HW, "fan failure detected. Unloading driver\n");
		netif_device_detach(bp->dev);
		bnx2x_close(bp->dev);
		rtnl_unlock();
		return;
	}

	if (test_and_clear_bit(BNX2X_SP_RTNL_VFPF_MCAST, &bp->sp_rtnl_state)) {
		DP(BNX2X_MSG_SP,
		   "sending set mcast vf pf channel message from rtnl sp-task\n");
		bnx2x_vfpf_set_mcast(bp->dev);
	}
	if (test_and_clear_bit(BNX2X_SP_RTNL_VFPF_CHANNEL_DOWN,
			       &bp->sp_rtnl_state)){
		if (netif_carrier_ok(bp->dev)) {
			bnx2x_tx_disable(bp);
			BNX2X_ERR("PF indicated channel is not servicable anymore. This means this VF device is no longer operational\n");
		}
	}

	if (test_and_clear_bit(BNX2X_SP_RTNL_RX_MODE, &bp->sp_rtnl_state)) {
		DP(BNX2X_MSG_SP, "Handling Rx Mode setting\n");
		bnx2x_set_rx_mode_inner(bp);
	}

	if (test_and_clear_bit(BNX2X_SP_RTNL_HYPERVISOR_VLAN,
			       &bp->sp_rtnl_state))
		bnx2x_pf_set_vfs_vlan(bp);

	if (test_and_clear_bit(BNX2X_SP_RTNL_TX_STOP, &bp->sp_rtnl_state)) {
		bnx2x_dcbx_stop_hw_tx(bp);
		bnx2x_dcbx_resume_hw_tx(bp);
	}

	if (test_and_clear_bit(BNX2X_SP_RTNL_GET_DRV_VERSION,
			       &bp->sp_rtnl_state))
		bnx2x_update_mng_version(bp);

	if (test_and_clear_bit(BNX2X_SP_RTNL_UPDATE_SVID, &bp->sp_rtnl_state))
		bnx2x_handle_update_svid_cmd(bp);

	/* work which needs rtnl lock not-taken (as it takes the lock itself and
	 * can be called from other contexts as well)
	 */
	rtnl_unlock();

	/* enable SR-IOV if applicable */
	if (IS_SRIOV(bp) && test_and_clear_bit(BNX2X_SP_RTNL_ENABLE_SRIOV,
					       &bp->sp_rtnl_state)) {
		bnx2x_disable_sriov(bp);
		bnx2x_enable_sriov(bp);
	}
}

static void bnx2x_period_task(struct work_struct *work)
{
	struct bnx2x *bp = container_of(work, struct bnx2x, period_task.work);

	if (!netif_running(bp->dev))
		goto period_task_exit;

	if (CHIP_REV_IS_SLOW(bp)) {
		BNX2X_ERR("period task called on emulation, ignoring\n");
		goto period_task_exit;
	}

	bnx2x_acquire_phy_lock(bp);
	/*
	 * The barrier is needed to ensure the ordering between the writing to
	 * the bp->port.pmf in the bnx2x_nic_load() or bnx2x_pmf_update() and
	 * the reading here.
	 */
	smp_mb();
	if (bp->port.pmf) {
		bnx2x_period_func(&bp->link_params, &bp->link_vars);

		/* Re-queue task in 1 sec */
		queue_delayed_work(bnx2x_wq, &bp->period_task, 1*HZ);
	}

	bnx2x_release_phy_lock(bp);
period_task_exit:
	return;
}

/*
 * Init service functions
 */

static u32 bnx2x_get_pretend_reg(struct bnx2x *bp)
{
	u32 base = PXP2_REG_PGL_PRETEND_FUNC_F0;
	u32 stride = PXP2_REG_PGL_PRETEND_FUNC_F1 - base;
	return base + (BP_ABS_FUNC(bp)) * stride;
}

static bool bnx2x_prev_unload_close_umac(struct bnx2x *bp,
					 u8 port, u32 reset_reg,
					 struct bnx2x_mac_vals *vals)
{
	u32 mask = MISC_REGISTERS_RESET_REG_2_UMAC0 << port;
	u32 base_addr;

	if (!(mask & reset_reg))
		return false;

	BNX2X_DEV_INFO("Disable umac Rx %02x\n", port);
	base_addr = port ? GRCBASE_UMAC1 : GRCBASE_UMAC0;
	vals->umac_addr[port] = base_addr + UMAC_REG_COMMAND_CONFIG;
	vals->umac_val[port] = REG_RD(bp, vals->umac_addr[port]);
	REG_WR(bp, vals->umac_addr[port], 0);

	return true;
}

static void bnx2x_prev_unload_close_mac(struct bnx2x *bp,
					struct bnx2x_mac_vals *vals)
{
	u32 val, base_addr, offset, mask, reset_reg;
	bool mac_stopped = false;
	u8 port = BP_PORT(bp);

	/* reset addresses as they also mark which values were changed */
	memset(vals, 0, sizeof(*vals));

	reset_reg = REG_RD(bp, MISC_REG_RESET_REG_2);

	if (!CHIP_IS_E3(bp)) {
		val = REG_RD(bp, NIG_REG_BMAC0_REGS_OUT_EN + port * 4);
		mask = MISC_REGISTERS_RESET_REG_2_RST_BMAC0 << port;
		if ((mask & reset_reg) && val) {
			u32 wb_data[2];
			BNX2X_DEV_INFO("Disable bmac Rx\n");
			base_addr = BP_PORT(bp) ? NIG_REG_INGRESS_BMAC1_MEM
						: NIG_REG_INGRESS_BMAC0_MEM;
			offset = CHIP_IS_E2(bp) ? BIGMAC2_REGISTER_BMAC_CONTROL
						: BIGMAC_REGISTER_BMAC_CONTROL;

			/*
			 * use rd/wr since we cannot use dmae. This is safe
			 * since MCP won't access the bus due to the request
			 * to unload, and no function on the path can be
			 * loaded at this time.
			 */
			wb_data[0] = REG_RD(bp, base_addr + offset);
			wb_data[1] = REG_RD(bp, base_addr + offset + 0x4);
			vals->bmac_addr = base_addr + offset;
			vals->bmac_val[0] = wb_data[0];
			vals->bmac_val[1] = wb_data[1];
			wb_data[0] &= ~BMAC_CONTROL_RX_ENABLE;
			REG_WR(bp, vals->bmac_addr, wb_data[0]);
			REG_WR(bp, vals->bmac_addr + 0x4, wb_data[1]);
		}
		BNX2X_DEV_INFO("Disable emac Rx\n");
		vals->emac_addr = NIG_REG_NIG_EMAC0_EN + BP_PORT(bp)*4;
		vals->emac_val = REG_RD(bp, vals->emac_addr);
		REG_WR(bp, vals->emac_addr, 0);
		mac_stopped = true;
	} else {
		if (reset_reg & MISC_REGISTERS_RESET_REG_2_XMAC) {
			BNX2X_DEV_INFO("Disable xmac Rx\n");
			base_addr = BP_PORT(bp) ? GRCBASE_XMAC1 : GRCBASE_XMAC0;
			val = REG_RD(bp, base_addr + XMAC_REG_PFC_CTRL_HI);
			REG_WR(bp, base_addr + XMAC_REG_PFC_CTRL_HI,
			       val & ~(1 << 1));
			REG_WR(bp, base_addr + XMAC_REG_PFC_CTRL_HI,
			       val | (1 << 1));
			vals->xmac_addr = base_addr + XMAC_REG_CTRL;
			vals->xmac_val = REG_RD(bp, vals->xmac_addr);
			REG_WR(bp, vals->xmac_addr, 0);
			mac_stopped = true;
		}

		mac_stopped |= bnx2x_prev_unload_close_umac(bp, 0,
							    reset_reg, vals);
		mac_stopped |= bnx2x_prev_unload_close_umac(bp, 1,
							    reset_reg, vals);
	}

	if (mac_stopped)
		msleep(20);
}

#define BNX2X_PREV_UNDI_PROD_ADDR(p) (BAR_TSTRORM_INTMEM + 0x1508 + ((p) << 4))
#define BNX2X_PREV_UNDI_PROD_ADDR_H(f) (BAR_TSTRORM_INTMEM + \
					0x1848 + ((f) << 4))
#define BNX2X_PREV_UNDI_RCQ(val)	((val) & 0xffff)
#define BNX2X_PREV_UNDI_BD(val)		((val) >> 16 & 0xffff)
#define BNX2X_PREV_UNDI_PROD(rcq, bd)	((bd) << 16 | (rcq))

#define BCM_5710_UNDI_FW_MF_MAJOR	(0x07)
#define BCM_5710_UNDI_FW_MF_MINOR	(0x08)
#define BCM_5710_UNDI_FW_MF_VERS	(0x05)

static bool bnx2x_prev_is_after_undi(struct bnx2x *bp)
{
	/* UNDI marks its presence in DORQ -
	 * it initializes CID offset for normal bell to 0x7
	 */
	if (!(REG_RD(bp, MISC_REG_RESET_REG_1) &
	    MISC_REGISTERS_RESET_REG_1_RST_DORQ))
		return false;

	if (REG_RD(bp, DORQ_REG_NORM_CID_OFST) == 0x7) {
		BNX2X_DEV_INFO("UNDI previously loaded\n");
		return true;
	}

	return false;
}

static void bnx2x_prev_unload_undi_inc(struct bnx2x *bp, u8 inc)
{
	u16 rcq, bd;
	u32 addr, tmp_reg;

	if (BP_FUNC(bp) < 2)
		addr = BNX2X_PREV_UNDI_PROD_ADDR(BP_PORT(bp));
	else
		addr = BNX2X_PREV_UNDI_PROD_ADDR_H(BP_FUNC(bp) - 2);

	tmp_reg = REG_RD(bp, addr);
	rcq = BNX2X_PREV_UNDI_RCQ(tmp_reg) + inc;
	bd = BNX2X_PREV_UNDI_BD(tmp_reg) + inc;

	tmp_reg = BNX2X_PREV_UNDI_PROD(rcq, bd);
	REG_WR(bp, addr, tmp_reg);

	BNX2X_DEV_INFO("UNDI producer [%d/%d][%08x] rings bd -> 0x%04x, rcq -> 0x%04x\n",
		       BP_PORT(bp), BP_FUNC(bp), addr, bd, rcq);
}

static int bnx2x_prev_mcp_done(struct bnx2x *bp)
{
	u32 rc = bnx2x_fw_command(bp, DRV_MSG_CODE_UNLOAD_DONE,
				  DRV_MSG_CODE_UNLOAD_SKIP_LINK_RESET);
	if (!rc) {
		BNX2X_ERR("MCP response failure, aborting\n");
		return -EBUSY;
	}

	return 0;
}

static struct bnx2x_prev_path_list *
		bnx2x_prev_path_get_entry(struct bnx2x *bp)
{
	struct bnx2x_prev_path_list *tmp_list;

	list_for_each_entry(tmp_list, &bnx2x_prev_list, list)
		if (PCI_SLOT(bp->pdev->devfn) == tmp_list->slot &&
		    bp->pdev->bus->number == tmp_list->bus &&
		    BP_PATH(bp) == tmp_list->path)
			return tmp_list;

	return NULL;
}

static int bnx2x_prev_path_mark_eeh(struct bnx2x *bp)
{
	struct bnx2x_prev_path_list *tmp_list;
	int rc;

	rc = down_interruptible(&bnx2x_prev_sem);
	if (rc) {
		BNX2X_ERR("Received %d when tried to take lock\n", rc);
		return rc;
	}

	tmp_list = bnx2x_prev_path_get_entry(bp);
	if (tmp_list) {
		tmp_list->aer = 1;
		rc = 0;
	} else {
		BNX2X_ERR("path %d: Entry does not exist for eeh; Flow occurs before initial insmod is over ?\n",
			  BP_PATH(bp));
	}

	up(&bnx2x_prev_sem);

	return rc;
}

static bool bnx2x_prev_is_path_marked(struct bnx2x *bp)
{
	struct bnx2x_prev_path_list *tmp_list;
	bool rc = false;

	if (down_trylock(&bnx2x_prev_sem))
		return false;

	tmp_list = bnx2x_prev_path_get_entry(bp);
	if (tmp_list) {
		if (tmp_list->aer) {
			DP(NETIF_MSG_HW, "Path %d was marked by AER\n",
			   BP_PATH(bp));
		} else {
			rc = true;
			BNX2X_DEV_INFO("Path %d was already cleaned from previous drivers\n",
				       BP_PATH(bp));
		}
	}

	up(&bnx2x_prev_sem);

	return rc;
}

bool bnx2x_port_after_undi(struct bnx2x *bp)
{
	struct bnx2x_prev_path_list *entry;
	bool val;

	down(&bnx2x_prev_sem);

	entry = bnx2x_prev_path_get_entry(bp);
	val = !!(entry && (entry->undi & (1 << BP_PORT(bp))));

	up(&bnx2x_prev_sem);

	return val;
}

static int bnx2x_prev_mark_path(struct bnx2x *bp, bool after_undi)
{
	struct bnx2x_prev_path_list *tmp_list;
	int rc;

	rc = down_interruptible(&bnx2x_prev_sem);
	if (rc) {
		BNX2X_ERR("Received %d when tried to take lock\n", rc);
		return rc;
	}

	/* Check whether the entry for this path already exists */
	tmp_list = bnx2x_prev_path_get_entry(bp);
	if (tmp_list) {
		if (!tmp_list->aer) {
			BNX2X_ERR("Re-Marking the path.\n");
		} else {
			DP(NETIF_MSG_HW, "Removing AER indication from path %d\n",
			   BP_PATH(bp));
			tmp_list->aer = 0;
		}
		up(&bnx2x_prev_sem);
		return 0;
	}
	up(&bnx2x_prev_sem);

	/* Create an entry for this path and add it */
	tmp_list = kmalloc(sizeof(struct bnx2x_prev_path_list), GFP_KERNEL);
	if (!tmp_list) {
		BNX2X_ERR("Failed to allocate 'bnx2x_prev_path_list'\n");
		return -ENOMEM;
	}

	tmp_list->bus = bp->pdev->bus->number;
	tmp_list->slot = PCI_SLOT(bp->pdev->devfn);
	tmp_list->path = BP_PATH(bp);
	tmp_list->aer = 0;
	tmp_list->undi = after_undi ? (1 << BP_PORT(bp)) : 0;

	rc = down_interruptible(&bnx2x_prev_sem);
	if (rc) {
		BNX2X_ERR("Received %d when tried to take lock\n", rc);
		kfree(tmp_list);
	} else {
		DP(NETIF_MSG_HW, "Marked path [%d] - finished previous unload\n",
		   BP_PATH(bp));
		list_add(&tmp_list->list, &bnx2x_prev_list);
		up(&bnx2x_prev_sem);
	}

	return rc;
}

static int bnx2x_do_flr(struct bnx2x *bp)
{
	struct pci_dev *dev = bp->pdev;

	if (CHIP_IS_E1x(bp)) {
		BNX2X_DEV_INFO("FLR not supported in E1/E1H\n");
		return -EINVAL;
	}

	/* only bootcode REQ_BC_VER_4_INITIATE_FLR and onwards support flr */
	if (bp->common.bc_ver < REQ_BC_VER_4_INITIATE_FLR) {
		BNX2X_ERR("FLR not supported by BC_VER: 0x%x\n",
			  bp->common.bc_ver);
		return -EINVAL;
	}

	if (!pci_wait_for_pending_transaction(dev))
		dev_err(&dev->dev, "transaction is not cleared; proceeding with reset anyway\n");

	BNX2X_DEV_INFO("Initiating FLR\n");
	bnx2x_fw_command(bp, DRV_MSG_CODE_INITIATE_FLR, 0);

	return 0;
}

static int bnx2x_prev_unload_uncommon(struct bnx2x *bp)
{
	int rc;

	BNX2X_DEV_INFO("Uncommon unload Flow\n");

	/* Test if previous unload process was already finished for this path */
	if (bnx2x_prev_is_path_marked(bp))
		return bnx2x_prev_mcp_done(bp);

	BNX2X_DEV_INFO("Path is unmarked\n");

	/* Cannot proceed with FLR if UNDI is loaded, since FW does not match */
	if (bnx2x_prev_is_after_undi(bp))
		goto out;

	/* If function has FLR capabilities, and existing FW version matches
	 * the one required, then FLR will be sufficient to clean any residue
	 * left by previous driver
	 */
	rc = bnx2x_compare_fw_ver(bp, FW_MSG_CODE_DRV_LOAD_FUNCTION, false);

	if (!rc) {
		/* fw version is good */
		BNX2X_DEV_INFO("FW version matches our own. Attempting FLR\n");
		rc = bnx2x_do_flr(bp);
	}

	if (!rc) {
		/* FLR was performed */
		BNX2X_DEV_INFO("FLR successful\n");
		return 0;
	}

	BNX2X_DEV_INFO("Could not FLR\n");

out:
	/* Close the MCP request, return failure*/
	rc = bnx2x_prev_mcp_done(bp);
	if (!rc)
		rc = BNX2X_PREV_WAIT_NEEDED;

	return rc;
}

static int bnx2x_prev_unload_common(struct bnx2x *bp)
{
	u32 reset_reg, tmp_reg = 0, rc;
	bool prev_undi = false;
	struct bnx2x_mac_vals mac_vals;

	/* It is possible a previous function received 'common' answer,
	 * but hasn't loaded yet, therefore creating a scenario of
	 * multiple functions receiving 'common' on the same path.
	 */
	BNX2X_DEV_INFO("Common unload Flow\n");

	memset(&mac_vals, 0, sizeof(mac_vals));

	if (bnx2x_prev_is_path_marked(bp))
		return bnx2x_prev_mcp_done(bp);

	reset_reg = REG_RD(bp, MISC_REG_RESET_REG_1);

	/* Reset should be performed after BRB is emptied */
	if (reset_reg & MISC_REGISTERS_RESET_REG_1_RST_BRB1) {
		u32 timer_count = 1000;

		/* Close the MAC Rx to prevent BRB from filling up */
		bnx2x_prev_unload_close_mac(bp, &mac_vals);

		/* close LLH filters for both ports towards the BRB */
		bnx2x_set_rx_filter(&bp->link_params, 0);
		bp->link_params.port ^= 1;
		bnx2x_set_rx_filter(&bp->link_params, 0);
		bp->link_params.port ^= 1;

		/* Check if the UNDI driver was previously loaded */
		if (bnx2x_prev_is_after_undi(bp)) {
			prev_undi = true;
			/* clear the UNDI indication */
			REG_WR(bp, DORQ_REG_NORM_CID_OFST, 0);
			/* clear possible idle check errors */
			REG_RD(bp, NIG_REG_NIG_INT_STS_CLR_0);
		}
		if (!CHIP_IS_E1x(bp))
			/* block FW from writing to host */
			REG_WR(bp, PGLUE_B_REG_INTERNAL_PFID_ENABLE_MASTER, 0);

		/* wait until BRB is empty */
		tmp_reg = REG_RD(bp, BRB1_REG_NUM_OF_FULL_BLOCKS);
		while (timer_count) {
			u32 prev_brb = tmp_reg;

			tmp_reg = REG_RD(bp, BRB1_REG_NUM_OF_FULL_BLOCKS);
			if (!tmp_reg)
				break;

			BNX2X_DEV_INFO("BRB still has 0x%08x\n", tmp_reg);

			/* reset timer as long as BRB actually gets emptied */
			if (prev_brb > tmp_reg)
				timer_count = 1000;
			else
				timer_count--;

			/* If UNDI resides in memory, manually increment it */
			if (prev_undi)
				bnx2x_prev_unload_undi_inc(bp, 1);

			udelay(10);
		}

		if (!timer_count)
			BNX2X_ERR("Failed to empty BRB, hope for the best\n");
	}

	/* No packets are in the pipeline, path is ready for reset */
	bnx2x_reset_common(bp);

	if (mac_vals.xmac_addr)
		REG_WR(bp, mac_vals.xmac_addr, mac_vals.xmac_val);
	if (mac_vals.umac_addr[0])
		REG_WR(bp, mac_vals.umac_addr[0], mac_vals.umac_val[0]);
	if (mac_vals.umac_addr[1])
		REG_WR(bp, mac_vals.umac_addr[1], mac_vals.umac_val[1]);
	if (mac_vals.emac_addr)
		REG_WR(bp, mac_vals.emac_addr, mac_vals.emac_val);
	if (mac_vals.bmac_addr) {
		REG_WR(bp, mac_vals.bmac_addr, mac_vals.bmac_val[0]);
		REG_WR(bp, mac_vals.bmac_addr + 4, mac_vals.bmac_val[1]);
	}

	rc = bnx2x_prev_mark_path(bp, prev_undi);
	if (rc) {
		bnx2x_prev_mcp_done(bp);
		return rc;
	}

	return bnx2x_prev_mcp_done(bp);
}

static int bnx2x_prev_unload(struct bnx2x *bp)
{
	int time_counter = 10;
	u32 rc, fw, hw_lock_reg, hw_lock_val;
	BNX2X_DEV_INFO("Entering Previous Unload Flow\n");

	/* clear hw from errors which may have resulted from an interrupted
	 * dmae transaction.
	 */
	bnx2x_clean_pglue_errors(bp);

	/* Release previously held locks */
	hw_lock_reg = (BP_FUNC(bp) <= 5) ?
		      (MISC_REG_DRIVER_CONTROL_1 + BP_FUNC(bp) * 8) :
		      (MISC_REG_DRIVER_CONTROL_7 + (BP_FUNC(bp) - 6) * 8);

	hw_lock_val = REG_RD(bp, hw_lock_reg);
	if (hw_lock_val) {
		if (hw_lock_val & HW_LOCK_RESOURCE_NVRAM) {
			BNX2X_DEV_INFO("Release Previously held NVRAM lock\n");
			REG_WR(bp, MCP_REG_MCPR_NVM_SW_ARB,
			       (MCPR_NVM_SW_ARB_ARB_REQ_CLR1 << BP_PORT(bp)));
		}

		BNX2X_DEV_INFO("Release Previously held hw lock\n");
		REG_WR(bp, hw_lock_reg, 0xffffffff);
	} else
		BNX2X_DEV_INFO("No need to release hw/nvram locks\n");

	if (MCPR_ACCESS_LOCK_LOCK & REG_RD(bp, MCP_REG_MCPR_ACCESS_LOCK)) {
		BNX2X_DEV_INFO("Release previously held alr\n");
		bnx2x_release_alr(bp);
	}

	do {
		int aer = 0;
		/* Lock MCP using an unload request */
		fw = bnx2x_fw_command(bp, DRV_MSG_CODE_UNLOAD_REQ_WOL_DIS, 0);
		if (!fw) {
			BNX2X_ERR("MCP response failure, aborting\n");
			rc = -EBUSY;
			break;
		}

		rc = down_interruptible(&bnx2x_prev_sem);
		if (rc) {
			BNX2X_ERR("Cannot check for AER; Received %d when tried to take lock\n",
				  rc);
		} else {
			/* If Path is marked by EEH, ignore unload status */
			aer = !!(bnx2x_prev_path_get_entry(bp) &&
				 bnx2x_prev_path_get_entry(bp)->aer);
			up(&bnx2x_prev_sem);
		}

		if (fw == FW_MSG_CODE_DRV_UNLOAD_COMMON || aer) {
			rc = bnx2x_prev_unload_common(bp);
			break;
		}

		/* non-common reply from MCP might require looping */
		rc = bnx2x_prev_unload_uncommon(bp);
		if (rc != BNX2X_PREV_WAIT_NEEDED)
			break;

		msleep(20);
	} while (--time_counter);

	if (!time_counter || rc) {
		BNX2X_DEV_INFO("Unloading previous driver did not occur, Possibly due to MF UNDI\n");
		rc = -EPROBE_DEFER;
	}

	/* Mark function if its port was used to boot from SAN */
	if (bnx2x_port_after_undi(bp))
		bp->link_params.feature_config_flags |=
			FEATURE_CONFIG_BOOT_FROM_SAN;

	BNX2X_DEV_INFO("Finished Previous Unload Flow [%d]\n", rc);

	return rc;
}

static void bnx2x_get_common_hwinfo(struct bnx2x *bp)
{
	u32 val, val2, val3, val4, id, boot_mode;
	u16 pmc;

	/* Get the chip revision id and number. */
	/* chip num:16-31, rev:12-15, metal:4-11, bond_id:0-3 */
	val = REG_RD(bp, MISC_REG_CHIP_NUM);
	id = ((val & 0xffff) << 16);
	val = REG_RD(bp, MISC_REG_CHIP_REV);
	id |= ((val & 0xf) << 12);

	/* Metal is read from PCI regs, but we can't access >=0x400 from
	 * the configuration space (so we need to reg_rd)
	 */
	val = REG_RD(bp, PCICFG_OFFSET + PCI_ID_VAL3);
	id |= (((val >> 24) & 0xf) << 4);
	val = REG_RD(bp, MISC_REG_BOND_ID);
	id |= (val & 0xf);
	bp->common.chip_id = id;

	/* force 57811 according to MISC register */
	if (REG_RD(bp, MISC_REG_CHIP_TYPE) & MISC_REG_CHIP_TYPE_57811_MASK) {
		if (CHIP_IS_57810(bp))
			bp->common.chip_id = (CHIP_NUM_57811 << 16) |
				(bp->common.chip_id & 0x0000FFFF);
		else if (CHIP_IS_57810_MF(bp))
			bp->common.chip_id = (CHIP_NUM_57811_MF << 16) |
				(bp->common.chip_id & 0x0000FFFF);
		bp->common.chip_id |= 0x1;
	}

	/* Set doorbell size */
	bp->db_size = (1 << BNX2X_DB_SHIFT);

	if (!CHIP_IS_E1x(bp)) {
		val = REG_RD(bp, MISC_REG_PORT4MODE_EN_OVWR);
		if ((val & 1) == 0)
			val = REG_RD(bp, MISC_REG_PORT4MODE_EN);
		else
			val = (val >> 1) & 1;
		BNX2X_DEV_INFO("chip is in %s\n", val ? "4_PORT_MODE" :
						       "2_PORT_MODE");
		bp->common.chip_port_mode = val ? CHIP_4_PORT_MODE :
						 CHIP_2_PORT_MODE;

		if (CHIP_MODE_IS_4_PORT(bp))
			bp->pfid = (bp->pf_num >> 1);	/* 0..3 */
		else
			bp->pfid = (bp->pf_num & 0x6);	/* 0, 2, 4, 6 */
	} else {
		bp->common.chip_port_mode = CHIP_PORT_MODE_NONE; /* N/A */
		bp->pfid = bp->pf_num;			/* 0..7 */
	}

	BNX2X_DEV_INFO("pf_id: %x", bp->pfid);

	bp->link_params.chip_id = bp->common.chip_id;
	BNX2X_DEV_INFO("chip ID is 0x%x\n", id);

	val = (REG_RD(bp, 0x2874) & 0x55);
	if ((bp->common.chip_id & 0x1) ||
	    (CHIP_IS_E1(bp) && val) || (CHIP_IS_E1H(bp) && (val == 0x55))) {
		bp->flags |= ONE_PORT_FLAG;
		BNX2X_DEV_INFO("single port device\n");
	}

	val = REG_RD(bp, MCP_REG_MCPR_NVM_CFG4);
	bp->common.flash_size = (BNX2X_NVRAM_1MB_SIZE <<
				 (val & MCPR_NVM_CFG4_FLASH_SIZE));
	BNX2X_DEV_INFO("flash_size 0x%x (%d)\n",
		       bp->common.flash_size, bp->common.flash_size);

	bnx2x_init_shmem(bp);

	bp->common.shmem2_base = REG_RD(bp, (BP_PATH(bp) ?
					MISC_REG_GENERIC_CR_1 :
					MISC_REG_GENERIC_CR_0));

	bp->link_params.shmem_base = bp->common.shmem_base;
	bp->link_params.shmem2_base = bp->common.shmem2_base;
	if (SHMEM2_RD(bp, size) >
	    (u32)offsetof(struct shmem2_region, lfa_host_addr[BP_PORT(bp)]))
		bp->link_params.lfa_base =
		REG_RD(bp, bp->common.shmem2_base +
		       (u32)offsetof(struct shmem2_region,
				     lfa_host_addr[BP_PORT(bp)]));
	else
		bp->link_params.lfa_base = 0;
	BNX2X_DEV_INFO("shmem offset 0x%x  shmem2 offset 0x%x\n",
		       bp->common.shmem_base, bp->common.shmem2_base);

	if (!bp->common.shmem_base) {
		BNX2X_DEV_INFO("MCP not active\n");
		bp->flags |= NO_MCP_FLAG;
		return;
	}

	bp->common.hw_config = SHMEM_RD(bp, dev_info.shared_hw_config.config);
	BNX2X_DEV_INFO("hw_config 0x%08x\n", bp->common.hw_config);

	bp->link_params.hw_led_mode = ((bp->common.hw_config &
					SHARED_HW_CFG_LED_MODE_MASK) >>
				       SHARED_HW_CFG_LED_MODE_SHIFT);

	bp->link_params.feature_config_flags = 0;
	val = SHMEM_RD(bp, dev_info.shared_feature_config.config);
	if (val & SHARED_FEAT_CFG_OVERRIDE_PREEMPHASIS_CFG_ENABLED)
		bp->link_params.feature_config_flags |=
				FEATURE_CONFIG_OVERRIDE_PREEMPHASIS_ENABLED;
	else
		bp->link_params.feature_config_flags &=
				~FEATURE_CONFIG_OVERRIDE_PREEMPHASIS_ENABLED;

	val = SHMEM_RD(bp, dev_info.bc_rev) >> 8;
	bp->common.bc_ver = val;
	BNX2X_DEV_INFO("bc_ver %X\n", val);
	if (val < BNX2X_BC_VER) {
		/* for now only warn
		 * later we might need to enforce this */
		BNX2X_ERR("This driver needs bc_ver %X but found %X, please upgrade BC\n",
			  BNX2X_BC_VER, val);
	}
	bp->link_params.feature_config_flags |=
				(val >= REQ_BC_VER_4_VRFY_FIRST_PHY_OPT_MDL) ?
				FEATURE_CONFIG_BC_SUPPORTS_OPT_MDL_VRFY : 0;

	bp->link_params.feature_config_flags |=
		(val >= REQ_BC_VER_4_VRFY_SPECIFIC_PHY_OPT_MDL) ?
		FEATURE_CONFIG_BC_SUPPORTS_DUAL_PHY_OPT_MDL_VRFY : 0;
	bp->link_params.feature_config_flags |=
		(val >= REQ_BC_VER_4_VRFY_AFEX_SUPPORTED) ?
		FEATURE_CONFIG_BC_SUPPORTS_AFEX : 0;
	bp->link_params.feature_config_flags |=
		(val >= REQ_BC_VER_4_SFP_TX_DISABLE_SUPPORTED) ?
		FEATURE_CONFIG_BC_SUPPORTS_SFP_TX_DISABLED : 0;

	bp->link_params.feature_config_flags |=
		(val >= REQ_BC_VER_4_MT_SUPPORTED) ?
		FEATURE_CONFIG_MT_SUPPORT : 0;

	bp->flags |= (val >= REQ_BC_VER_4_PFC_STATS_SUPPORTED) ?
			BC_SUPPORTS_PFC_STATS : 0;

	bp->flags |= (val >= REQ_BC_VER_4_FCOE_FEATURES) ?
			BC_SUPPORTS_FCOE_FEATURES : 0;

	bp->flags |= (val >= REQ_BC_VER_4_DCBX_ADMIN_MSG_NON_PMF) ?
			BC_SUPPORTS_DCBX_MSG_NON_PMF : 0;

	bp->flags |= (val >= REQ_BC_VER_4_RMMOD_CMD) ?
			BC_SUPPORTS_RMMOD_CMD : 0;

	boot_mode = SHMEM_RD(bp,
			dev_info.port_feature_config[BP_PORT(bp)].mba_config) &
			PORT_FEATURE_MBA_BOOT_AGENT_TYPE_MASK;
	switch (boot_mode) {
	case PORT_FEATURE_MBA_BOOT_AGENT_TYPE_PXE:
		bp->common.boot_mode = FEATURE_ETH_BOOTMODE_PXE;
		break;
	case PORT_FEATURE_MBA_BOOT_AGENT_TYPE_ISCSIB:
		bp->common.boot_mode = FEATURE_ETH_BOOTMODE_ISCSI;
		break;
	case PORT_FEATURE_MBA_BOOT_AGENT_TYPE_FCOE_BOOT:
		bp->common.boot_mode = FEATURE_ETH_BOOTMODE_FCOE;
		break;
	case PORT_FEATURE_MBA_BOOT_AGENT_TYPE_NONE:
		bp->common.boot_mode = FEATURE_ETH_BOOTMODE_NONE;
		break;
	}

	pci_read_config_word(bp->pdev, bp->pdev->pm_cap + PCI_PM_PMC, &pmc);
	bp->flags |= (pmc & PCI_PM_CAP_PME_D3cold) ? 0 : NO_WOL_FLAG;

	BNX2X_DEV_INFO("%sWoL capable\n",
		       (bp->flags & NO_WOL_FLAG) ? "not " : "");

	val = SHMEM_RD(bp, dev_info.shared_hw_config.part_num);
	val2 = SHMEM_RD(bp, dev_info.shared_hw_config.part_num[4]);
	val3 = SHMEM_RD(bp, dev_info.shared_hw_config.part_num[8]);
	val4 = SHMEM_RD(bp, dev_info.shared_hw_config.part_num[12]);

	dev_info(&bp->pdev->dev, "part number %X-%X-%X-%X\n",
		 val, val2, val3, val4);
}

#define IGU_FID(val)	GET_FIELD((val), IGU_REG_MAPPING_MEMORY_FID)
#define IGU_VEC(val)	GET_FIELD((val), IGU_REG_MAPPING_MEMORY_VECTOR)

static int bnx2x_get_igu_cam_info(struct bnx2x *bp)
{
	int pfid = BP_FUNC(bp);
	int igu_sb_id;
	u32 val;
	u8 fid, igu_sb_cnt = 0;

	bp->igu_base_sb = 0xff;
	if (CHIP_INT_MODE_IS_BC(bp)) {
		int vn = BP_VN(bp);
		igu_sb_cnt = bp->igu_sb_cnt;
		bp->igu_base_sb = (CHIP_MODE_IS_4_PORT(bp) ? pfid : vn) *
			FP_SB_MAX_E1x;

		bp->igu_dsb_id =  E1HVN_MAX * FP_SB_MAX_E1x +
			(CHIP_MODE_IS_4_PORT(bp) ? pfid : vn);

		return 0;
	}

	/* IGU in normal mode - read CAM */
	for (igu_sb_id = 0; igu_sb_id < IGU_REG_MAPPING_MEMORY_SIZE;
	     igu_sb_id++) {
		val = REG_RD(bp, IGU_REG_MAPPING_MEMORY + igu_sb_id * 4);
		if (!(val & IGU_REG_MAPPING_MEMORY_VALID))
			continue;
		fid = IGU_FID(val);
		if ((fid & IGU_FID_ENCODE_IS_PF)) {
			if ((fid & IGU_FID_PF_NUM_MASK) != pfid)
				continue;
			if (IGU_VEC(val) == 0)
				/* default status block */
				bp->igu_dsb_id = igu_sb_id;
			else {
				if (bp->igu_base_sb == 0xff)
					bp->igu_base_sb = igu_sb_id;
				igu_sb_cnt++;
			}
		}
	}

#ifdef CONFIG_PCI_MSI
	/* Due to new PF resource allocation by MFW T7.4 and above, it's
	 * optional that number of CAM entries will not be equal to the value
	 * advertised in PCI.
	 * Driver should use the minimal value of both as the actual status
	 * block count
	 */
	bp->igu_sb_cnt = min_t(int, bp->igu_sb_cnt, igu_sb_cnt);
#endif

	if (igu_sb_cnt == 0) {
		BNX2X_ERR("CAM configuration error\n");
		return -EINVAL;
	}

	return 0;
}

static void bnx2x_link_settings_supported(struct bnx2x *bp, u32 switch_cfg)
{
	int cfg_size = 0, idx, port = BP_PORT(bp);

	/* Aggregation of supported attributes of all external phys */
	bp->port.supported[0] = 0;
	bp->port.supported[1] = 0;
	switch (bp->link_params.num_phys) {
	case 1:
		bp->port.supported[0] = bp->link_params.phy[INT_PHY].supported;
		cfg_size = 1;
		break;
	case 2:
		bp->port.supported[0] = bp->link_params.phy[EXT_PHY1].supported;
		cfg_size = 1;
		break;
	case 3:
		if (bp->link_params.multi_phy_config &
		    PORT_HW_CFG_PHY_SWAPPED_ENABLED) {
			bp->port.supported[1] =
				bp->link_params.phy[EXT_PHY1].supported;
			bp->port.supported[0] =
				bp->link_params.phy[EXT_PHY2].supported;
		} else {
			bp->port.supported[0] =
				bp->link_params.phy[EXT_PHY1].supported;
			bp->port.supported[1] =
				bp->link_params.phy[EXT_PHY2].supported;
		}
		cfg_size = 2;
		break;
	}

	if (!(bp->port.supported[0] || bp->port.supported[1])) {
		BNX2X_ERR("NVRAM config error. BAD phy config. PHY1 config 0x%x, PHY2 config 0x%x\n",
			   SHMEM_RD(bp,
			   dev_info.port_hw_config[port].external_phy_config),
			   SHMEM_RD(bp,
			   dev_info.port_hw_config[port].external_phy_config2));
		return;
	}

	if (CHIP_IS_E3(bp))
		bp->port.phy_addr = REG_RD(bp, MISC_REG_WC0_CTRL_PHY_ADDR);
	else {
		switch (switch_cfg) {
		case SWITCH_CFG_1G:
			bp->port.phy_addr = REG_RD(
				bp, NIG_REG_SERDES0_CTRL_PHY_ADDR + port*0x10);
			break;
		case SWITCH_CFG_10G:
			bp->port.phy_addr = REG_RD(
				bp, NIG_REG_XGXS0_CTRL_PHY_ADDR + port*0x18);
			break;
		default:
			BNX2X_ERR("BAD switch_cfg link_config 0x%x\n",
				  bp->port.link_config[0]);
			return;
		}
	}
	BNX2X_DEV_INFO("phy_addr 0x%x\n", bp->port.phy_addr);
	/* mask what we support according to speed_cap_mask per configuration */
	for (idx = 0; idx < cfg_size; idx++) {
		if (!(bp->link_params.speed_cap_mask[idx] &
				PORT_HW_CFG_SPEED_CAPABILITY_D0_10M_HALF))
			bp->port.supported[idx] &= ~SUPPORTED_10baseT_Half;

		if (!(bp->link_params.speed_cap_mask[idx] &
				PORT_HW_CFG_SPEED_CAPABILITY_D0_10M_FULL))
			bp->port.supported[idx] &= ~SUPPORTED_10baseT_Full;

		if (!(bp->link_params.speed_cap_mask[idx] &
				PORT_HW_CFG_SPEED_CAPABILITY_D0_100M_HALF))
			bp->port.supported[idx] &= ~SUPPORTED_100baseT_Half;

		if (!(bp->link_params.speed_cap_mask[idx] &
				PORT_HW_CFG_SPEED_CAPABILITY_D0_100M_FULL))
			bp->port.supported[idx] &= ~SUPPORTED_100baseT_Full;

		if (!(bp->link_params.speed_cap_mask[idx] &
					PORT_HW_CFG_SPEED_CAPABILITY_D0_1G))
			bp->port.supported[idx] &= ~(SUPPORTED_1000baseT_Half |
						     SUPPORTED_1000baseT_Full);

		if (!(bp->link_params.speed_cap_mask[idx] &
					PORT_HW_CFG_SPEED_CAPABILITY_D0_2_5G))
			bp->port.supported[idx] &= ~SUPPORTED_2500baseX_Full;

		if (!(bp->link_params.speed_cap_mask[idx] &
					PORT_HW_CFG_SPEED_CAPABILITY_D0_10G))
			bp->port.supported[idx] &= ~SUPPORTED_10000baseT_Full;

		if (!(bp->link_params.speed_cap_mask[idx] &
					PORT_HW_CFG_SPEED_CAPABILITY_D0_20G))
			bp->port.supported[idx] &= ~SUPPORTED_20000baseKR2_Full;
	}

	BNX2X_DEV_INFO("supported 0x%x 0x%x\n", bp->port.supported[0],
		       bp->port.supported[1]);
}

static void bnx2x_link_settings_requested(struct bnx2x *bp)
{
	u32 link_config, idx, cfg_size = 0;
	bp->port.advertising[0] = 0;
	bp->port.advertising[1] = 0;
	switch (bp->link_params.num_phys) {
	case 1:
	case 2:
		cfg_size = 1;
		break;
	case 3:
		cfg_size = 2;
		break;
	}
	for (idx = 0; idx < cfg_size; idx++) {
		bp->link_params.req_duplex[idx] = DUPLEX_FULL;
		link_config = bp->port.link_config[idx];
		switch (link_config & PORT_FEATURE_LINK_SPEED_MASK) {
		case PORT_FEATURE_LINK_SPEED_AUTO:
			if (bp->port.supported[idx] & SUPPORTED_Autoneg) {
				bp->link_params.req_line_speed[idx] =
					SPEED_AUTO_NEG;
				bp->port.advertising[idx] |=
					bp->port.supported[idx];
				if (bp->link_params.phy[EXT_PHY1].type ==
				    PORT_HW_CFG_XGXS_EXT_PHY_TYPE_BCM84833)
					bp->port.advertising[idx] |=
					(SUPPORTED_100baseT_Half |
					 SUPPORTED_100baseT_Full);
			} else {
				/* force 10G, no AN */
				bp->link_params.req_line_speed[idx] =
					SPEED_10000;
				bp->port.advertising[idx] |=
					(ADVERTISED_10000baseT_Full |
					 ADVERTISED_FIBRE);
				continue;
			}
			break;

		case PORT_FEATURE_LINK_SPEED_10M_FULL:
			if (bp->port.supported[idx] & SUPPORTED_10baseT_Full) {
				bp->link_params.req_line_speed[idx] =
					SPEED_10;
				bp->port.advertising[idx] |=
					(ADVERTISED_10baseT_Full |
					 ADVERTISED_TP);
			} else {
				BNX2X_ERR("NVRAM config error. Invalid link_config 0x%x  speed_cap_mask 0x%x\n",
					    link_config,
				    bp->link_params.speed_cap_mask[idx]);
				return;
			}
			break;

		case PORT_FEATURE_LINK_SPEED_10M_HALF:
			if (bp->port.supported[idx] & SUPPORTED_10baseT_Half) {
				bp->link_params.req_line_speed[idx] =
					SPEED_10;
				bp->link_params.req_duplex[idx] =
					DUPLEX_HALF;
				bp->port.advertising[idx] |=
					(ADVERTISED_10baseT_Half |
					 ADVERTISED_TP);
			} else {
				BNX2X_ERR("NVRAM config error. Invalid link_config 0x%x  speed_cap_mask 0x%x\n",
					    link_config,
					  bp->link_params.speed_cap_mask[idx]);
				return;
			}
			break;

		case PORT_FEATURE_LINK_SPEED_100M_FULL:
			if (bp->port.supported[idx] &
			    SUPPORTED_100baseT_Full) {
				bp->link_params.req_line_speed[idx] =
					SPEED_100;
				bp->port.advertising[idx] |=
					(ADVERTISED_100baseT_Full |
					 ADVERTISED_TP);
			} else {
				BNX2X_ERR("NVRAM config error. Invalid link_config 0x%x  speed_cap_mask 0x%x\n",
					    link_config,
					  bp->link_params.speed_cap_mask[idx]);
				return;
			}
			break;

		case PORT_FEATURE_LINK_SPEED_100M_HALF:
			if (bp->port.supported[idx] &
			    SUPPORTED_100baseT_Half) {
				bp->link_params.req_line_speed[idx] =
								SPEED_100;
				bp->link_params.req_duplex[idx] =
								DUPLEX_HALF;
				bp->port.advertising[idx] |=
					(ADVERTISED_100baseT_Half |
					 ADVERTISED_TP);
			} else {
				BNX2X_ERR("NVRAM config error. Invalid link_config 0x%x  speed_cap_mask 0x%x\n",
				    link_config,
				    bp->link_params.speed_cap_mask[idx]);
				return;
			}
			break;

		case PORT_FEATURE_LINK_SPEED_1G:
			if (bp->port.supported[idx] &
			    SUPPORTED_1000baseT_Full) {
				bp->link_params.req_line_speed[idx] =
					SPEED_1000;
				bp->port.advertising[idx] |=
					(ADVERTISED_1000baseT_Full |
					 ADVERTISED_TP);
			} else if (bp->port.supported[idx] &
				   SUPPORTED_1000baseKX_Full) {
				bp->link_params.req_line_speed[idx] =
					SPEED_1000;
				bp->port.advertising[idx] |=
					ADVERTISED_1000baseKX_Full;
			} else {
				BNX2X_ERR("NVRAM config error. Invalid link_config 0x%x  speed_cap_mask 0x%x\n",
				    link_config,
				    bp->link_params.speed_cap_mask[idx]);
				return;
			}
			break;

		case PORT_FEATURE_LINK_SPEED_2_5G:
			if (bp->port.supported[idx] &
			    SUPPORTED_2500baseX_Full) {
				bp->link_params.req_line_speed[idx] =
					SPEED_2500;
				bp->port.advertising[idx] |=
					(ADVERTISED_2500baseX_Full |
						ADVERTISED_TP);
			} else {
				BNX2X_ERR("NVRAM config error. Invalid link_config 0x%x  speed_cap_mask 0x%x\n",
				    link_config,
				    bp->link_params.speed_cap_mask[idx]);
				return;
			}
			break;

		case PORT_FEATURE_LINK_SPEED_10G_CX4:
			if (bp->port.supported[idx] &
			    SUPPORTED_10000baseT_Full) {
				bp->link_params.req_line_speed[idx] =
					SPEED_10000;
				bp->port.advertising[idx] |=
					(ADVERTISED_10000baseT_Full |
						ADVERTISED_FIBRE);
			} else if (bp->port.supported[idx] &
				   SUPPORTED_10000baseKR_Full) {
				bp->link_params.req_line_speed[idx] =
					SPEED_10000;
				bp->port.advertising[idx] |=
					(ADVERTISED_10000baseKR_Full |
						ADVERTISED_FIBRE);
			} else {
				BNX2X_ERR("NVRAM config error. Invalid link_config 0x%x  speed_cap_mask 0x%x\n",
				    link_config,
				    bp->link_params.speed_cap_mask[idx]);
				return;
			}
			break;
		case PORT_FEATURE_LINK_SPEED_20G:
			bp->link_params.req_line_speed[idx] = SPEED_20000;

			break;
		default:
			BNX2X_ERR("NVRAM config error. BAD link speed link_config 0x%x\n",
				  link_config);
				bp->link_params.req_line_speed[idx] =
							SPEED_AUTO_NEG;
				bp->port.advertising[idx] =
						bp->port.supported[idx];
			break;
		}

		bp->link_params.req_flow_ctrl[idx] = (link_config &
					 PORT_FEATURE_FLOW_CONTROL_MASK);
		if (bp->link_params.req_flow_ctrl[idx] ==
		    BNX2X_FLOW_CTRL_AUTO) {
			if (!(bp->port.supported[idx] & SUPPORTED_Autoneg))
				bp->link_params.req_flow_ctrl[idx] =
							BNX2X_FLOW_CTRL_NONE;
			else
				bnx2x_set_requested_fc(bp);
		}

		BNX2X_DEV_INFO("req_line_speed %d  req_duplex %d req_flow_ctrl 0x%x advertising 0x%x\n",
			       bp->link_params.req_line_speed[idx],
			       bp->link_params.req_duplex[idx],
			       bp->link_params.req_flow_ctrl[idx],
			       bp->port.advertising[idx]);
	}
}

static void bnx2x_set_mac_buf(u8 *mac_buf, u32 mac_lo, u16 mac_hi)
{
	__be16 mac_hi_be = cpu_to_be16(mac_hi);
	__be32 mac_lo_be = cpu_to_be32(mac_lo);
	memcpy(mac_buf, &mac_hi_be, sizeof(mac_hi_be));
	memcpy(mac_buf + sizeof(mac_hi_be), &mac_lo_be, sizeof(mac_lo_be));
}

static void bnx2x_get_port_hwinfo(struct bnx2x *bp)
{
	int port = BP_PORT(bp);
	u32 config;
	u32 ext_phy_type, ext_phy_config, eee_mode;

	bp->link_params.bp = bp;
	bp->link_params.port = port;

	bp->link_params.lane_config =
		SHMEM_RD(bp, dev_info.port_hw_config[port].lane_config);

	bp->link_params.speed_cap_mask[0] =
		SHMEM_RD(bp,
			 dev_info.port_hw_config[port].speed_capability_mask) &
		PORT_HW_CFG_SPEED_CAPABILITY_D0_MASK;
	bp->link_params.speed_cap_mask[1] =
		SHMEM_RD(bp,
			 dev_info.port_hw_config[port].speed_capability_mask2) &
		PORT_HW_CFG_SPEED_CAPABILITY_D0_MASK;
	bp->port.link_config[0] =
		SHMEM_RD(bp, dev_info.port_feature_config[port].link_config);

	bp->port.link_config[1] =
		SHMEM_RD(bp, dev_info.port_feature_config[port].link_config2);

	bp->link_params.multi_phy_config =
		SHMEM_RD(bp, dev_info.port_hw_config[port].multi_phy_config);
	/* If the device is capable of WoL, set the default state according
	 * to the HW
	 */
	config = SHMEM_RD(bp, dev_info.port_feature_config[port].config);
	bp->wol = (!(bp->flags & NO_WOL_FLAG) &&
		   (config & PORT_FEATURE_WOL_ENABLED));

	if ((config & PORT_FEAT_CFG_STORAGE_PERSONALITY_MASK) ==
	    PORT_FEAT_CFG_STORAGE_PERSONALITY_FCOE && !IS_MF(bp))
		bp->flags |= NO_ISCSI_FLAG;
	if ((config & PORT_FEAT_CFG_STORAGE_PERSONALITY_MASK) ==
	    PORT_FEAT_CFG_STORAGE_PERSONALITY_ISCSI && !(IS_MF(bp)))
		bp->flags |= NO_FCOE_FLAG;

	BNX2X_DEV_INFO("lane_config 0x%08x  speed_cap_mask0 0x%08x  link_config0 0x%08x\n",
		       bp->link_params.lane_config,
		       bp->link_params.speed_cap_mask[0],
		       bp->port.link_config[0]);

	bp->link_params.switch_cfg = (bp->port.link_config[0] &
				      PORT_FEATURE_CONNECTED_SWITCH_MASK);
	bnx2x_phy_probe(&bp->link_params);
	bnx2x_link_settings_supported(bp, bp->link_params.switch_cfg);

	bnx2x_link_settings_requested(bp);

	/*
	 * If connected directly, work with the internal PHY, otherwise, work
	 * with the external PHY
	 */
	ext_phy_config =
		SHMEM_RD(bp,
			 dev_info.port_hw_config[port].external_phy_config);
	ext_phy_type = XGXS_EXT_PHY_TYPE(ext_phy_config);
	if (ext_phy_type == PORT_HW_CFG_XGXS_EXT_PHY_TYPE_DIRECT)
		bp->mdio.prtad = bp->port.phy_addr;

	else if ((ext_phy_type != PORT_HW_CFG_XGXS_EXT_PHY_TYPE_FAILURE) &&
		 (ext_phy_type != PORT_HW_CFG_XGXS_EXT_PHY_TYPE_NOT_CONN))
		bp->mdio.prtad =
			XGXS_EXT_PHY_ADDR(ext_phy_config);

	/* Configure link feature according to nvram value */
	eee_mode = (((SHMEM_RD(bp, dev_info.
		      port_feature_config[port].eee_power_mode)) &
		     PORT_FEAT_CFG_EEE_POWER_MODE_MASK) >>
		    PORT_FEAT_CFG_EEE_POWER_MODE_SHIFT);
	if (eee_mode != PORT_FEAT_CFG_EEE_POWER_MODE_DISABLED) {
		bp->link_params.eee_mode = EEE_MODE_ADV_LPI |
					   EEE_MODE_ENABLE_LPI |
					   EEE_MODE_OUTPUT_TIME;
	} else {
		bp->link_params.eee_mode = 0;
	}
}

void bnx2x_get_iscsi_info(struct bnx2x *bp)
{
	u32 no_flags = NO_ISCSI_FLAG;
	int port = BP_PORT(bp);
	u32 max_iscsi_conn = FW_ENCODE_32BIT_PATTERN ^ SHMEM_RD(bp,
				drv_lic_key[port].max_iscsi_conn);

	if (!CNIC_SUPPORT(bp)) {
		bp->flags |= no_flags;
		return;
	}

	/* Get the number of maximum allowed iSCSI connections */
	bp->cnic_eth_dev.max_iscsi_conn =
		(max_iscsi_conn & BNX2X_MAX_ISCSI_INIT_CONN_MASK) >>
		BNX2X_MAX_ISCSI_INIT_CONN_SHIFT;

	BNX2X_DEV_INFO("max_iscsi_conn 0x%x\n",
		       bp->cnic_eth_dev.max_iscsi_conn);

	/*
	 * If maximum allowed number of connections is zero -
	 * disable the feature.
	 */
	if (!bp->cnic_eth_dev.max_iscsi_conn)
		bp->flags |= no_flags;
}

static void bnx2x_get_ext_wwn_info(struct bnx2x *bp, int func)
{
	/* Port info */
	bp->cnic_eth_dev.fcoe_wwn_port_name_hi =
		MF_CFG_RD(bp, func_ext_config[func].fcoe_wwn_port_name_upper);
	bp->cnic_eth_dev.fcoe_wwn_port_name_lo =
		MF_CFG_RD(bp, func_ext_config[func].fcoe_wwn_port_name_lower);

	/* Node info */
	bp->cnic_eth_dev.fcoe_wwn_node_name_hi =
		MF_CFG_RD(bp, func_ext_config[func].fcoe_wwn_node_name_upper);
	bp->cnic_eth_dev.fcoe_wwn_node_name_lo =
		MF_CFG_RD(bp, func_ext_config[func].fcoe_wwn_node_name_lower);
}

static int bnx2x_shared_fcoe_funcs(struct bnx2x *bp)
{
	u8 count = 0;

	if (IS_MF(bp)) {
		u8 fid;

		/* iterate over absolute function ids for this path: */
		for (fid = BP_PATH(bp); fid < E2_FUNC_MAX * 2; fid += 2) {
			if (IS_MF_SD(bp)) {
				u32 cfg = MF_CFG_RD(bp,
						    func_mf_config[fid].config);

				if (!(cfg & FUNC_MF_CFG_FUNC_HIDE) &&
				    ((cfg & FUNC_MF_CFG_PROTOCOL_MASK) ==
					    FUNC_MF_CFG_PROTOCOL_FCOE))
					count++;
			} else {
				u32 cfg = MF_CFG_RD(bp,
						    func_ext_config[fid].
								      func_cfg);

				if ((cfg & MACP_FUNC_CFG_FLAGS_ENABLED) &&
				    (cfg & MACP_FUNC_CFG_FLAGS_FCOE_OFFLOAD))
					count++;
			}
		}
	} else { /* SF */
		int port, port_cnt = CHIP_MODE_IS_4_PORT(bp) ? 2 : 1;

		for (port = 0; port < port_cnt; port++) {
			u32 lic = SHMEM_RD(bp,
					   drv_lic_key[port].max_fcoe_conn) ^
				  FW_ENCODE_32BIT_PATTERN;
			if (lic)
				count++;
		}
	}

	return count;
}

static void bnx2x_get_fcoe_info(struct bnx2x *bp)
{
	int port = BP_PORT(bp);
	int func = BP_ABS_FUNC(bp);
	u32 max_fcoe_conn = FW_ENCODE_32BIT_PATTERN ^ SHMEM_RD(bp,
				drv_lic_key[port].max_fcoe_conn);
	u8 num_fcoe_func = bnx2x_shared_fcoe_funcs(bp);

	if (!CNIC_SUPPORT(bp)) {
		bp->flags |= NO_FCOE_FLAG;
		return;
	}

	/* Get the number of maximum allowed FCoE connections */
	bp->cnic_eth_dev.max_fcoe_conn =
		(max_fcoe_conn & BNX2X_MAX_FCOE_INIT_CONN_MASK) >>
		BNX2X_MAX_FCOE_INIT_CONN_SHIFT;

	/* Calculate the number of maximum allowed FCoE tasks */
	bp->cnic_eth_dev.max_fcoe_exchanges = MAX_NUM_FCOE_TASKS_PER_ENGINE;

	/* check if FCoE resources must be shared between different functions */
	if (num_fcoe_func)
		bp->cnic_eth_dev.max_fcoe_exchanges /= num_fcoe_func;

	/* Read the WWN: */
	if (!IS_MF(bp)) {
		/* Port info */
		bp->cnic_eth_dev.fcoe_wwn_port_name_hi =
			SHMEM_RD(bp,
				 dev_info.port_hw_config[port].
				 fcoe_wwn_port_name_upper);
		bp->cnic_eth_dev.fcoe_wwn_port_name_lo =
			SHMEM_RD(bp,
				 dev_info.port_hw_config[port].
				 fcoe_wwn_port_name_lower);

		/* Node info */
		bp->cnic_eth_dev.fcoe_wwn_node_name_hi =
			SHMEM_RD(bp,
				 dev_info.port_hw_config[port].
				 fcoe_wwn_node_name_upper);
		bp->cnic_eth_dev.fcoe_wwn_node_name_lo =
			SHMEM_RD(bp,
				 dev_info.port_hw_config[port].
				 fcoe_wwn_node_name_lower);
	} else if (!IS_MF_SD(bp)) {
		/* Read the WWN info only if the FCoE feature is enabled for
		 * this function.
		 */
		if (BNX2X_HAS_MF_EXT_PROTOCOL_FCOE(bp))
			bnx2x_get_ext_wwn_info(bp, func);
	} else {
		if (BNX2X_IS_MF_SD_PROTOCOL_FCOE(bp) && !CHIP_IS_E1x(bp))
			bnx2x_get_ext_wwn_info(bp, func);
	}

	BNX2X_DEV_INFO("max_fcoe_conn 0x%x\n", bp->cnic_eth_dev.max_fcoe_conn);

	/*
	 * If maximum allowed number of connections is zero -
	 * disable the feature.
	 */
	if (!bp->cnic_eth_dev.max_fcoe_conn) {
		bp->flags |= NO_FCOE_FLAG;
		eth_zero_addr(bp->fip_mac);
	}
}

static void bnx2x_get_cnic_info(struct bnx2x *bp)
{
	/*
	 * iSCSI may be dynamically disabled but reading
	 * info here we will decrease memory usage by driver
	 * if the feature is disabled for good
	 */
	bnx2x_get_iscsi_info(bp);
	bnx2x_get_fcoe_info(bp);
}

static void bnx2x_get_cnic_mac_hwinfo(struct bnx2x *bp)
{
	u32 val, val2;
	int func = BP_ABS_FUNC(bp);
	int port = BP_PORT(bp);
	u8 *iscsi_mac = bp->cnic_eth_dev.iscsi_mac;
	u8 *fip_mac = bp->fip_mac;

	if (IS_MF(bp)) {
		/* iSCSI and FCoE NPAR MACs: if there is no either iSCSI or
		 * FCoE MAC then the appropriate feature should be disabled.
		 * In non SD mode features configuration comes from struct
		 * func_ext_config.
		 */
		if (!IS_MF_SD(bp)) {
			u32 cfg = MF_CFG_RD(bp, func_ext_config[func].func_cfg);
			if (cfg & MACP_FUNC_CFG_FLAGS_ISCSI_OFFLOAD) {
				val2 = MF_CFG_RD(bp, func_ext_config[func].
						 iscsi_mac_addr_upper);
				val = MF_CFG_RD(bp, func_ext_config[func].
						iscsi_mac_addr_lower);
				bnx2x_set_mac_buf(iscsi_mac, val, val2);
				BNX2X_DEV_INFO
					("Read iSCSI MAC: %pM\n", iscsi_mac);
			} else {
				bp->flags |= NO_ISCSI_OOO_FLAG | NO_ISCSI_FLAG;
			}

			if (cfg & MACP_FUNC_CFG_FLAGS_FCOE_OFFLOAD) {
				val2 = MF_CFG_RD(bp, func_ext_config[func].
						 fcoe_mac_addr_upper);
				val = MF_CFG_RD(bp, func_ext_config[func].
						fcoe_mac_addr_lower);
				bnx2x_set_mac_buf(fip_mac, val, val2);
				BNX2X_DEV_INFO
					("Read FCoE L2 MAC: %pM\n", fip_mac);
			} else {
				bp->flags |= NO_FCOE_FLAG;
			}

			bp->mf_ext_config = cfg;

		} else { /* SD MODE */
			if (BNX2X_IS_MF_SD_PROTOCOL_ISCSI(bp)) {
				/* use primary mac as iscsi mac */
				memcpy(iscsi_mac, bp->dev->dev_addr, ETH_ALEN);

				BNX2X_DEV_INFO("SD ISCSI MODE\n");
				BNX2X_DEV_INFO
					("Read iSCSI MAC: %pM\n", iscsi_mac);
			} else if (BNX2X_IS_MF_SD_PROTOCOL_FCOE(bp)) {
				/* use primary mac as fip mac */
				memcpy(fip_mac, bp->dev->dev_addr, ETH_ALEN);
				BNX2X_DEV_INFO("SD FCoE MODE\n");
				BNX2X_DEV_INFO
					("Read FIP MAC: %pM\n", fip_mac);
			}
		}

		/* If this is a storage-only interface, use SAN mac as
		 * primary MAC. Notice that for SD this is already the case,
		 * as the SAN mac was copied from the primary MAC.
		 */
		if (IS_MF_FCOE_AFEX(bp))
			memcpy(bp->dev->dev_addr, fip_mac, ETH_ALEN);
	} else {
		val2 = SHMEM_RD(bp, dev_info.port_hw_config[port].
				iscsi_mac_upper);
		val = SHMEM_RD(bp, dev_info.port_hw_config[port].
			       iscsi_mac_lower);
		bnx2x_set_mac_buf(iscsi_mac, val, val2);

		val2 = SHMEM_RD(bp, dev_info.port_hw_config[port].
				fcoe_fip_mac_upper);
		val = SHMEM_RD(bp, dev_info.port_hw_config[port].
			       fcoe_fip_mac_lower);
		bnx2x_set_mac_buf(fip_mac, val, val2);
	}

	/* Disable iSCSI OOO if MAC configuration is invalid. */
	if (!is_valid_ether_addr(iscsi_mac)) {
		bp->flags |= NO_ISCSI_OOO_FLAG | NO_ISCSI_FLAG;
		eth_zero_addr(iscsi_mac);
	}

	/* Disable FCoE if MAC configuration is invalid. */
	if (!is_valid_ether_addr(fip_mac)) {
		bp->flags |= NO_FCOE_FLAG;
		eth_zero_addr(bp->fip_mac);
	}
}

static void bnx2x_get_mac_hwinfo(struct bnx2x *bp)
{
	u32 val, val2;
	int func = BP_ABS_FUNC(bp);
	int port = BP_PORT(bp);

	/* Zero primary MAC configuration */
	eth_zero_addr(bp->dev->dev_addr);

	if (BP_NOMCP(bp)) {
		BNX2X_ERROR("warning: random MAC workaround active\n");
		eth_hw_addr_random(bp->dev);
	} else if (IS_MF(bp)) {
		val2 = MF_CFG_RD(bp, func_mf_config[func].mac_upper);
		val = MF_CFG_RD(bp, func_mf_config[func].mac_lower);
		if ((val2 != FUNC_MF_CFG_UPPERMAC_DEFAULT) &&
		    (val != FUNC_MF_CFG_LOWERMAC_DEFAULT))
			bnx2x_set_mac_buf(bp->dev->dev_addr, val, val2);

		if (CNIC_SUPPORT(bp))
			bnx2x_get_cnic_mac_hwinfo(bp);
	} else {
		/* in SF read MACs from port configuration */
		val2 = SHMEM_RD(bp, dev_info.port_hw_config[port].mac_upper);
		val = SHMEM_RD(bp, dev_info.port_hw_config[port].mac_lower);
		bnx2x_set_mac_buf(bp->dev->dev_addr, val, val2);

		if (CNIC_SUPPORT(bp))
			bnx2x_get_cnic_mac_hwinfo(bp);
	}

	if (!BP_NOMCP(bp)) {
		/* Read physical port identifier from shmem */
		val2 = SHMEM_RD(bp, dev_info.port_hw_config[port].mac_upper);
		val = SHMEM_RD(bp, dev_info.port_hw_config[port].mac_lower);
		bnx2x_set_mac_buf(bp->phys_port_id, val, val2);
		bp->flags |= HAS_PHYS_PORT_ID;
	}

	memcpy(bp->link_params.mac_addr, bp->dev->dev_addr, ETH_ALEN);

	if (!is_valid_ether_addr(bp->dev->dev_addr))
		dev_err(&bp->pdev->dev,
			"bad Ethernet MAC address configuration: %pM\n"
			"change it manually before bringing up the appropriate network interface\n",
			bp->dev->dev_addr);
}

static bool bnx2x_get_dropless_info(struct bnx2x *bp)
{
	int tmp;
	u32 cfg;

	if (IS_VF(bp))
		return false;

	if (IS_MF(bp) && !CHIP_IS_E1x(bp)) {
		/* Take function: tmp = func */
		tmp = BP_ABS_FUNC(bp);
		cfg = MF_CFG_RD(bp, func_ext_config[tmp].func_cfg);
		cfg = !!(cfg & MACP_FUNC_CFG_PAUSE_ON_HOST_RING);
	} else {
		/* Take port: tmp = port */
		tmp = BP_PORT(bp);
		cfg = SHMEM_RD(bp,
			       dev_info.port_hw_config[tmp].generic_features);
		cfg = !!(cfg & PORT_HW_CFG_PAUSE_ON_HOST_RING_ENABLED);
	}
	return cfg;
}

static void validate_set_si_mode(struct bnx2x *bp)
{
	u8 func = BP_ABS_FUNC(bp);
	u32 val;

	val = MF_CFG_RD(bp, func_mf_config[func].mac_upper);

	/* check for legal mac (upper bytes) */
	if (val != 0xffff) {
		bp->mf_mode = MULTI_FUNCTION_SI;
		bp->mf_config[BP_VN(bp)] =
			MF_CFG_RD(bp, func_mf_config[func].config);
	} else
		BNX2X_DEV_INFO("illegal MAC address for SI\n");
}

static int bnx2x_get_hwinfo(struct bnx2x *bp)
{
	int /*abs*/func = BP_ABS_FUNC(bp);
	int vn;
	u32 val = 0, val2 = 0;
	int rc = 0;

	/* Validate that chip access is feasible */
	if (REG_RD(bp, MISC_REG_CHIP_NUM) == 0xffffffff) {
		dev_err(&bp->pdev->dev,
			"Chip read returns all Fs. Preventing probe from continuing\n");
		return -EINVAL;
	}

	bnx2x_get_common_hwinfo(bp);

	/*
	 * initialize IGU parameters
	 */
	if (CHIP_IS_E1x(bp)) {
		bp->common.int_block = INT_BLOCK_HC;

		bp->igu_dsb_id = DEF_SB_IGU_ID;
		bp->igu_base_sb = 0;
	} else {
		bp->common.int_block = INT_BLOCK_IGU;

		/* do not allow device reset during IGU info processing */
		bnx2x_acquire_hw_lock(bp, HW_LOCK_RESOURCE_RESET);

		val = REG_RD(bp, IGU_REG_BLOCK_CONFIGURATION);

		if (val & IGU_BLOCK_CONFIGURATION_REG_BACKWARD_COMP_EN) {
			int tout = 5000;

			BNX2X_DEV_INFO("FORCING Normal Mode\n");

			val &= ~(IGU_BLOCK_CONFIGURATION_REG_BACKWARD_COMP_EN);
			REG_WR(bp, IGU_REG_BLOCK_CONFIGURATION, val);
			REG_WR(bp, IGU_REG_RESET_MEMORIES, 0x7f);

			while (tout && REG_RD(bp, IGU_REG_RESET_MEMORIES)) {
				tout--;
				usleep_range(1000, 2000);
			}

			if (REG_RD(bp, IGU_REG_RESET_MEMORIES)) {
				dev_err(&bp->pdev->dev,
					"FORCING Normal Mode failed!!!\n");
				bnx2x_release_hw_lock(bp,
						      HW_LOCK_RESOURCE_RESET);
				return -EPERM;
			}
		}

		if (val & IGU_BLOCK_CONFIGURATION_REG_BACKWARD_COMP_EN) {
			BNX2X_DEV_INFO("IGU Backward Compatible Mode\n");
			bp->common.int_block |= INT_BLOCK_MODE_BW_COMP;
		} else
			BNX2X_DEV_INFO("IGU Normal Mode\n");

		rc = bnx2x_get_igu_cam_info(bp);
		bnx2x_release_hw_lock(bp, HW_LOCK_RESOURCE_RESET);
		if (rc)
			return rc;
	}

	/*
	 * set base FW non-default (fast path) status block id, this value is
	 * used to initialize the fw_sb_id saved on the fp/queue structure to
	 * determine the id used by the FW.
	 */
	if (CHIP_IS_E1x(bp))
		bp->base_fw_ndsb = BP_PORT(bp) * FP_SB_MAX_E1x + BP_L_ID(bp);
	else /*
	      * 57712 - we currently use one FW SB per IGU SB (Rx and Tx of
	      * the same queue are indicated on the same IGU SB). So we prefer
	      * FW and IGU SBs to be the same value.
	      */
		bp->base_fw_ndsb = bp->igu_base_sb;

	BNX2X_DEV_INFO("igu_dsb_id %d  igu_base_sb %d  igu_sb_cnt %d\n"
		       "base_fw_ndsb %d\n", bp->igu_dsb_id, bp->igu_base_sb,
		       bp->igu_sb_cnt, bp->base_fw_ndsb);

	/*
	 * Initialize MF configuration
	 */
	bp->mf_ov = 0;
	bp->mf_mode = 0;
	bp->mf_sub_mode = 0;
	vn = BP_VN(bp);

	if (!CHIP_IS_E1(bp) && !BP_NOMCP(bp)) {
		BNX2X_DEV_INFO("shmem2base 0x%x, size %d, mfcfg offset %d\n",
			       bp->common.shmem2_base, SHMEM2_RD(bp, size),
			      (u32)offsetof(struct shmem2_region, mf_cfg_addr));

		if (SHMEM2_HAS(bp, mf_cfg_addr))
			bp->common.mf_cfg_base = SHMEM2_RD(bp, mf_cfg_addr);
		else
			bp->common.mf_cfg_base = bp->common.shmem_base +
				offsetof(struct shmem_region, func_mb) +
				E1H_FUNC_MAX * sizeof(struct drv_func_mb);
		/*
		 * get mf configuration:
		 * 1. Existence of MF configuration
		 * 2. MAC address must be legal (check only upper bytes)
		 *    for  Switch-Independent mode;
		 *    OVLAN must be legal for Switch-Dependent mode
		 * 3. SF_MODE configures specific MF mode
		 */
		if (bp->common.mf_cfg_base != SHMEM_MF_CFG_ADDR_NONE) {
			/* get mf configuration */
			val = SHMEM_RD(bp,
				       dev_info.shared_feature_config.config);
			val &= SHARED_FEAT_CFG_FORCE_SF_MODE_MASK;

			switch (val) {
			case SHARED_FEAT_CFG_FORCE_SF_MODE_SWITCH_INDEPT:
				validate_set_si_mode(bp);
				break;
			case SHARED_FEAT_CFG_FORCE_SF_MODE_AFEX_MODE:
				if ((!CHIP_IS_E1x(bp)) &&
				    (MF_CFG_RD(bp, func_mf_config[func].
					       mac_upper) != 0xffff) &&
				    (SHMEM2_HAS(bp,
						afex_driver_support))) {
					bp->mf_mode = MULTI_FUNCTION_AFEX;
					bp->mf_config[vn] = MF_CFG_RD(bp,
						func_mf_config[func].config);
				} else {
					BNX2X_DEV_INFO("can not configure afex mode\n");
				}
				break;
			case SHARED_FEAT_CFG_FORCE_SF_MODE_MF_ALLOWED:
				/* get OV configuration */
				val = MF_CFG_RD(bp,
					func_mf_config[FUNC_0].e1hov_tag);
				val &= FUNC_MF_CFG_E1HOV_TAG_MASK;

				if (val != FUNC_MF_CFG_E1HOV_TAG_DEFAULT) {
					bp->mf_mode = MULTI_FUNCTION_SD;
					bp->mf_config[vn] = MF_CFG_RD(bp,
						func_mf_config[func].config);
				} else
					BNX2X_DEV_INFO("illegal OV for SD\n");
				break;
			case SHARED_FEAT_CFG_FORCE_SF_MODE_BD_MODE:
				bp->mf_mode = MULTI_FUNCTION_SD;
				bp->mf_sub_mode = SUB_MF_MODE_BD;
				bp->mf_config[vn] =
					MF_CFG_RD(bp,
						  func_mf_config[func].config);

				if (SHMEM2_HAS(bp, mtu_size)) {
					int mtu_idx = BP_FW_MB_IDX(bp);
					u16 mtu_size;
					u32 mtu;

					mtu = SHMEM2_RD(bp, mtu_size[mtu_idx]);
					mtu_size = (u16)mtu;
					DP(NETIF_MSG_IFUP, "Read MTU size %04x [%08x]\n",
					   mtu_size, mtu);

					/* if valid: update device mtu */
					if ((mtu_size >= ETH_MIN_PACKET_SIZE) &&
					    (mtu_size <=
					     ETH_MAX_JUMBO_PACKET_SIZE))
						bp->dev->mtu = mtu_size;
				}
				break;
			case SHARED_FEAT_CFG_FORCE_SF_MODE_UFP_MODE:
				bp->mf_mode = MULTI_FUNCTION_SD;
				bp->mf_sub_mode = SUB_MF_MODE_UFP;
				bp->mf_config[vn] =
					MF_CFG_RD(bp,
						  func_mf_config[func].config);
				break;
			case SHARED_FEAT_CFG_FORCE_SF_MODE_FORCED_SF:
				bp->mf_config[vn] = 0;
				break;
			case SHARED_FEAT_CFG_FORCE_SF_MODE_EXTENDED_MODE:
				val2 = SHMEM_RD(bp,
					dev_info.shared_hw_config.config_3);
				val2 &= SHARED_HW_CFG_EXTENDED_MF_MODE_MASK;
				switch (val2) {
				case SHARED_HW_CFG_EXTENDED_MF_MODE_NPAR1_DOT_5:
					validate_set_si_mode(bp);
					bp->mf_sub_mode =
							SUB_MF_MODE_NPAR1_DOT_5;
					break;
				default:
					/* Unknown configuration */
					bp->mf_config[vn] = 0;
					BNX2X_DEV_INFO("unknown extended MF mode 0x%x\n",
						       val);
				}
				break;
			default:
				/* Unknown configuration: reset mf_config */
				bp->mf_config[vn] = 0;
				BNX2X_DEV_INFO("unknown MF mode 0x%x\n", val);
			}
		}

		BNX2X_DEV_INFO("%s function mode\n",
			       IS_MF(bp) ? "multi" : "single");

		switch (bp->mf_mode) {
		case MULTI_FUNCTION_SD:
			val = MF_CFG_RD(bp, func_mf_config[func].e1hov_tag) &
			      FUNC_MF_CFG_E1HOV_TAG_MASK;
			if (val != FUNC_MF_CFG_E1HOV_TAG_DEFAULT) {
				bp->mf_ov = val;
				bp->path_has_ovlan = true;

				BNX2X_DEV_INFO("MF OV for func %d is %d (0x%04x)\n",
					       func, bp->mf_ov, bp->mf_ov);
			} else if ((bp->mf_sub_mode == SUB_MF_MODE_UFP) ||
				   (bp->mf_sub_mode == SUB_MF_MODE_BD)) {
				dev_err(&bp->pdev->dev,
					"Unexpected - no valid MF OV for func %d in UFP/BD mode\n",
					func);
				bp->path_has_ovlan = true;
			} else {
				dev_err(&bp->pdev->dev,
					"No valid MF OV for func %d, aborting\n",
					func);
				return -EPERM;
			}
			break;
		case MULTI_FUNCTION_AFEX:
			BNX2X_DEV_INFO("func %d is in MF afex mode\n", func);
			break;
		case MULTI_FUNCTION_SI:
			BNX2X_DEV_INFO("func %d is in MF switch-independent mode\n",
				       func);
			break;
		default:
			if (vn) {
				dev_err(&bp->pdev->dev,
					"VN %d is in a single function mode, aborting\n",
					vn);
				return -EPERM;
			}
			break;
		}

		/* check if other port on the path needs ovlan:
		 * Since MF configuration is shared between ports
		 * Possible mixed modes are only
		 * {SF, SI} {SF, SD} {SD, SF} {SI, SF}
		 */
		if (CHIP_MODE_IS_4_PORT(bp) &&
		    !bp->path_has_ovlan &&
		    !IS_MF(bp) &&
		    bp->common.mf_cfg_base != SHMEM_MF_CFG_ADDR_NONE) {
			u8 other_port = !BP_PORT(bp);
			u8 other_func = BP_PATH(bp) + 2*other_port;
			val = MF_CFG_RD(bp,
					func_mf_config[other_func].e1hov_tag);
			if (val != FUNC_MF_CFG_E1HOV_TAG_DEFAULT)
				bp->path_has_ovlan = true;
		}
	}

	/* adjust igu_sb_cnt to MF for E1H */
	if (CHIP_IS_E1H(bp) && IS_MF(bp))
		bp->igu_sb_cnt = min_t(u8, bp->igu_sb_cnt, E1H_MAX_MF_SB_COUNT);

	/* port info */
	bnx2x_get_port_hwinfo(bp);

	/* Get MAC addresses */
	bnx2x_get_mac_hwinfo(bp);

	bnx2x_get_cnic_info(bp);

	return rc;
}

static void bnx2x_read_fwinfo(struct bnx2x *bp)
{
	char str_id[VENDOR_ID_LEN + 1];
	unsigned int vpd_len, kw_len;
	u8 *vpd_data;
	int rodi;

	memset(bp->fw_ver, 0, sizeof(bp->fw_ver));

	vpd_data = pci_vpd_alloc(bp->pdev, &vpd_len);
	if (IS_ERR(vpd_data))
		return;

	rodi = pci_vpd_find_ro_info_keyword(vpd_data, vpd_len,
					    PCI_VPD_RO_KEYWORD_MFR_ID, &kw_len);
	if (rodi < 0 || kw_len != VENDOR_ID_LEN)
		goto out_not_found;

	/* vendor specific info */
	snprintf(str_id, VENDOR_ID_LEN + 1, "%04x", PCI_VENDOR_ID_DELL);
	if (!strncasecmp(str_id, &vpd_data[rodi], VENDOR_ID_LEN)) {
		rodi = pci_vpd_find_ro_info_keyword(vpd_data, vpd_len,
						    PCI_VPD_RO_KEYWORD_VENDOR0,
						    &kw_len);
		if (rodi >= 0 && kw_len < sizeof(bp->fw_ver)) {
			memcpy(bp->fw_ver, &vpd_data[rodi], kw_len);
			bp->fw_ver[kw_len] = ' ';
		}
	}
out_not_found:
	kfree(vpd_data);
}

static void bnx2x_set_modes_bitmap(struct bnx2x *bp)
{
	u32 flags = 0;

	if (CHIP_REV_IS_FPGA(bp))
		SET_FLAGS(flags, MODE_FPGA);
	else if (CHIP_REV_IS_EMUL(bp))
		SET_FLAGS(flags, MODE_EMUL);
	else
		SET_FLAGS(flags, MODE_ASIC);

	if (CHIP_MODE_IS_4_PORT(bp))
		SET_FLAGS(flags, MODE_PORT4);
	else
		SET_FLAGS(flags, MODE_PORT2);

	if (CHIP_IS_E2(bp))
		SET_FLAGS(flags, MODE_E2);
	else if (CHIP_IS_E3(bp)) {
		SET_FLAGS(flags, MODE_E3);
		if (CHIP_REV(bp) == CHIP_REV_Ax)
			SET_FLAGS(flags, MODE_E3_A0);
		else /*if (CHIP_REV(bp) == CHIP_REV_Bx)*/
			SET_FLAGS(flags, MODE_E3_B0 | MODE_COS3);
	}

	if (IS_MF(bp)) {
		SET_FLAGS(flags, MODE_MF);
		switch (bp->mf_mode) {
		case MULTI_FUNCTION_SD:
			SET_FLAGS(flags, MODE_MF_SD);
			break;
		case MULTI_FUNCTION_SI:
			SET_FLAGS(flags, MODE_MF_SI);
			break;
		case MULTI_FUNCTION_AFEX:
			SET_FLAGS(flags, MODE_MF_AFEX);
			break;
		}
	} else
		SET_FLAGS(flags, MODE_SF);

#if defined(__LITTLE_ENDIAN)
	SET_FLAGS(flags, MODE_LITTLE_ENDIAN);
#else /*(__BIG_ENDIAN)*/
	SET_FLAGS(flags, MODE_BIG_ENDIAN);
#endif
	INIT_MODE_FLAGS(bp) = flags;
}

static int bnx2x_init_bp(struct bnx2x *bp)
{
	int func;
	int rc;

	mutex_init(&bp->port.phy_mutex);
	mutex_init(&bp->fw_mb_mutex);
	mutex_init(&bp->drv_info_mutex);
	sema_init(&bp->stats_lock, 1);
	bp->drv_info_mng_owner = false;
	INIT_LIST_HEAD(&bp->vlan_reg);

	INIT_DELAYED_WORK(&bp->sp_task, bnx2x_sp_task);
	INIT_DELAYED_WORK(&bp->sp_rtnl_task, bnx2x_sp_rtnl_task);
	INIT_DELAYED_WORK(&bp->period_task, bnx2x_period_task);
	INIT_DELAYED_WORK(&bp->iov_task, bnx2x_iov_task);
	if (IS_PF(bp)) {
		rc = bnx2x_get_hwinfo(bp);
		if (rc)
			return rc;
	} else {
		eth_zero_addr(bp->dev->dev_addr);
	}

	bnx2x_set_modes_bitmap(bp);

	rc = bnx2x_alloc_mem_bp(bp);
	if (rc)
		return rc;

	bnx2x_read_fwinfo(bp);

	func = BP_FUNC(bp);

	/* need to reset chip if undi was active */
	if (IS_PF(bp) && !BP_NOMCP(bp)) {
		/* init fw_seq */
		bp->fw_seq =
			SHMEM_RD(bp, func_mb[BP_FW_MB_IDX(bp)].drv_mb_header) &
							DRV_MSG_SEQ_NUMBER_MASK;
		BNX2X_DEV_INFO("fw_seq 0x%08x\n", bp->fw_seq);

		rc = bnx2x_prev_unload(bp);
		if (rc) {
			bnx2x_free_mem_bp(bp);
			return rc;
		}
	}

	if (CHIP_REV_IS_FPGA(bp))
		dev_err(&bp->pdev->dev, "FPGA detected\n");

	if (BP_NOMCP(bp) && (func == 0))
		dev_err(&bp->pdev->dev, "MCP disabled, must load devices in order!\n");

	bp->disable_tpa = disable_tpa;
	bp->disable_tpa |= !!IS_MF_STORAGE_ONLY(bp);
	/* Reduce memory usage in kdump environment by disabling TPA */
	bp->disable_tpa |= is_kdump_kernel();

	/* Set TPA flags */
	if (bp->disable_tpa) {
		bp->dev->hw_features &= ~(NETIF_F_LRO | NETIF_F_GRO_HW);
		bp->dev->features &= ~(NETIF_F_LRO | NETIF_F_GRO_HW);
	}

	if (CHIP_IS_E1(bp))
		bp->dropless_fc = false;
	else
		bp->dropless_fc = dropless_fc | bnx2x_get_dropless_info(bp);

	bp->mrrs = mrrs;

	bp->tx_ring_size = IS_MF_STORAGE_ONLY(bp) ? 0 : MAX_TX_AVAIL;
	if (IS_VF(bp))
		bp->rx_ring_size = MAX_RX_AVAIL;

	/* make sure that the numbers are in the right granularity */
	bp->tx_ticks = (50 / BNX2X_BTR) * BNX2X_BTR;
	bp->rx_ticks = (25 / BNX2X_BTR) * BNX2X_BTR;

	bp->current_interval = CHIP_REV_IS_SLOW(bp) ? 5*HZ : HZ;

	timer_setup(&bp->timer, bnx2x_timer, 0);
	bp->timer.expires = jiffies + bp->current_interval;

	if (SHMEM2_HAS(bp, dcbx_lldp_params_offset) &&
	    SHMEM2_HAS(bp, dcbx_lldp_dcbx_stat_offset) &&
	    SHMEM2_HAS(bp, dcbx_en) &&
	    SHMEM2_RD(bp, dcbx_lldp_params_offset) &&
	    SHMEM2_RD(bp, dcbx_lldp_dcbx_stat_offset) &&
	    SHMEM2_RD(bp, dcbx_en[BP_PORT(bp)])) {
		bnx2x_dcbx_set_state(bp, true, BNX2X_DCBX_ENABLED_ON_NEG_ON);
		bnx2x_dcbx_init_params(bp);
	} else {
		bnx2x_dcbx_set_state(bp, false, BNX2X_DCBX_ENABLED_OFF);
	}

	if (CHIP_IS_E1x(bp))
		bp->cnic_base_cl_id = FP_SB_MAX_E1x;
	else
		bp->cnic_base_cl_id = FP_SB_MAX_E2;

	/* multiple tx priority */
	if (IS_VF(bp))
		bp->max_cos = 1;
	else if (CHIP_IS_E1x(bp))
		bp->max_cos = BNX2X_MULTI_TX_COS_E1X;
	else if (CHIP_IS_E2(bp) || CHIP_IS_E3A0(bp))
		bp->max_cos = BNX2X_MULTI_TX_COS_E2_E3A0;
	else if (CHIP_IS_E3B0(bp))
		bp->max_cos = BNX2X_MULTI_TX_COS_E3B0;
	else
		BNX2X_ERR("unknown chip %x revision %x\n",
			  CHIP_NUM(bp), CHIP_REV(bp));
	BNX2X_DEV_INFO("set bp->max_cos to %d\n", bp->max_cos);

	/* We need at least one default status block for slow-path events,
	 * second status block for the L2 queue, and a third status block for
	 * CNIC if supported.
	 */
	if (IS_VF(bp))
		bp->min_msix_vec_cnt = 1;
	else if (CNIC_SUPPORT(bp))
		bp->min_msix_vec_cnt = 3;
	else /* PF w/o cnic */
		bp->min_msix_vec_cnt = 2;
	BNX2X_DEV_INFO("bp->min_msix_vec_cnt %d", bp->min_msix_vec_cnt);

	bp->dump_preset_idx = 1;

	return rc;
}

/****************************************************************************
* General service functions
****************************************************************************/

/*
 * net_device service functions
 */

/* called with rtnl_lock */
static int bnx2x_open(struct net_device *dev)
{
	struct bnx2x *bp = netdev_priv(dev);
	int rc;

	bp->stats_init = true;

	netif_carrier_off(dev);

	bnx2x_set_power_state(bp, PCI_D0);

	/* If parity had happen during the unload, then attentions
	 * and/or RECOVERY_IN_PROGRES may still be set. In this case we
	 * want the first function loaded on the current engine to
	 * complete the recovery.
	 * Parity recovery is only relevant for PF driver.
	 */
	if (IS_PF(bp)) {
		int other_engine = BP_PATH(bp) ? 0 : 1;
		bool other_load_status, load_status;
		bool global = false;

		other_load_status = bnx2x_get_load_status(bp, other_engine);
		load_status = bnx2x_get_load_status(bp, BP_PATH(bp));
		if (!bnx2x_reset_is_done(bp, BP_PATH(bp)) ||
		    bnx2x_chk_parity_attn(bp, &global, true)) {
			do {
				/* If there are attentions and they are in a
				 * global blocks, set the GLOBAL_RESET bit
				 * regardless whether it will be this function
				 * that will complete the recovery or not.
				 */
				if (global)
					bnx2x_set_reset_global(bp);

				/* Only the first function on the current
				 * engine should try to recover in open. In case
				 * of attentions in global blocks only the first
				 * in the chip should try to recover.
				 */
				if ((!load_status &&
				     (!global || !other_load_status)) &&
				      bnx2x_trylock_leader_lock(bp) &&
				      !bnx2x_leader_reset(bp)) {
					netdev_info(bp->dev,
						    "Recovered in open\n");
					break;
				}

				/* recovery has failed... */
				bnx2x_set_power_state(bp, PCI_D3hot);
				bp->recovery_state = BNX2X_RECOVERY_FAILED;

				BNX2X_ERR("Recovery flow hasn't been properly completed yet. Try again later.\n"
					  "If you still see this message after a few retries then power cycle is required.\n");

				return -EAGAIN;
			} while (0);
		}
	}

	bp->recovery_state = BNX2X_RECOVERY_DONE;
	rc = bnx2x_nic_load(bp, LOAD_OPEN);
	if (rc)
		return rc;

	return 0;
}

/* called with rtnl_lock */
static int bnx2x_close(struct net_device *dev)
{
	struct bnx2x *bp = netdev_priv(dev);

	/* Unload the driver, release IRQs */
	bnx2x_nic_unload(bp, UNLOAD_CLOSE, false);

	return 0;
}

struct bnx2x_mcast_list_elem_group
{
	struct list_head mcast_group_link;
	struct bnx2x_mcast_list_elem mcast_elems[];
};

#define MCAST_ELEMS_PER_PG \
	((PAGE_SIZE - sizeof(struct bnx2x_mcast_list_elem_group)) / \
	sizeof(struct bnx2x_mcast_list_elem))

static void bnx2x_free_mcast_macs_list(struct list_head *mcast_group_list)
{
	struct bnx2x_mcast_list_elem_group *current_mcast_group;

	while (!list_empty(mcast_group_list)) {
		current_mcast_group = list_first_entry(mcast_group_list,
				      struct bnx2x_mcast_list_elem_group,
				      mcast_group_link);
		list_del(&current_mcast_group->mcast_group_link);
		free_page((unsigned long)current_mcast_group);
	}
}

static int bnx2x_init_mcast_macs_list(struct bnx2x *bp,
				      struct bnx2x_mcast_ramrod_params *p,
				      struct list_head *mcast_group_list)
{
	struct bnx2x_mcast_list_elem *mc_mac;
	struct netdev_hw_addr *ha;
	struct bnx2x_mcast_list_elem_group *current_mcast_group = NULL;
	int mc_count = netdev_mc_count(bp->dev);
	int offset = 0;

	INIT_LIST_HEAD(&p->mcast_list);
	netdev_for_each_mc_addr(ha, bp->dev) {
		if (!offset) {
			current_mcast_group =
				(struct bnx2x_mcast_list_elem_group *)
				__get_free_page(GFP_ATOMIC);
			if (!current_mcast_group) {
				bnx2x_free_mcast_macs_list(mcast_group_list);
				BNX2X_ERR("Failed to allocate mc MAC list\n");
				return -ENOMEM;
			}
			list_add(&current_mcast_group->mcast_group_link,
				 mcast_group_list);
		}
		mc_mac = &current_mcast_group->mcast_elems[offset];
		mc_mac->mac = bnx2x_mc_addr(ha);
		list_add_tail(&mc_mac->link, &p->mcast_list);
		offset++;
		if (offset == MCAST_ELEMS_PER_PG)
			offset = 0;
	}
	p->mcast_list_len = mc_count;
	return 0;
}

/**
 * bnx2x_set_uc_list - configure a new unicast MACs list.
 *
 * @bp: driver handle
 *
 * We will use zero (0) as a MAC type for these MACs.
 */
static int bnx2x_set_uc_list(struct bnx2x *bp)
{
	int rc;
	struct net_device *dev = bp->dev;
	struct netdev_hw_addr *ha;
	struct bnx2x_vlan_mac_obj *mac_obj = &bp->sp_objs->mac_obj;
	unsigned long ramrod_flags = 0;

	/* First schedule a cleanup up of old configuration */
	rc = bnx2x_del_all_macs(bp, mac_obj, BNX2X_UC_LIST_MAC, false);
	if (rc < 0) {
		BNX2X_ERR("Failed to schedule DELETE operations: %d\n", rc);
		return rc;
	}

	netdev_for_each_uc_addr(ha, dev) {
		rc = bnx2x_set_mac_one(bp, bnx2x_uc_addr(ha), mac_obj, true,
				       BNX2X_UC_LIST_MAC, &ramrod_flags);
		if (rc == -EEXIST) {
			DP(BNX2X_MSG_SP,
			   "Failed to schedule ADD operations: %d\n", rc);
			/* do not treat adding same MAC as error */
			rc = 0;

		} else if (rc < 0) {

			BNX2X_ERR("Failed to schedule ADD operations: %d\n",
				  rc);
			return rc;
		}
	}

	/* Execute the pending commands */
	__set_bit(RAMROD_CONT, &ramrod_flags);
	return bnx2x_set_mac_one(bp, NULL, mac_obj, false /* don't care */,
				 BNX2X_UC_LIST_MAC, &ramrod_flags);
}

static int bnx2x_set_mc_list_e1x(struct bnx2x *bp)
{
	LIST_HEAD(mcast_group_list);
	struct net_device *dev = bp->dev;
	struct bnx2x_mcast_ramrod_params rparam = {NULL};
	int rc = 0;

	rparam.mcast_obj = &bp->mcast_obj;

	/* first, clear all configured multicast MACs */
	rc = bnx2x_config_mcast(bp, &rparam, BNX2X_MCAST_CMD_DEL);
	if (rc < 0) {
		BNX2X_ERR("Failed to clear multicast configuration: %d\n", rc);
		return rc;
	}

	/* then, configure a new MACs list */
	if (netdev_mc_count(dev)) {
		rc = bnx2x_init_mcast_macs_list(bp, &rparam, &mcast_group_list);
		if (rc)
			return rc;

		/* Now add the new MACs */
		rc = bnx2x_config_mcast(bp, &rparam,
					BNX2X_MCAST_CMD_ADD);
		if (rc < 0)
			BNX2X_ERR("Failed to set a new multicast configuration: %d\n",
				  rc);

		bnx2x_free_mcast_macs_list(&mcast_group_list);
	}

	return rc;
}

static int bnx2x_set_mc_list(struct bnx2x *bp)
{
	LIST_HEAD(mcast_group_list);
	struct bnx2x_mcast_ramrod_params rparam = {NULL};
	struct net_device *dev = bp->dev;
	int rc = 0;

	/* On older adapters, we need to flush and re-add filters */
	if (CHIP_IS_E1x(bp))
		return bnx2x_set_mc_list_e1x(bp);

	rparam.mcast_obj = &bp->mcast_obj;

	if (netdev_mc_count(dev)) {
		rc = bnx2x_init_mcast_macs_list(bp, &rparam, &mcast_group_list);
		if (rc)
			return rc;

		/* Override the curently configured set of mc filters */
		rc = bnx2x_config_mcast(bp, &rparam,
					BNX2X_MCAST_CMD_SET);
		if (rc < 0)
			BNX2X_ERR("Failed to set a new multicast configuration: %d\n",
				  rc);

		bnx2x_free_mcast_macs_list(&mcast_group_list);
	} else {
		/* If no mc addresses are required, flush the configuration */
		rc = bnx2x_config_mcast(bp, &rparam, BNX2X_MCAST_CMD_DEL);
		if (rc < 0)
			BNX2X_ERR("Failed to clear multicast configuration %d\n",
				  rc);
	}

	return rc;
}

/* If bp->state is OPEN, should be called with netif_addr_lock_bh() */
static void bnx2x_set_rx_mode(struct net_device *dev)
{
	struct bnx2x *bp = netdev_priv(dev);

	if (bp->state != BNX2X_STATE_OPEN) {
		DP(NETIF_MSG_IFUP, "state is %x, returning\n", bp->state);
		return;
	} else {
		/* Schedule an SP task to handle rest of change */
		bnx2x_schedule_sp_rtnl(bp, BNX2X_SP_RTNL_RX_MODE,
				       NETIF_MSG_IFUP);
	}
}

void bnx2x_set_rx_mode_inner(struct bnx2x *bp)
{
	u32 rx_mode = BNX2X_RX_MODE_NORMAL;

	DP(NETIF_MSG_IFUP, "dev->flags = %x\n", bp->dev->flags);

	netif_addr_lock_bh(bp->dev);

	if (bp->dev->flags & IFF_PROMISC) {
		rx_mode = BNX2X_RX_MODE_PROMISC;
	} else if ((bp->dev->flags & IFF_ALLMULTI) ||
		   ((netdev_mc_count(bp->dev) > BNX2X_MAX_MULTICAST) &&
		    CHIP_IS_E1(bp))) {
		rx_mode = BNX2X_RX_MODE_ALLMULTI;
	} else {
		if (IS_PF(bp)) {
			/* some multicasts */
			if (bnx2x_set_mc_list(bp) < 0)
				rx_mode = BNX2X_RX_MODE_ALLMULTI;

			/* release bh lock, as bnx2x_set_uc_list might sleep */
			netif_addr_unlock_bh(bp->dev);
			if (bnx2x_set_uc_list(bp) < 0)
				rx_mode = BNX2X_RX_MODE_PROMISC;
			netif_addr_lock_bh(bp->dev);
		} else {
			/* configuring mcast to a vf involves sleeping (when we
			 * wait for the pf's response).
			 */
			bnx2x_schedule_sp_rtnl(bp,
					       BNX2X_SP_RTNL_VFPF_MCAST, 0);
		}
	}

	bp->rx_mode = rx_mode;
	/* handle ISCSI SD mode */
	if (IS_MF_ISCSI_ONLY(bp))
		bp->rx_mode = BNX2X_RX_MODE_NONE;

	/* Schedule the rx_mode command */
	if (test_bit(BNX2X_FILTER_RX_MODE_PENDING, &bp->sp_state)) {
		set_bit(BNX2X_FILTER_RX_MODE_SCHED, &bp->sp_state);
		netif_addr_unlock_bh(bp->dev);
		return;
	}

	if (IS_PF(bp)) {
		bnx2x_set_storm_rx_mode(bp);
		netif_addr_unlock_bh(bp->dev);
	} else {
		/* VF will need to request the PF to make this change, and so
		 * the VF needs to release the bottom-half lock prior to the
		 * request (as it will likely require sleep on the VF side)
		 */
		netif_addr_unlock_bh(bp->dev);
		bnx2x_vfpf_storm_rx_mode(bp);
	}
}

/* called with rtnl_lock */
static int bnx2x_mdio_read(struct net_device *netdev, int prtad,
			   int devad, u16 addr)
{
	struct bnx2x *bp = netdev_priv(netdev);
	u16 value;
	int rc;

	DP(NETIF_MSG_LINK, "mdio_read: prtad 0x%x, devad 0x%x, addr 0x%x\n",
	   prtad, devad, addr);

	/* The HW expects different devad if CL22 is used */
	devad = (devad == MDIO_DEVAD_NONE) ? DEFAULT_PHY_DEV_ADDR : devad;

	bnx2x_acquire_phy_lock(bp);
	rc = bnx2x_phy_read(&bp->link_params, prtad, devad, addr, &value);
	bnx2x_release_phy_lock(bp);
	DP(NETIF_MSG_LINK, "mdio_read_val 0x%x rc = 0x%x\n", value, rc);

	if (!rc)
		rc = value;
	return rc;
}

/* called with rtnl_lock */
static int bnx2x_mdio_write(struct net_device *netdev, int prtad, int devad,
			    u16 addr, u16 value)
{
	struct bnx2x *bp = netdev_priv(netdev);
	int rc;

	DP(NETIF_MSG_LINK,
	   "mdio_write: prtad 0x%x, devad 0x%x, addr 0x%x, value 0x%x\n",
	   prtad, devad, addr, value);

	/* The HW expects different devad if CL22 is used */
	devad = (devad == MDIO_DEVAD_NONE) ? DEFAULT_PHY_DEV_ADDR : devad;

	bnx2x_acquire_phy_lock(bp);
	rc = bnx2x_phy_write(&bp->link_params, prtad, devad, addr, value);
	bnx2x_release_phy_lock(bp);
	return rc;
}

/* called with rtnl_lock */
static int bnx2x_ioctl(struct net_device *dev, struct ifreq *ifr, int cmd)
{
	struct bnx2x *bp = netdev_priv(dev);
	struct mii_ioctl_data *mdio = if_mii(ifr);

	if (!netif_running(dev))
		return -EAGAIN;

	switch (cmd) {
	case SIOCSHWTSTAMP:
		return bnx2x_hwtstamp_ioctl(bp, ifr);
	default:
		DP(NETIF_MSG_LINK, "ioctl: phy id 0x%x, reg 0x%x, val_in 0x%x\n",
		   mdio->phy_id, mdio->reg_num, mdio->val_in);
		return mdio_mii_ioctl(&bp->mdio, mdio, cmd);
	}
}

static int bnx2x_validate_addr(struct net_device *dev)
{
	struct bnx2x *bp = netdev_priv(dev);

	/* query the bulletin board for mac address configured by the PF */
	if (IS_VF(bp))
		bnx2x_sample_bulletin(bp);

	if (!is_valid_ether_addr(dev->dev_addr)) {
		BNX2X_ERR("Non-valid Ethernet address\n");
		return -EADDRNOTAVAIL;
	}
	return 0;
}

static int bnx2x_get_phys_port_id(struct net_device *netdev,
				  struct netdev_phys_item_id *ppid)
{
	struct bnx2x *bp = netdev_priv(netdev);

	if (!(bp->flags & HAS_PHYS_PORT_ID))
		return -EOPNOTSUPP;

	ppid->id_len = sizeof(bp->phys_port_id);
	memcpy(ppid->id, bp->phys_port_id, ppid->id_len);

	return 0;
}

static netdev_features_t bnx2x_features_check(struct sk_buff *skb,
					      struct net_device *dev,
					      netdev_features_t features)
{
	/*
	 * A skb with gso_size + header length > 9700 will cause a
	 * firmware panic. Drop GSO support.
	 *
	 * Eventually the upper layer should not pass these packets down.
	 *
	 * For speed, if the gso_size is <= 9000, assume there will
	 * not be 700 bytes of headers and pass it through. Only do a
	 * full (slow) validation if the gso_size is > 9000.
	 *
	 * (Due to the way SKB_BY_FRAGS works this will also do a full
	 * validation in that case.)
	 */
	if (unlikely(skb_is_gso(skb) &&
		     (skb_shinfo(skb)->gso_size > 9000) &&
		     !skb_gso_validate_mac_len(skb, 9700)))
		features &= ~NETIF_F_GSO_MASK;

	features = vlan_features_check(skb, features);
	return vxlan_features_check(skb, features);
}

static int __bnx2x_vlan_configure_vid(struct bnx2x *bp, u16 vid, bool add)
{
	int rc;

	if (IS_PF(bp)) {
		unsigned long ramrod_flags = 0;

		__set_bit(RAMROD_COMP_WAIT, &ramrod_flags);
		rc = bnx2x_set_vlan_one(bp, vid, &bp->sp_objs->vlan_obj,
					add, &ramrod_flags);
	} else {
		rc = bnx2x_vfpf_update_vlan(bp, vid, bp->fp->index, add);
	}

	return rc;
}

static int bnx2x_vlan_configure_vid_list(struct bnx2x *bp)
{
	struct bnx2x_vlan_entry *vlan;
	int rc = 0;

	/* Configure all non-configured entries */
	list_for_each_entry(vlan, &bp->vlan_reg, link) {
		if (vlan->hw)
			continue;

		if (bp->vlan_cnt >= bp->vlan_credit)
			return -ENOBUFS;

		rc = __bnx2x_vlan_configure_vid(bp, vlan->vid, true);
		if (rc) {
			BNX2X_ERR("Unable to config VLAN %d\n", vlan->vid);
			return rc;
		}

		DP(NETIF_MSG_IFUP, "HW configured for VLAN %d\n", vlan->vid);
		vlan->hw = true;
		bp->vlan_cnt++;
	}

	return 0;
}

static void bnx2x_vlan_configure(struct bnx2x *bp, bool set_rx_mode)
{
	bool need_accept_any_vlan;

	need_accept_any_vlan = !!bnx2x_vlan_configure_vid_list(bp);

	if (bp->accept_any_vlan != need_accept_any_vlan) {
		bp->accept_any_vlan = need_accept_any_vlan;
		DP(NETIF_MSG_IFUP, "Accept all VLAN %s\n",
		   bp->accept_any_vlan ? "raised" : "cleared");
		if (set_rx_mode) {
			if (IS_PF(bp))
				bnx2x_set_rx_mode_inner(bp);
			else
				bnx2x_vfpf_storm_rx_mode(bp);
		}
	}
}

int bnx2x_vlan_reconfigure_vid(struct bnx2x *bp)
{
	/* Don't set rx mode here. Our caller will do it. */
	bnx2x_vlan_configure(bp, false);

	return 0;
}

static int bnx2x_vlan_rx_add_vid(struct net_device *dev, __be16 proto, u16 vid)
{
	struct bnx2x *bp = netdev_priv(dev);
	struct bnx2x_vlan_entry *vlan;

	DP(NETIF_MSG_IFUP, "Adding VLAN %d\n", vid);

	vlan = kmalloc(sizeof(*vlan), GFP_KERNEL);
	if (!vlan)
		return -ENOMEM;

	vlan->vid = vid;
	vlan->hw = false;
	list_add_tail(&vlan->link, &bp->vlan_reg);

	if (netif_running(dev))
		bnx2x_vlan_configure(bp, true);

	return 0;
}

static int bnx2x_vlan_rx_kill_vid(struct net_device *dev, __be16 proto, u16 vid)
{
	struct bnx2x *bp = netdev_priv(dev);
	struct bnx2x_vlan_entry *vlan;
	bool found = false;
	int rc = 0;

	DP(NETIF_MSG_IFUP, "Removing VLAN %d\n", vid);

	list_for_each_entry(vlan, &bp->vlan_reg, link)
		if (vlan->vid == vid) {
			found = true;
			break;
		}

	if (!found) {
		BNX2X_ERR("Unable to kill VLAN %d - not found\n", vid);
		return -EINVAL;
	}

	if (netif_running(dev) && vlan->hw) {
		rc = __bnx2x_vlan_configure_vid(bp, vid, false);
		DP(NETIF_MSG_IFUP, "HW deconfigured for VLAN %d\n", vid);
		bp->vlan_cnt--;
	}

	list_del(&vlan->link);
	kfree(vlan);

	if (netif_running(dev))
		bnx2x_vlan_configure(bp, true);

	DP(NETIF_MSG_IFUP, "Removing VLAN result %d\n", rc);

	return rc;
}

static const struct net_device_ops bnx2x_netdev_ops = {
	.ndo_open		= bnx2x_open,
	.ndo_stop		= bnx2x_close,
	.ndo_start_xmit		= bnx2x_start_xmit,
	.ndo_select_queue	= bnx2x_select_queue,
	.ndo_set_rx_mode	= bnx2x_set_rx_mode,
	.ndo_set_mac_address	= bnx2x_change_mac_addr,
	.ndo_validate_addr	= bnx2x_validate_addr,
	.ndo_eth_ioctl		= bnx2x_ioctl,
	.ndo_change_mtu		= bnx2x_change_mtu,
	.ndo_fix_features	= bnx2x_fix_features,
	.ndo_set_features	= bnx2x_set_features,
	.ndo_tx_timeout		= bnx2x_tx_timeout,
	.ndo_vlan_rx_add_vid	= bnx2x_vlan_rx_add_vid,
	.ndo_vlan_rx_kill_vid	= bnx2x_vlan_rx_kill_vid,
	.ndo_setup_tc		= __bnx2x_setup_tc,
#ifdef CONFIG_BNX2X_SRIOV
	.ndo_set_vf_mac		= bnx2x_set_vf_mac,
	.ndo_set_vf_vlan	= bnx2x_set_vf_vlan,
	.ndo_get_vf_config	= bnx2x_get_vf_config,
	.ndo_set_vf_spoofchk	= bnx2x_set_vf_spoofchk,
#endif
#ifdef NETDEV_FCOE_WWNN
	.ndo_fcoe_get_wwn	= bnx2x_fcoe_get_wwn,
#endif

	.ndo_get_phys_port_id	= bnx2x_get_phys_port_id,
	.ndo_set_vf_link_state	= bnx2x_set_vf_link_state,
	.ndo_features_check	= bnx2x_features_check,
};

static int bnx2x_set_coherency_mask(struct bnx2x *bp)
{
	struct device *dev = &bp->pdev->dev;

	if (dma_set_mask_and_coherent(dev, DMA_BIT_MASK(64)) != 0 &&
	    dma_set_mask_and_coherent(dev, DMA_BIT_MASK(32)) != 0) {
		dev_err(dev, "System does not support DMA, aborting\n");
		return -EIO;
	}

	return 0;
}

static void bnx2x_disable_pcie_error_reporting(struct bnx2x *bp)
{
	if (bp->flags & AER_ENABLED) {
		pci_disable_pcie_error_reporting(bp->pdev);
		bp->flags &= ~AER_ENABLED;
	}
}

static int bnx2x_init_dev(struct bnx2x *bp, struct pci_dev *pdev,
			  struct net_device *dev, unsigned long board_type)
{
	int rc;
	u32 pci_cfg_dword;
	bool chip_is_e1x = (board_type == BCM57710 ||
			    board_type == BCM57711 ||
			    board_type == BCM57711E);

	SET_NETDEV_DEV(dev, &pdev->dev);

	bp->dev = dev;
	bp->pdev = pdev;

	rc = pci_enable_device(pdev);
	if (rc) {
		dev_err(&bp->pdev->dev,
			"Cannot enable PCI device, aborting\n");
		goto err_out;
	}

	if (!(pci_resource_flags(pdev, 0) & IORESOURCE_MEM)) {
		dev_err(&bp->pdev->dev,
			"Cannot find PCI device base address, aborting\n");
		rc = -ENODEV;
		goto err_out_disable;
	}

	if (IS_PF(bp) && !(pci_resource_flags(pdev, 2) & IORESOURCE_MEM)) {
		dev_err(&bp->pdev->dev, "Cannot find second PCI device base address, aborting\n");
		rc = -ENODEV;
		goto err_out_disable;
	}

	pci_read_config_dword(pdev, PCICFG_REVISION_ID_OFFSET, &pci_cfg_dword);
	if ((pci_cfg_dword & PCICFG_REVESION_ID_MASK) ==
	    PCICFG_REVESION_ID_ERROR_VAL) {
		pr_err("PCI device error, probably due to fan failure, aborting\n");
		rc = -ENODEV;
		goto err_out_disable;
	}

	if (atomic_read(&pdev->enable_cnt) == 1) {
		rc = pci_request_regions(pdev, DRV_MODULE_NAME);
		if (rc) {
			dev_err(&bp->pdev->dev,
				"Cannot obtain PCI resources, aborting\n");
			goto err_out_disable;
		}

		pci_set_master(pdev);
		pci_save_state(pdev);
	}

	if (IS_PF(bp)) {
		if (!pdev->pm_cap) {
			dev_err(&bp->pdev->dev,
				"Cannot find power management capability, aborting\n");
			rc = -EIO;
			goto err_out_release;
		}
	}

	if (!pci_is_pcie(pdev)) {
		dev_err(&bp->pdev->dev, "Not PCI Express, aborting\n");
		rc = -EIO;
		goto err_out_release;
	}

	rc = bnx2x_set_coherency_mask(bp);
	if (rc)
		goto err_out_release;

	dev->mem_start = pci_resource_start(pdev, 0);
	dev->base_addr = dev->mem_start;
	dev->mem_end = pci_resource_end(pdev, 0);

	dev->irq = pdev->irq;

	bp->regview = pci_ioremap_bar(pdev, 0);
	if (!bp->regview) {
		dev_err(&bp->pdev->dev,
			"Cannot map register space, aborting\n");
		rc = -ENOMEM;
		goto err_out_release;
	}

	/* In E1/E1H use pci device function given by kernel.
	 * In E2/E3 read physical function from ME register since these chips
	 * support Physical Device Assignment where kernel BDF maybe arbitrary
	 * (depending on hypervisor).
	 */
	if (chip_is_e1x) {
		bp->pf_num = PCI_FUNC(pdev->devfn);
	} else {
		/* chip is E2/3*/
		pci_read_config_dword(bp->pdev,
				      PCICFG_ME_REGISTER, &pci_cfg_dword);
		bp->pf_num = (u8)((pci_cfg_dword & ME_REG_ABS_PF_NUM) >>
				  ME_REG_ABS_PF_NUM_SHIFT);
	}
	BNX2X_DEV_INFO("me reg PF num: %d\n", bp->pf_num);

	/* clean indirect addresses */
	pci_write_config_dword(bp->pdev, PCICFG_GRC_ADDRESS,
			       PCICFG_VENDOR_ID_OFFSET);

	/* Set PCIe reset type to fundamental for EEH recovery */
	pdev->needs_freset = 1;

	/* AER (Advanced Error reporting) configuration */
	rc = pci_enable_pcie_error_reporting(pdev);
	if (!rc)
		bp->flags |= AER_ENABLED;
	else
		BNX2X_DEV_INFO("Failed To configure PCIe AER [%d]\n", rc);

	/*
	 * Clean the following indirect addresses for all functions since it
	 * is not used by the driver.
	 */
	if (IS_PF(bp)) {
		REG_WR(bp, PXP2_REG_PGL_ADDR_88_F0, 0);
		REG_WR(bp, PXP2_REG_PGL_ADDR_8C_F0, 0);
		REG_WR(bp, PXP2_REG_PGL_ADDR_90_F0, 0);
		REG_WR(bp, PXP2_REG_PGL_ADDR_94_F0, 0);

		if (chip_is_e1x) {
			REG_WR(bp, PXP2_REG_PGL_ADDR_88_F1, 0);
			REG_WR(bp, PXP2_REG_PGL_ADDR_8C_F1, 0);
			REG_WR(bp, PXP2_REG_PGL_ADDR_90_F1, 0);
			REG_WR(bp, PXP2_REG_PGL_ADDR_94_F1, 0);
		}

		/* Enable internal target-read (in case we are probed after PF
		 * FLR). Must be done prior to any BAR read access. Only for
		 * 57712 and up
		 */
		if (!chip_is_e1x)
			REG_WR(bp,
			       PGLUE_B_REG_INTERNAL_PFID_ENABLE_TARGET_READ, 1);
	}

	dev->watchdog_timeo = TX_TIMEOUT;

	dev->netdev_ops = &bnx2x_netdev_ops;
	bnx2x_set_ethtool_ops(bp, dev);

	dev->priv_flags |= IFF_UNICAST_FLT;

	dev->hw_features = NETIF_F_SG | NETIF_F_IP_CSUM | NETIF_F_IPV6_CSUM |
		NETIF_F_TSO | NETIF_F_TSO_ECN | NETIF_F_TSO6 |
		NETIF_F_RXCSUM | NETIF_F_LRO | NETIF_F_GRO | NETIF_F_GRO_HW |
		NETIF_F_RXHASH | NETIF_F_HW_VLAN_CTAG_TX;
	if (!chip_is_e1x) {
		dev->hw_features |= NETIF_F_GSO_GRE | NETIF_F_GSO_GRE_CSUM |
				    NETIF_F_GSO_IPXIP4 |
				    NETIF_F_GSO_UDP_TUNNEL |
				    NETIF_F_GSO_UDP_TUNNEL_CSUM |
				    NETIF_F_GSO_PARTIAL;

		dev->hw_enc_features =
			NETIF_F_IP_CSUM | NETIF_F_IPV6_CSUM | NETIF_F_SG |
			NETIF_F_TSO | NETIF_F_TSO_ECN | NETIF_F_TSO6 |
			NETIF_F_GSO_IPXIP4 |
			NETIF_F_GSO_GRE | NETIF_F_GSO_GRE_CSUM |
			NETIF_F_GSO_UDP_TUNNEL | NETIF_F_GSO_UDP_TUNNEL_CSUM |
			NETIF_F_GSO_PARTIAL;

		dev->gso_partial_features = NETIF_F_GSO_GRE_CSUM |
					    NETIF_F_GSO_UDP_TUNNEL_CSUM;

		if (IS_PF(bp))
			dev->udp_tunnel_nic_info = &bnx2x_udp_tunnels;
	}

	dev->vlan_features = NETIF_F_SG | NETIF_F_IP_CSUM | NETIF_F_IPV6_CSUM |
		NETIF_F_TSO | NETIF_F_TSO_ECN | NETIF_F_TSO6 | NETIF_F_HIGHDMA;

	if (IS_PF(bp)) {
		if (chip_is_e1x)
			bp->accept_any_vlan = true;
		else
			dev->hw_features |= NETIF_F_HW_VLAN_CTAG_FILTER;
	}
	/* For VF we'll know whether to enable VLAN filtering after
	 * getting a response to CHANNEL_TLV_ACQUIRE from PF.
	 */

	dev->features |= dev->hw_features | NETIF_F_HW_VLAN_CTAG_RX;
	dev->features |= NETIF_F_HIGHDMA;
	if (dev->features & NETIF_F_LRO)
		dev->features &= ~NETIF_F_GRO_HW;

	/* Add Loopback capability to the device */
	dev->hw_features |= NETIF_F_LOOPBACK;

#ifdef BCM_DCBNL
	dev->dcbnl_ops = &bnx2x_dcbnl_ops;
#endif

	/* MTU range, 46 - 9600 */
	dev->min_mtu = ETH_MIN_PACKET_SIZE;
	dev->max_mtu = ETH_MAX_JUMBO_PACKET_SIZE;

	/* get_port_hwinfo() will set prtad and mmds properly */
	bp->mdio.prtad = MDIO_PRTAD_NONE;
	bp->mdio.mmds = 0;
	bp->mdio.mode_support = MDIO_SUPPORTS_C45 | MDIO_EMULATE_C22;
	bp->mdio.dev = dev;
	bp->mdio.mdio_read = bnx2x_mdio_read;
	bp->mdio.mdio_write = bnx2x_mdio_write;

	return 0;

err_out_release:
	if (atomic_read(&pdev->enable_cnt) == 1)
		pci_release_regions(pdev);

err_out_disable:
	pci_disable_device(pdev);

err_out:
	return rc;
}

static int bnx2x_check_firmware(struct bnx2x *bp)
{
	const struct firmware *firmware = bp->firmware;
	struct bnx2x_fw_file_hdr *fw_hdr;
	struct bnx2x_fw_file_section *sections;
	u32 offset, len, num_ops;
	__be16 *ops_offsets;
	int i;
	const u8 *fw_ver;

	if (firmware->size < sizeof(struct bnx2x_fw_file_hdr)) {
		BNX2X_ERR("Wrong FW size\n");
		return -EINVAL;
	}

	fw_hdr = (struct bnx2x_fw_file_hdr *)firmware->data;
	sections = (struct bnx2x_fw_file_section *)fw_hdr;

	/* Make sure none of the offsets and sizes make us read beyond
	 * the end of the firmware data */
	for (i = 0; i < sizeof(*fw_hdr) / sizeof(*sections); i++) {
		offset = be32_to_cpu(sections[i].offset);
		len = be32_to_cpu(sections[i].len);
		if (offset + len > firmware->size) {
			BNX2X_ERR("Section %d length is out of bounds\n", i);
			return -EINVAL;
		}
	}

	/* Likewise for the init_ops offsets */
	offset = be32_to_cpu(fw_hdr->init_ops_offsets.offset);
	ops_offsets = (__force __be16 *)(firmware->data + offset);
	num_ops = be32_to_cpu(fw_hdr->init_ops.len) / sizeof(struct raw_op);

	for (i = 0; i < be32_to_cpu(fw_hdr->init_ops_offsets.len) / 2; i++) {
		if (be16_to_cpu(ops_offsets[i]) > num_ops) {
			BNX2X_ERR("Section offset %d is out of bounds\n", i);
			return -EINVAL;
		}
	}

	/* Check FW version */
	offset = be32_to_cpu(fw_hdr->fw_version.offset);
	fw_ver = firmware->data + offset;
	if ((fw_ver[0] != BCM_5710_FW_MAJOR_VERSION) ||
	    (fw_ver[1] != BCM_5710_FW_MINOR_VERSION) ||
	    (fw_ver[2] != BCM_5710_FW_REVISION_VERSION) ||
	    (fw_ver[3] != BCM_5710_FW_ENGINEERING_VERSION)) {
		BNX2X_ERR("Bad FW version:%d.%d.%d.%d. Should be %d.%d.%d.%d\n",
		       fw_ver[0], fw_ver[1], fw_ver[2], fw_ver[3],
		       BCM_5710_FW_MAJOR_VERSION,
		       BCM_5710_FW_MINOR_VERSION,
		       BCM_5710_FW_REVISION_VERSION,
		       BCM_5710_FW_ENGINEERING_VERSION);
		return -EINVAL;
	}

	return 0;
}

static void be32_to_cpu_n(const u8 *_source, u8 *_target, u32 n)
{
	const __be32 *source = (const __be32 *)_source;
	u32 *target = (u32 *)_target;
	u32 i;

	for (i = 0; i < n/4; i++)
		target[i] = be32_to_cpu(source[i]);
}

/*
   Ops array is stored in the following format:
   {op(8bit), offset(24bit, big endian), data(32bit, big endian)}
 */
static void bnx2x_prep_ops(const u8 *_source, u8 *_target, u32 n)
{
	const __be32 *source = (const __be32 *)_source;
	struct raw_op *target = (struct raw_op *)_target;
	u32 i, j, tmp;

	for (i = 0, j = 0; i < n/8; i++, j += 2) {
		tmp = be32_to_cpu(source[j]);
		target[i].op = (tmp >> 24) & 0xff;
		target[i].offset = tmp & 0xffffff;
		target[i].raw_data = be32_to_cpu(source[j + 1]);
	}
}

/* IRO array is stored in the following format:
 * {base(24bit), m1(16bit), m2(16bit), m3(16bit), size(16bit) }
 */
static void bnx2x_prep_iro(const u8 *_source, u8 *_target, u32 n)
{
	const __be32 *source = (const __be32 *)_source;
	struct iro *target = (struct iro *)_target;
	u32 i, j, tmp;

	for (i = 0, j = 0; i < n/sizeof(struct iro); i++) {
		target[i].base = be32_to_cpu(source[j]);
		j++;
		tmp = be32_to_cpu(source[j]);
		target[i].m1 = (tmp >> 16) & 0xffff;
		target[i].m2 = tmp & 0xffff;
		j++;
		tmp = be32_to_cpu(source[j]);
		target[i].m3 = (tmp >> 16) & 0xffff;
		target[i].size = tmp & 0xffff;
		j++;
	}
}

static void be16_to_cpu_n(const u8 *_source, u8 *_target, u32 n)
{
	const __be16 *source = (const __be16 *)_source;
	u16 *target = (u16 *)_target;
	u32 i;

	for (i = 0; i < n/2; i++)
		target[i] = be16_to_cpu(source[i]);
}

#define BNX2X_ALLOC_AND_SET(arr, lbl, func)				\
do {									\
	u32 len = be32_to_cpu(fw_hdr->arr.len);				\
	bp->arr = kmalloc(len, GFP_KERNEL);				\
	if (!bp->arr)							\
		goto lbl;						\
	func(bp->firmware->data + be32_to_cpu(fw_hdr->arr.offset),	\
	     (u8 *)bp->arr, len);					\
} while (0)

static int bnx2x_init_firmware(struct bnx2x *bp)
{
	const char *fw_file_name;
	struct bnx2x_fw_file_hdr *fw_hdr;
	int rc;

	if (bp->firmware)
		return 0;

	if (CHIP_IS_E1(bp))
		fw_file_name = FW_FILE_NAME_E1;
	else if (CHIP_IS_E1H(bp))
		fw_file_name = FW_FILE_NAME_E1H;
	else if (!CHIP_IS_E1x(bp))
		fw_file_name = FW_FILE_NAME_E2;
	else {
		BNX2X_ERR("Unsupported chip revision\n");
		return -EINVAL;
	}
	BNX2X_DEV_INFO("Loading %s\n", fw_file_name);

	rc = request_firmware(&bp->firmware, fw_file_name, &bp->pdev->dev);
	if (rc) {
		BNX2X_ERR("Can't load firmware file %s\n",
			  fw_file_name);
		goto request_firmware_exit;
	}

	rc = bnx2x_check_firmware(bp);
	if (rc) {
		BNX2X_ERR("Corrupt firmware file %s\n", fw_file_name);
		goto request_firmware_exit;
	}

	fw_hdr = (struct bnx2x_fw_file_hdr *)bp->firmware->data;

	/* Initialize the pointers to the init arrays */
	/* Blob */
	rc = -ENOMEM;
	BNX2X_ALLOC_AND_SET(init_data, request_firmware_exit, be32_to_cpu_n);

	/* Opcodes */
	BNX2X_ALLOC_AND_SET(init_ops, init_ops_alloc_err, bnx2x_prep_ops);

	/* Offsets */
	BNX2X_ALLOC_AND_SET(init_ops_offsets, init_offsets_alloc_err,
			    be16_to_cpu_n);

	/* STORMs firmware */
	INIT_TSEM_INT_TABLE_DATA(bp) = bp->firmware->data +
			be32_to_cpu(fw_hdr->tsem_int_table_data.offset);
	INIT_TSEM_PRAM_DATA(bp)      = bp->firmware->data +
			be32_to_cpu(fw_hdr->tsem_pram_data.offset);
	INIT_USEM_INT_TABLE_DATA(bp) = bp->firmware->data +
			be32_to_cpu(fw_hdr->usem_int_table_data.offset);
	INIT_USEM_PRAM_DATA(bp)      = bp->firmware->data +
			be32_to_cpu(fw_hdr->usem_pram_data.offset);
	INIT_XSEM_INT_TABLE_DATA(bp) = bp->firmware->data +
			be32_to_cpu(fw_hdr->xsem_int_table_data.offset);
	INIT_XSEM_PRAM_DATA(bp)      = bp->firmware->data +
			be32_to_cpu(fw_hdr->xsem_pram_data.offset);
	INIT_CSEM_INT_TABLE_DATA(bp) = bp->firmware->data +
			be32_to_cpu(fw_hdr->csem_int_table_data.offset);
	INIT_CSEM_PRAM_DATA(bp)      = bp->firmware->data +
			be32_to_cpu(fw_hdr->csem_pram_data.offset);
	/* IRO */
	BNX2X_ALLOC_AND_SET(iro_arr, iro_alloc_err, bnx2x_prep_iro);

	return 0;

iro_alloc_err:
	kfree(bp->init_ops_offsets);
init_offsets_alloc_err:
	kfree(bp->init_ops);
init_ops_alloc_err:
	kfree(bp->init_data);
request_firmware_exit:
	release_firmware(bp->firmware);
	bp->firmware = NULL;

	return rc;
}

static void bnx2x_release_firmware(struct bnx2x *bp)
{
	kfree(bp->init_ops_offsets);
	kfree(bp->init_ops);
	kfree(bp->init_data);
	release_firmware(bp->firmware);
	bp->firmware = NULL;
}

static struct bnx2x_func_sp_drv_ops bnx2x_func_sp_drv = {
	.init_hw_cmn_chip = bnx2x_init_hw_common_chip,
	.init_hw_cmn      = bnx2x_init_hw_common,
	.init_hw_port     = bnx2x_init_hw_port,
	.init_hw_func     = bnx2x_init_hw_func,

	.reset_hw_cmn     = bnx2x_reset_common,
	.reset_hw_port    = bnx2x_reset_port,
	.reset_hw_func    = bnx2x_reset_func,

	.gunzip_init      = bnx2x_gunzip_init,
	.gunzip_end       = bnx2x_gunzip_end,

	.init_fw          = bnx2x_init_firmware,
	.release_fw       = bnx2x_release_firmware,
};

void bnx2x__init_func_obj(struct bnx2x *bp)
{
	/* Prepare DMAE related driver resources */
	bnx2x_setup_dmae(bp);

	bnx2x_init_func_obj(bp, &bp->func_obj,
			    bnx2x_sp(bp, func_rdata),
			    bnx2x_sp_mapping(bp, func_rdata),
			    bnx2x_sp(bp, func_afex_rdata),
			    bnx2x_sp_mapping(bp, func_afex_rdata),
			    &bnx2x_func_sp_drv);
}

/* must be called after sriov-enable */
static int bnx2x_set_qm_cid_count(struct bnx2x *bp)
{
	int cid_count = BNX2X_L2_MAX_CID(bp);

	if (IS_SRIOV(bp))
		cid_count += BNX2X_VF_CIDS;

	if (CNIC_SUPPORT(bp))
		cid_count += CNIC_CID_MAX;

	return roundup(cid_count, QM_CID_ROUND);
}

/**
 * bnx2x_get_num_non_def_sbs - return the number of none default SBs
 * @pdev: pci device
 * @cnic_cnt: count
 *
 */
static int bnx2x_get_num_non_def_sbs(struct pci_dev *pdev, int cnic_cnt)
{
	int index;
	u16 control = 0;

	/*
	 * If MSI-X is not supported - return number of SBs needed to support
	 * one fast path queue: one FP queue + SB for CNIC
	 */
	if (!pdev->msix_cap) {
		dev_info(&pdev->dev, "no msix capability found\n");
		return 1 + cnic_cnt;
	}
	dev_info(&pdev->dev, "msix capability found\n");

	/*
	 * The value in the PCI configuration space is the index of the last
	 * entry, namely one less than the actual size of the table, which is
	 * exactly what we want to return from this function: number of all SBs
	 * without the default SB.
	 * For VFs there is no default SB, then we return (index+1).
	 */
	pci_read_config_word(pdev, pdev->msix_cap + PCI_MSIX_FLAGS, &control);

	index = control & PCI_MSIX_FLAGS_QSIZE;

	return index;
}

static int set_max_cos_est(int chip_id)
{
	switch (chip_id) {
	case BCM57710:
	case BCM57711:
	case BCM57711E:
		return BNX2X_MULTI_TX_COS_E1X;
	case BCM57712:
	case BCM57712_MF:
		return BNX2X_MULTI_TX_COS_E2_E3A0;
	case BCM57800:
	case BCM57800_MF:
	case BCM57810:
	case BCM57810_MF:
	case BCM57840_4_10:
	case BCM57840_2_20:
	case BCM57840_O:
	case BCM57840_MFO:
	case BCM57840_MF:
	case BCM57811:
	case BCM57811_MF:
		return BNX2X_MULTI_TX_COS_E3B0;
	case BCM57712_VF:
	case BCM57800_VF:
	case BCM57810_VF:
	case BCM57840_VF:
	case BCM57811_VF:
		return 1;
	default:
		pr_err("Unknown board_type (%d), aborting\n", chip_id);
		return -ENODEV;
	}
}

static int set_is_vf(int chip_id)
{
	switch (chip_id) {
	case BCM57712_VF:
	case BCM57800_VF:
	case BCM57810_VF:
	case BCM57840_VF:
	case BCM57811_VF:
		return true;
	default:
		return false;
	}
}

/* nig_tsgen registers relative address */
#define tsgen_ctrl 0x0
#define tsgen_freecount 0x10
#define tsgen_synctime_t0 0x20
#define tsgen_offset_t0 0x28
#define tsgen_drift_t0 0x30
#define tsgen_synctime_t1 0x58
#define tsgen_offset_t1 0x60
#define tsgen_drift_t1 0x68

/* FW workaround for setting drift */
static int bnx2x_send_update_drift_ramrod(struct bnx2x *bp, int drift_dir,
					  int best_val, int best_period)
{
	struct bnx2x_func_state_params func_params = {NULL};
	struct bnx2x_func_set_timesync_params *set_timesync_params =
		&func_params.params.set_timesync;

	/* Prepare parameters for function state transitions */
	__set_bit(RAMROD_COMP_WAIT, &func_params.ramrod_flags);
	__set_bit(RAMROD_RETRY, &func_params.ramrod_flags);

	func_params.f_obj = &bp->func_obj;
	func_params.cmd = BNX2X_F_CMD_SET_TIMESYNC;

	/* Function parameters */
	set_timesync_params->drift_adjust_cmd = TS_DRIFT_ADJUST_SET;
	set_timesync_params->offset_cmd = TS_OFFSET_KEEP;
	set_timesync_params->add_sub_drift_adjust_value =
		drift_dir ? TS_ADD_VALUE : TS_SUB_VALUE;
	set_timesync_params->drift_adjust_value = best_val;
	set_timesync_params->drift_adjust_period = best_period;

	return bnx2x_func_state_change(bp, &func_params);
}

static int bnx2x_ptp_adjfreq(struct ptp_clock_info *ptp, s32 ppb)
{
	struct bnx2x *bp = container_of(ptp, struct bnx2x, ptp_clock_info);
	int rc;
	int drift_dir = 1;
	int val, period, period1, period2, dif, dif1, dif2;
	int best_dif = BNX2X_MAX_PHC_DRIFT, best_period = 0, best_val = 0;

	DP(BNX2X_MSG_PTP, "PTP adjfreq called, ppb = %d\n", ppb);

	if (!netif_running(bp->dev)) {
		DP(BNX2X_MSG_PTP,
		   "PTP adjfreq called while the interface is down\n");
		return -ENETDOWN;
	}

	if (ppb < 0) {
		ppb = -ppb;
		drift_dir = 0;
	}

	if (ppb == 0) {
		best_val = 1;
		best_period = 0x1FFFFFF;
	} else if (ppb >= BNX2X_MAX_PHC_DRIFT) {
		best_val = 31;
		best_period = 1;
	} else {
		/* Changed not to allow val = 8, 16, 24 as these values
		 * are not supported in workaround.
		 */
		for (val = 0; val <= 31; val++) {
			if ((val & 0x7) == 0)
				continue;
			period1 = val * 1000000 / ppb;
			period2 = period1 + 1;
			if (period1 != 0)
				dif1 = ppb - (val * 1000000 / period1);
			else
				dif1 = BNX2X_MAX_PHC_DRIFT;
			if (dif1 < 0)
				dif1 = -dif1;
			dif2 = ppb - (val * 1000000 / period2);
			if (dif2 < 0)
				dif2 = -dif2;
			dif = (dif1 < dif2) ? dif1 : dif2;
			period = (dif1 < dif2) ? period1 : period2;
			if (dif < best_dif) {
				best_dif = dif;
				best_val = val;
				best_period = period;
			}
		}
	}

	rc = bnx2x_send_update_drift_ramrod(bp, drift_dir, best_val,
					    best_period);
	if (rc) {
		BNX2X_ERR("Failed to set drift\n");
		return -EFAULT;
	}

	DP(BNX2X_MSG_PTP, "Configured val = %d, period = %d\n", best_val,
	   best_period);

	return 0;
}

static int bnx2x_ptp_adjtime(struct ptp_clock_info *ptp, s64 delta)
{
	struct bnx2x *bp = container_of(ptp, struct bnx2x, ptp_clock_info);

	if (!netif_running(bp->dev)) {
		DP(BNX2X_MSG_PTP,
		   "PTP adjtime called while the interface is down\n");
		return -ENETDOWN;
	}

	DP(BNX2X_MSG_PTP, "PTP adjtime called, delta = %llx\n", delta);

	timecounter_adjtime(&bp->timecounter, delta);

	return 0;
}

static int bnx2x_ptp_gettime(struct ptp_clock_info *ptp, struct timespec64 *ts)
{
	struct bnx2x *bp = container_of(ptp, struct bnx2x, ptp_clock_info);
	u64 ns;

	if (!netif_running(bp->dev)) {
		DP(BNX2X_MSG_PTP,
		   "PTP gettime called while the interface is down\n");
		return -ENETDOWN;
	}

	ns = timecounter_read(&bp->timecounter);

	DP(BNX2X_MSG_PTP, "PTP gettime called, ns = %llu\n", ns);

	*ts = ns_to_timespec64(ns);

	return 0;
}

static int bnx2x_ptp_settime(struct ptp_clock_info *ptp,
			     const struct timespec64 *ts)
{
	struct bnx2x *bp = container_of(ptp, struct bnx2x, ptp_clock_info);
	u64 ns;

	if (!netif_running(bp->dev)) {
		DP(BNX2X_MSG_PTP,
		   "PTP settime called while the interface is down\n");
		return -ENETDOWN;
	}

	ns = timespec64_to_ns(ts);

	DP(BNX2X_MSG_PTP, "PTP settime called, ns = %llu\n", ns);

	/* Re-init the timecounter */
	timecounter_init(&bp->timecounter, &bp->cyclecounter, ns);

	return 0;
}

/* Enable (or disable) ancillary features of the phc subsystem */
static int bnx2x_ptp_enable(struct ptp_clock_info *ptp,
			    struct ptp_clock_request *rq, int on)
{
	struct bnx2x *bp = container_of(ptp, struct bnx2x, ptp_clock_info);

	BNX2X_ERR("PHC ancillary features are not supported\n");
	return -ENOTSUPP;
}

void bnx2x_register_phc(struct bnx2x *bp)
{
	/* Fill the ptp_clock_info struct and register PTP clock*/
	bp->ptp_clock_info.owner = THIS_MODULE;
	snprintf(bp->ptp_clock_info.name, 16, "%s", bp->dev->name);
	bp->ptp_clock_info.max_adj = BNX2X_MAX_PHC_DRIFT; /* In PPB */
	bp->ptp_clock_info.n_alarm = 0;
	bp->ptp_clock_info.n_ext_ts = 0;
	bp->ptp_clock_info.n_per_out = 0;
	bp->ptp_clock_info.pps = 0;
	bp->ptp_clock_info.adjfreq = bnx2x_ptp_adjfreq;
	bp->ptp_clock_info.adjtime = bnx2x_ptp_adjtime;
	bp->ptp_clock_info.gettime64 = bnx2x_ptp_gettime;
	bp->ptp_clock_info.settime64 = bnx2x_ptp_settime;
	bp->ptp_clock_info.enable = bnx2x_ptp_enable;

	bp->ptp_clock = ptp_clock_register(&bp->ptp_clock_info, &bp->pdev->dev);
	if (IS_ERR(bp->ptp_clock)) {
		bp->ptp_clock = NULL;
		BNX2X_ERR("PTP clock registration failed\n");
	}
}

static int bnx2x_init_one(struct pci_dev *pdev,
				    const struct pci_device_id *ent)
{
	struct net_device *dev = NULL;
	struct bnx2x *bp;
	int rc, max_non_def_sbs;
	int rx_count, tx_count, rss_count, doorbell_size;
	int max_cos_est;
	bool is_vf;
	int cnic_cnt;

	/* Management FW 'remembers' living interfaces. Allow it some time
	 * to forget previously living interfaces, allowing a proper re-load.
	 */
	if (is_kdump_kernel()) {
		ktime_t now = ktime_get_boottime();
		ktime_t fw_ready_time = ktime_set(5, 0);

		if (ktime_before(now, fw_ready_time))
			msleep(ktime_ms_delta(fw_ready_time, now));
	}

	/* An estimated maximum supported CoS number according to the chip
	 * version.
	 * We will try to roughly estimate the maximum number of CoSes this chip
	 * may support in order to minimize the memory allocated for Tx
	 * netdev_queue's. This number will be accurately calculated during the
	 * initialization of bp->max_cos based on the chip versions AND chip
	 * revision in the bnx2x_init_bp().
	 */
	max_cos_est = set_max_cos_est(ent->driver_data);
	if (max_cos_est < 0)
		return max_cos_est;
	is_vf = set_is_vf(ent->driver_data);
	cnic_cnt = is_vf ? 0 : 1;

	max_non_def_sbs = bnx2x_get_num_non_def_sbs(pdev, cnic_cnt);

	/* add another SB for VF as it has no default SB */
	max_non_def_sbs += is_vf ? 1 : 0;

	/* Maximum number of RSS queues: one IGU SB goes to CNIC */
	rss_count = max_non_def_sbs - cnic_cnt;

	if (rss_count < 1)
		return -EINVAL;

	/* Maximum number of netdev Rx queues: RSS + FCoE L2 */
	rx_count = rss_count + cnic_cnt;

	/* Maximum number of netdev Tx queues:
	 * Maximum TSS queues * Maximum supported number of CoS  + FCoE L2
	 */
	tx_count = rss_count * max_cos_est + cnic_cnt;

	/* dev zeroed in init_etherdev */
	dev = alloc_etherdev_mqs(sizeof(*bp), tx_count, rx_count);
	if (!dev)
		return -ENOMEM;

	bp = netdev_priv(dev);

	bp->flags = 0;
	if (is_vf)
		bp->flags |= IS_VF_FLAG;

	bp->igu_sb_cnt = max_non_def_sbs;
	bp->igu_base_addr = IS_VF(bp) ? PXP_VF_ADDR_IGU_START : BAR_IGU_INTMEM;
	bp->msg_enable = debug;
	bp->cnic_support = cnic_cnt;
	bp->cnic_probe = bnx2x_cnic_probe;

	pci_set_drvdata(pdev, dev);

	rc = bnx2x_init_dev(bp, pdev, dev, ent->driver_data);
	if (rc < 0) {
		free_netdev(dev);
		return rc;
	}

	BNX2X_DEV_INFO("This is a %s function\n",
		       IS_PF(bp) ? "physical" : "virtual");
	BNX2X_DEV_INFO("Cnic support is %s\n", CNIC_SUPPORT(bp) ? "on" : "off");
	BNX2X_DEV_INFO("Max num of status blocks %d\n", max_non_def_sbs);
	BNX2X_DEV_INFO("Allocated netdev with %d tx and %d rx queues\n",
		       tx_count, rx_count);

	rc = bnx2x_init_bp(bp);
	if (rc)
		goto init_one_exit;

	/* Map doorbells here as we need the real value of bp->max_cos which
	 * is initialized in bnx2x_init_bp() to determine the number of
	 * l2 connections.
	 */
	if (IS_VF(bp)) {
		bp->doorbells = bnx2x_vf_doorbells(bp);
		rc = bnx2x_vf_pci_alloc(bp);
		if (rc)
			goto init_one_freemem;
	} else {
		doorbell_size = BNX2X_L2_MAX_CID(bp) * (1 << BNX2X_DB_SHIFT);
		if (doorbell_size > pci_resource_len(pdev, 2)) {
			dev_err(&bp->pdev->dev,
				"Cannot map doorbells, bar size too small, aborting\n");
			rc = -ENOMEM;
			goto init_one_freemem;
		}
		bp->doorbells = ioremap(pci_resource_start(pdev, 2),
						doorbell_size);
	}
	if (!bp->doorbells) {
		dev_err(&bp->pdev->dev,
			"Cannot map doorbell space, aborting\n");
		rc = -ENOMEM;
		goto init_one_freemem;
	}

	if (IS_VF(bp)) {
		rc = bnx2x_vfpf_acquire(bp, tx_count, rx_count);
		if (rc)
			goto init_one_freemem;

#ifdef CONFIG_BNX2X_SRIOV
		/* VF with OLD Hypervisor or old PF do not support filtering */
		if (bp->acquire_resp.pfdev_info.pf_cap & PFVF_CAP_VLAN_FILTER) {
			dev->hw_features |= NETIF_F_HW_VLAN_CTAG_FILTER;
			dev->features |= NETIF_F_HW_VLAN_CTAG_FILTER;
		}
#endif
	}

	/* Enable SRIOV if capability found in configuration space */
	rc = bnx2x_iov_init_one(bp, int_mode, BNX2X_MAX_NUM_OF_VFS);
	if (rc)
		goto init_one_freemem;

	/* calc qm_cid_count */
	bp->qm_cid_count = bnx2x_set_qm_cid_count(bp);
	BNX2X_DEV_INFO("qm_cid_count %d\n", bp->qm_cid_count);

	/* disable FCOE L2 queue for E1x*/
	if (CHIP_IS_E1x(bp))
		bp->flags |= NO_FCOE_FLAG;

	/* Set bp->num_queues for MSI-X mode*/
	bnx2x_set_num_queues(bp);

	/* Configure interrupt mode: try to enable MSI-X/MSI if
	 * needed.
	 */
	rc = bnx2x_set_int_mode(bp);
	if (rc) {
		dev_err(&pdev->dev, "Cannot set interrupts\n");
		goto init_one_freemem;
	}
	BNX2X_DEV_INFO("set interrupts successfully\n");

	/* register the net device */
	rc = register_netdev(dev);
	if (rc) {
		dev_err(&pdev->dev, "Cannot register net device\n");
		goto init_one_freemem;
	}
	BNX2X_DEV_INFO("device name after netdev register %s\n", dev->name);

	if (!NO_FCOE(bp)) {
		/* Add storage MAC address */
		rtnl_lock();
		dev_addr_add(bp->dev, bp->fip_mac, NETDEV_HW_ADDR_T_SAN);
		rtnl_unlock();
	}
	BNX2X_DEV_INFO(
	       "%s (%c%d) PCI-E found at mem %lx, IRQ %d, node addr %pM\n",
	       board_info[ent->driver_data].name,
	       (CHIP_REV(bp) >> 12) + 'A', (CHIP_METAL(bp) >> 4),
	       dev->base_addr, bp->pdev->irq, dev->dev_addr);
	pcie_print_link_status(bp->pdev);

	if (!IS_MF_SD_STORAGE_PERSONALITY_ONLY(bp))
		bnx2x_set_os_driver_state(bp, OS_DRIVER_STATE_DISABLED);

	return 0;

init_one_freemem:
	bnx2x_free_mem_bp(bp);

init_one_exit:
	bnx2x_disable_pcie_error_reporting(bp);

	if (bp->regview)
		iounmap(bp->regview);

	if (IS_PF(bp) && bp->doorbells)
		iounmap(bp->doorbells);

	free_netdev(dev);

	if (atomic_read(&pdev->enable_cnt) == 1)
		pci_release_regions(pdev);

	pci_disable_device(pdev);

	return rc;
}

static void __bnx2x_remove(struct pci_dev *pdev,
			   struct net_device *dev,
			   struct bnx2x *bp,
			   bool remove_netdev)
{
	/* Delete storage MAC address */
	if (!NO_FCOE(bp)) {
		rtnl_lock();
		dev_addr_del(bp->dev, bp->fip_mac, NETDEV_HW_ADDR_T_SAN);
		rtnl_unlock();
	}

#ifdef BCM_DCBNL
	/* Delete app tlvs from dcbnl */
	bnx2x_dcbnl_update_applist(bp, true);
#endif

	if (IS_PF(bp) &&
	    !BP_NOMCP(bp) &&
	    (bp->flags & BC_SUPPORTS_RMMOD_CMD))
		bnx2x_fw_command(bp, DRV_MSG_CODE_RMMOD, 0);

	/* Close the interface - either directly or implicitly */
	if (remove_netdev) {
		unregister_netdev(dev);
	} else {
		rtnl_lock();
		dev_close(dev);
		rtnl_unlock();
	}

	bnx2x_iov_remove_one(bp);

	/* Power on: we can't let PCI layer write to us while we are in D3 */
	if (IS_PF(bp)) {
		bnx2x_set_power_state(bp, PCI_D0);
		bnx2x_set_os_driver_state(bp, OS_DRIVER_STATE_NOT_LOADED);

		/* Set endianity registers to reset values in case next driver
		 * boots in different endianty environment.
		 */
		bnx2x_reset_endianity(bp);
	}

	/* Disable MSI/MSI-X */
	bnx2x_disable_msi(bp);

	/* Power off */
	if (IS_PF(bp))
		bnx2x_set_power_state(bp, PCI_D3hot);

	/* Make sure RESET task is not scheduled before continuing */
	cancel_delayed_work_sync(&bp->sp_rtnl_task);

	/* send message via vfpf channel to release the resources of this vf */
	if (IS_VF(bp))
		bnx2x_vfpf_release(bp);

	/* Assumes no further PCIe PM changes will occur */
	if (system_state == SYSTEM_POWER_OFF) {
		pci_wake_from_d3(pdev, bp->wol);
		pci_set_power_state(pdev, PCI_D3hot);
	}

	bnx2x_disable_pcie_error_reporting(bp);
	if (remove_netdev) {
		if (bp->regview)
			iounmap(bp->regview);

		/* For vfs, doorbells are part of the regview and were unmapped
		 * along with it. FW is only loaded by PF.
		 */
		if (IS_PF(bp)) {
			if (bp->doorbells)
				iounmap(bp->doorbells);

			bnx2x_release_firmware(bp);
		} else {
			bnx2x_vf_pci_dealloc(bp);
		}
		bnx2x_free_mem_bp(bp);

		free_netdev(dev);

		if (atomic_read(&pdev->enable_cnt) == 1)
			pci_release_regions(pdev);

		pci_disable_device(pdev);
	}
}

static void bnx2x_remove_one(struct pci_dev *pdev)
{
	struct net_device *dev = pci_get_drvdata(pdev);
	struct bnx2x *bp;

	if (!dev) {
		dev_err(&pdev->dev, "BAD net device from bnx2x_init_one\n");
		return;
	}
	bp = netdev_priv(dev);

	__bnx2x_remove(pdev, dev, bp, true);
}

static int bnx2x_eeh_nic_unload(struct bnx2x *bp)
{
	bp->state = BNX2X_STATE_CLOSING_WAIT4_HALT;

	bp->rx_mode = BNX2X_RX_MODE_NONE;

	if (CNIC_LOADED(bp))
		bnx2x_cnic_notify(bp, CNIC_CTL_STOP_CMD);

	/* Stop Tx */
	bnx2x_tx_disable(bp);
	/* Delete all NAPI objects */
	bnx2x_del_all_napi(bp);
	if (CNIC_LOADED(bp))
		bnx2x_del_all_napi_cnic(bp);
	netdev_reset_tc(bp->dev);

	del_timer_sync(&bp->timer);
	cancel_delayed_work_sync(&bp->sp_task);
	cancel_delayed_work_sync(&bp->period_task);

	if (!down_timeout(&bp->stats_lock, HZ / 10)) {
		bp->stats_state = STATS_STATE_DISABLED;
		up(&bp->stats_lock);
	}

	bnx2x_save_statistics(bp);

	netif_carrier_off(bp->dev);

	return 0;
}

/**
 * bnx2x_io_error_detected - called when PCI error is detected
 * @pdev: Pointer to PCI device
 * @state: The current pci connection state
 *
 * This function is called after a PCI bus error affecting
 * this device has been detected.
 */
static pci_ers_result_t bnx2x_io_error_detected(struct pci_dev *pdev,
						pci_channel_state_t state)
{
	struct net_device *dev = pci_get_drvdata(pdev);
	struct bnx2x *bp = netdev_priv(dev);

	rtnl_lock();

	BNX2X_ERR("IO error detected\n");

	netif_device_detach(dev);

	if (state == pci_channel_io_perm_failure) {
		rtnl_unlock();
		return PCI_ERS_RESULT_DISCONNECT;
	}

	if (netif_running(dev))
		bnx2x_eeh_nic_unload(bp);

	bnx2x_prev_path_mark_eeh(bp);

	pci_disable_device(pdev);

	rtnl_unlock();

	/* Request a slot reset */
	return PCI_ERS_RESULT_NEED_RESET;
}

/**
 * bnx2x_io_slot_reset - called after the PCI bus has been reset
 * @pdev: Pointer to PCI device
 *
 * Restart the card from scratch, as if from a cold-boot.
 */
static pci_ers_result_t bnx2x_io_slot_reset(struct pci_dev *pdev)
{
	struct net_device *dev = pci_get_drvdata(pdev);
	struct bnx2x *bp = netdev_priv(dev);
	int i;

	rtnl_lock();
	BNX2X_ERR("IO slot reset initializing...\n");
	if (pci_enable_device(pdev)) {
		dev_err(&pdev->dev,
			"Cannot re-enable PCI device after reset\n");
		rtnl_unlock();
		return PCI_ERS_RESULT_DISCONNECT;
	}

	pci_set_master(pdev);
	pci_restore_state(pdev);
	pci_save_state(pdev);

	if (netif_running(dev))
		bnx2x_set_power_state(bp, PCI_D0);

	if (netif_running(dev)) {
		BNX2X_ERR("IO slot reset --> driver unload\n");

		/* MCP should have been reset; Need to wait for validity */
		if (bnx2x_init_shmem(bp)) {
			rtnl_unlock();
			return PCI_ERS_RESULT_DISCONNECT;
		}

		if (IS_PF(bp) && SHMEM2_HAS(bp, drv_capabilities_flag)) {
			u32 v;

			v = SHMEM2_RD(bp,
				      drv_capabilities_flag[BP_FW_MB_IDX(bp)]);
			SHMEM2_WR(bp, drv_capabilities_flag[BP_FW_MB_IDX(bp)],
				  v & ~DRV_FLAGS_CAPABILITIES_LOADED_L2);
		}
		bnx2x_drain_tx_queues(bp);
		bnx2x_send_unload_req(bp, UNLOAD_RECOVERY);
		bnx2x_netif_stop(bp, 1);
		bnx2x_free_irq(bp);

		/* Report UNLOAD_DONE to MCP */
		bnx2x_send_unload_done(bp, true);

		bp->sp_state = 0;
		bp->port.pmf = 0;

		bnx2x_prev_unload(bp);

		/* We should have reseted the engine, so It's fair to
		 * assume the FW will no longer write to the bnx2x driver.
		 */
		bnx2x_squeeze_objects(bp);
		bnx2x_free_skbs(bp);
		for_each_rx_queue(bp, i)
			bnx2x_free_rx_sge_range(bp, bp->fp + i, NUM_RX_SGE);
		bnx2x_free_fp_mem(bp);
		bnx2x_free_mem(bp);

		bp->state = BNX2X_STATE_CLOSED;
	}

	rtnl_unlock();

	return PCI_ERS_RESULT_RECOVERED;
}

/**
 * bnx2x_io_resume - called when traffic can start flowing again
 * @pdev: Pointer to PCI device
 *
 * This callback is called when the error recovery driver tells us that
 * its OK to resume normal operation.
 */
static void bnx2x_io_resume(struct pci_dev *pdev)
{
	struct net_device *dev = pci_get_drvdata(pdev);
	struct bnx2x *bp = netdev_priv(dev);

	if (bp->recovery_state != BNX2X_RECOVERY_DONE) {
		netdev_err(bp->dev, "Handling parity error recovery. Try again later\n");
		return;
	}

	rtnl_lock();

	bp->fw_seq = SHMEM_RD(bp, func_mb[BP_FW_MB_IDX(bp)].drv_mb_header) &
							DRV_MSG_SEQ_NUMBER_MASK;

	if (netif_running(dev))
		bnx2x_nic_load(bp, LOAD_NORMAL);

	netif_device_attach(dev);

	rtnl_unlock();
}

static const struct pci_error_handlers bnx2x_err_handler = {
	.error_detected = bnx2x_io_error_detected,
	.slot_reset     = bnx2x_io_slot_reset,
	.resume         = bnx2x_io_resume,
};

static void bnx2x_shutdown(struct pci_dev *pdev)
{
	struct net_device *dev = pci_get_drvdata(pdev);
	struct bnx2x *bp;

	if (!dev)
		return;

	bp = netdev_priv(dev);
	if (!bp)
		return;

	rtnl_lock();
	netif_device_detach(dev);
	rtnl_unlock();

	/* Don't remove the netdevice, as there are scenarios which will cause
	 * the kernel to hang, e.g., when trying to remove bnx2i while the
	 * rootfs is mounted from SAN.
	 */
	__bnx2x_remove(pdev, dev, bp, false);
}

static struct pci_driver bnx2x_pci_driver = {
	.name        = DRV_MODULE_NAME,
	.id_table    = bnx2x_pci_tbl,
	.probe       = bnx2x_init_one,
	.remove      = bnx2x_remove_one,
	.driver.pm   = &bnx2x_pm_ops,
	.err_handler = &bnx2x_err_handler,
#ifdef CONFIG_BNX2X_SRIOV
	.sriov_configure = bnx2x_sriov_configure,
#endif
	.shutdown    = bnx2x_shutdown,
};

static int __init bnx2x_init(void)
{
	int ret;

	bnx2x_wq = create_singlethread_workqueue("bnx2x");
	if (bnx2x_wq == NULL) {
		pr_err("Cannot create workqueue\n");
		return -ENOMEM;
	}
	bnx2x_iov_wq = create_singlethread_workqueue("bnx2x_iov");
	if (!bnx2x_iov_wq) {
		pr_err("Cannot create iov workqueue\n");
		destroy_workqueue(bnx2x_wq);
		return -ENOMEM;
	}

	ret = pci_register_driver(&bnx2x_pci_driver);
	if (ret) {
		pr_err("Cannot register driver\n");
		destroy_workqueue(bnx2x_wq);
		destroy_workqueue(bnx2x_iov_wq);
	}
	return ret;
}

static void __exit bnx2x_cleanup(void)
{
	struct list_head *pos, *q;

	pci_unregister_driver(&bnx2x_pci_driver);

	destroy_workqueue(bnx2x_wq);
	destroy_workqueue(bnx2x_iov_wq);

	/* Free globally allocated resources */
	list_for_each_safe(pos, q, &bnx2x_prev_list) {
		struct bnx2x_prev_path_list *tmp =
			list_entry(pos, struct bnx2x_prev_path_list, list);
		list_del(pos);
		kfree(tmp);
	}
}

void bnx2x_notify_link_changed(struct bnx2x *bp)
{
	REG_WR(bp, MISC_REG_AEU_GENERAL_ATTN_12 + BP_FUNC(bp)*sizeof(u32), 1);
}

module_init(bnx2x_init);
module_exit(bnx2x_cleanup);

/**
 * bnx2x_set_iscsi_eth_mac_addr - set iSCSI MAC(s).
 * @bp:		driver handle
 *
 * This function will wait until the ramrod completion returns.
 * Return 0 if success, -ENODEV if ramrod doesn't return.
 */
static int bnx2x_set_iscsi_eth_mac_addr(struct bnx2x *bp)
{
	unsigned long ramrod_flags = 0;

	__set_bit(RAMROD_COMP_WAIT, &ramrod_flags);
	return bnx2x_set_mac_one(bp, bp->cnic_eth_dev.iscsi_mac,
				 &bp->iscsi_l2_mac_obj, true,
				 BNX2X_ISCSI_ETH_MAC, &ramrod_flags);
}

/* count denotes the number of new completions we have seen */
static void bnx2x_cnic_sp_post(struct bnx2x *bp, int count)
{
	struct eth_spe *spe;
	int cxt_index, cxt_offset;

#ifdef BNX2X_STOP_ON_ERROR
	if (unlikely(bp->panic))
		return;
#endif

	spin_lock_bh(&bp->spq_lock);
	BUG_ON(bp->cnic_spq_pending < count);
	bp->cnic_spq_pending -= count;

	for (; bp->cnic_kwq_pending; bp->cnic_kwq_pending--) {
		u16 type =  (le16_to_cpu(bp->cnic_kwq_cons->hdr.type)
				& SPE_HDR_CONN_TYPE) >>
				SPE_HDR_CONN_TYPE_SHIFT;
		u8 cmd = (le32_to_cpu(bp->cnic_kwq_cons->hdr.conn_and_cmd_data)
				>> SPE_HDR_CMD_ID_SHIFT) & 0xff;

		/* Set validation for iSCSI L2 client before sending SETUP
		 *  ramrod
		 */
		if (type == ETH_CONNECTION_TYPE) {
			if (cmd == RAMROD_CMD_ID_ETH_CLIENT_SETUP) {
				cxt_index = BNX2X_ISCSI_ETH_CID(bp) /
					ILT_PAGE_CIDS;
				cxt_offset = BNX2X_ISCSI_ETH_CID(bp) -
					(cxt_index * ILT_PAGE_CIDS);
				bnx2x_set_ctx_validation(bp,
					&bp->context[cxt_index].
							 vcxt[cxt_offset].eth,
					BNX2X_ISCSI_ETH_CID(bp));
			}
		}

		/*
		 * There may be not more than 8 L2, not more than 8 L5 SPEs
		 * and in the air. We also check that number of outstanding
		 * COMMON ramrods is not more than the EQ and SPQ can
		 * accommodate.
		 */
		if (type == ETH_CONNECTION_TYPE) {
			if (!atomic_read(&bp->cq_spq_left))
				break;
			else
				atomic_dec(&bp->cq_spq_left);
		} else if (type == NONE_CONNECTION_TYPE) {
			if (!atomic_read(&bp->eq_spq_left))
				break;
			else
				atomic_dec(&bp->eq_spq_left);
		} else if ((type == ISCSI_CONNECTION_TYPE) ||
			   (type == FCOE_CONNECTION_TYPE)) {
			if (bp->cnic_spq_pending >=
			    bp->cnic_eth_dev.max_kwqe_pending)
				break;
			else
				bp->cnic_spq_pending++;
		} else {
			BNX2X_ERR("Unknown SPE type: %d\n", type);
			bnx2x_panic();
			break;
		}

		spe = bnx2x_sp_get_next(bp);
		*spe = *bp->cnic_kwq_cons;

		DP(BNX2X_MSG_SP, "pending on SPQ %d, on KWQ %d count %d\n",
		   bp->cnic_spq_pending, bp->cnic_kwq_pending, count);

		if (bp->cnic_kwq_cons == bp->cnic_kwq_last)
			bp->cnic_kwq_cons = bp->cnic_kwq;
		else
			bp->cnic_kwq_cons++;
	}
	bnx2x_sp_prod_update(bp);
	spin_unlock_bh(&bp->spq_lock);
}

static int bnx2x_cnic_sp_queue(struct net_device *dev,
			       struct kwqe_16 *kwqes[], u32 count)
{
	struct bnx2x *bp = netdev_priv(dev);
	int i;

#ifdef BNX2X_STOP_ON_ERROR
	if (unlikely(bp->panic)) {
		BNX2X_ERR("Can't post to SP queue while panic\n");
		return -EIO;
	}
#endif

	if ((bp->recovery_state != BNX2X_RECOVERY_DONE) &&
	    (bp->recovery_state != BNX2X_RECOVERY_NIC_LOADING)) {
		BNX2X_ERR("Handling parity error recovery. Try again later\n");
		return -EAGAIN;
	}

	spin_lock_bh(&bp->spq_lock);

	for (i = 0; i < count; i++) {
		struct eth_spe *spe = (struct eth_spe *)kwqes[i];

		if (bp->cnic_kwq_pending == MAX_SP_DESC_CNT)
			break;

		*bp->cnic_kwq_prod = *spe;

		bp->cnic_kwq_pending++;

		DP(BNX2X_MSG_SP, "L5 SPQE %x %x %x:%x pos %d\n",
		   spe->hdr.conn_and_cmd_data, spe->hdr.type,
		   spe->data.update_data_addr.hi,
		   spe->data.update_data_addr.lo,
		   bp->cnic_kwq_pending);

		if (bp->cnic_kwq_prod == bp->cnic_kwq_last)
			bp->cnic_kwq_prod = bp->cnic_kwq;
		else
			bp->cnic_kwq_prod++;
	}

	spin_unlock_bh(&bp->spq_lock);

	if (bp->cnic_spq_pending < bp->cnic_eth_dev.max_kwqe_pending)
		bnx2x_cnic_sp_post(bp, 0);

	return i;
}

static int bnx2x_cnic_ctl_send(struct bnx2x *bp, struct cnic_ctl_info *ctl)
{
	struct cnic_ops *c_ops;
	int rc = 0;

	mutex_lock(&bp->cnic_mutex);
	c_ops = rcu_dereference_protected(bp->cnic_ops,
					  lockdep_is_held(&bp->cnic_mutex));
	if (c_ops)
		rc = c_ops->cnic_ctl(bp->cnic_data, ctl);
	mutex_unlock(&bp->cnic_mutex);

	return rc;
}

static int bnx2x_cnic_ctl_send_bh(struct bnx2x *bp, struct cnic_ctl_info *ctl)
{
	struct cnic_ops *c_ops;
	int rc = 0;

	rcu_read_lock();
	c_ops = rcu_dereference(bp->cnic_ops);
	if (c_ops)
		rc = c_ops->cnic_ctl(bp->cnic_data, ctl);
	rcu_read_unlock();

	return rc;
}

/*
 * for commands that have no data
 */
int bnx2x_cnic_notify(struct bnx2x *bp, int cmd)
{
	struct cnic_ctl_info ctl = {0};

	ctl.cmd = cmd;

	return bnx2x_cnic_ctl_send(bp, &ctl);
}

static void bnx2x_cnic_cfc_comp(struct bnx2x *bp, int cid, u8 err)
{
	struct cnic_ctl_info ctl = {0};

	/* first we tell CNIC and only then we count this as a completion */
	ctl.cmd = CNIC_CTL_COMPLETION_CMD;
	ctl.data.comp.cid = cid;
	ctl.data.comp.error = err;

	bnx2x_cnic_ctl_send_bh(bp, &ctl);
	bnx2x_cnic_sp_post(bp, 0);
}

/* Called with netif_addr_lock_bh() taken.
 * Sets an rx_mode config for an iSCSI ETH client.
 * Doesn't block.
 * Completion should be checked outside.
 */
static void bnx2x_set_iscsi_eth_rx_mode(struct bnx2x *bp, bool start)
{
	unsigned long accept_flags = 0, ramrod_flags = 0;
	u8 cl_id = bnx2x_cnic_eth_cl_id(bp, BNX2X_ISCSI_ETH_CL_ID_IDX);
	int sched_state = BNX2X_FILTER_ISCSI_ETH_STOP_SCHED;

	if (start) {
		/* Start accepting on iSCSI L2 ring. Accept all multicasts
		 * because it's the only way for UIO Queue to accept
		 * multicasts (in non-promiscuous mode only one Queue per
		 * function will receive multicast packets (leading in our
		 * case).
		 */
		__set_bit(BNX2X_ACCEPT_UNICAST, &accept_flags);
		__set_bit(BNX2X_ACCEPT_ALL_MULTICAST, &accept_flags);
		__set_bit(BNX2X_ACCEPT_BROADCAST, &accept_flags);
		__set_bit(BNX2X_ACCEPT_ANY_VLAN, &accept_flags);

		/* Clear STOP_PENDING bit if START is requested */
		clear_bit(BNX2X_FILTER_ISCSI_ETH_STOP_SCHED, &bp->sp_state);

		sched_state = BNX2X_FILTER_ISCSI_ETH_START_SCHED;
	} else
		/* Clear START_PENDING bit if STOP is requested */
		clear_bit(BNX2X_FILTER_ISCSI_ETH_START_SCHED, &bp->sp_state);

	if (test_bit(BNX2X_FILTER_RX_MODE_PENDING, &bp->sp_state))
		set_bit(sched_state, &bp->sp_state);
	else {
		__set_bit(RAMROD_RX, &ramrod_flags);
		bnx2x_set_q_rx_mode(bp, cl_id, 0, accept_flags, 0,
				    ramrod_flags);
	}
}

static int bnx2x_drv_ctl(struct net_device *dev, struct drv_ctl_info *ctl)
{
	struct bnx2x *bp = netdev_priv(dev);
	int rc = 0;

	switch (ctl->cmd) {
	case DRV_CTL_CTXTBL_WR_CMD: {
		u32 index = ctl->data.io.offset;
		dma_addr_t addr = ctl->data.io.dma_addr;

		bnx2x_ilt_wr(bp, index, addr);
		break;
	}

	case DRV_CTL_RET_L5_SPQ_CREDIT_CMD: {
		int count = ctl->data.credit.credit_count;

		bnx2x_cnic_sp_post(bp, count);
		break;
	}

	/* rtnl_lock is held.  */
	case DRV_CTL_START_L2_CMD: {
		struct cnic_eth_dev *cp = &bp->cnic_eth_dev;
		unsigned long sp_bits = 0;

		/* Configure the iSCSI classification object */
		bnx2x_init_mac_obj(bp, &bp->iscsi_l2_mac_obj,
				   cp->iscsi_l2_client_id,
				   cp->iscsi_l2_cid, BP_FUNC(bp),
				   bnx2x_sp(bp, mac_rdata),
				   bnx2x_sp_mapping(bp, mac_rdata),
				   BNX2X_FILTER_MAC_PENDING,
				   &bp->sp_state, BNX2X_OBJ_TYPE_RX,
				   &bp->macs_pool);

		/* Set iSCSI MAC address */
		rc = bnx2x_set_iscsi_eth_mac_addr(bp);
		if (rc)
			break;

		barrier();

		/* Start accepting on iSCSI L2 ring */

		netif_addr_lock_bh(dev);
		bnx2x_set_iscsi_eth_rx_mode(bp, true);
		netif_addr_unlock_bh(dev);

		/* bits to wait on */
		__set_bit(BNX2X_FILTER_RX_MODE_PENDING, &sp_bits);
		__set_bit(BNX2X_FILTER_ISCSI_ETH_START_SCHED, &sp_bits);

		if (!bnx2x_wait_sp_comp(bp, sp_bits))
			BNX2X_ERR("rx_mode completion timed out!\n");

		break;
	}

	/* rtnl_lock is held.  */
	case DRV_CTL_STOP_L2_CMD: {
		unsigned long sp_bits = 0;

		/* Stop accepting on iSCSI L2 ring */
		netif_addr_lock_bh(dev);
		bnx2x_set_iscsi_eth_rx_mode(bp, false);
		netif_addr_unlock_bh(dev);

		/* bits to wait on */
		__set_bit(BNX2X_FILTER_RX_MODE_PENDING, &sp_bits);
		__set_bit(BNX2X_FILTER_ISCSI_ETH_STOP_SCHED, &sp_bits);

		if (!bnx2x_wait_sp_comp(bp, sp_bits))
			BNX2X_ERR("rx_mode completion timed out!\n");

		barrier();

		/* Unset iSCSI L2 MAC */
		rc = bnx2x_del_all_macs(bp, &bp->iscsi_l2_mac_obj,
					BNX2X_ISCSI_ETH_MAC, true);
		break;
	}
	case DRV_CTL_RET_L2_SPQ_CREDIT_CMD: {
		int count = ctl->data.credit.credit_count;

		smp_mb__before_atomic();
		atomic_add(count, &bp->cq_spq_left);
		smp_mb__after_atomic();
		break;
	}
	case DRV_CTL_ULP_REGISTER_CMD: {
		int ulp_type = ctl->data.register_data.ulp_type;

		if (CHIP_IS_E3(bp)) {
			int idx = BP_FW_MB_IDX(bp);
			u32 cap = SHMEM2_RD(bp, drv_capabilities_flag[idx]);
			int path = BP_PATH(bp);
			int port = BP_PORT(bp);
			int i;
			u32 scratch_offset;
			u32 *host_addr;

			/* first write capability to shmem2 */
			if (ulp_type == CNIC_ULP_ISCSI)
				cap |= DRV_FLAGS_CAPABILITIES_LOADED_ISCSI;
			else if (ulp_type == CNIC_ULP_FCOE)
				cap |= DRV_FLAGS_CAPABILITIES_LOADED_FCOE;
			SHMEM2_WR(bp, drv_capabilities_flag[idx], cap);

			if ((ulp_type != CNIC_ULP_FCOE) ||
			    (!SHMEM2_HAS(bp, ncsi_oem_data_addr)) ||
			    (!(bp->flags &  BC_SUPPORTS_FCOE_FEATURES)))
				break;

			/* if reached here - should write fcoe capabilities */
			scratch_offset = SHMEM2_RD(bp, ncsi_oem_data_addr);
			if (!scratch_offset)
				break;
			scratch_offset += offsetof(struct glob_ncsi_oem_data,
						   fcoe_features[path][port]);
			host_addr = (u32 *) &(ctl->data.register_data.
					      fcoe_features);
			for (i = 0; i < sizeof(struct fcoe_capabilities);
			     i += 4)
				REG_WR(bp, scratch_offset + i,
				       *(host_addr + i/4));
		}
		bnx2x_schedule_sp_rtnl(bp, BNX2X_SP_RTNL_GET_DRV_VERSION, 0);
		break;
	}

	case DRV_CTL_ULP_UNREGISTER_CMD: {
		int ulp_type = ctl->data.ulp_type;

		if (CHIP_IS_E3(bp)) {
			int idx = BP_FW_MB_IDX(bp);
			u32 cap;

			cap = SHMEM2_RD(bp, drv_capabilities_flag[idx]);
			if (ulp_type == CNIC_ULP_ISCSI)
				cap &= ~DRV_FLAGS_CAPABILITIES_LOADED_ISCSI;
			else if (ulp_type == CNIC_ULP_FCOE)
				cap &= ~DRV_FLAGS_CAPABILITIES_LOADED_FCOE;
			SHMEM2_WR(bp, drv_capabilities_flag[idx], cap);
		}
		bnx2x_schedule_sp_rtnl(bp, BNX2X_SP_RTNL_GET_DRV_VERSION, 0);
		break;
	}

	default:
		BNX2X_ERR("unknown command %x\n", ctl->cmd);
		rc = -EINVAL;
	}

	/* For storage-only interfaces, change driver state */
	if (IS_MF_SD_STORAGE_PERSONALITY_ONLY(bp)) {
		switch (ctl->drv_state) {
		case DRV_NOP:
			break;
		case DRV_ACTIVE:
			bnx2x_set_os_driver_state(bp,
						  OS_DRIVER_STATE_ACTIVE);
			break;
		case DRV_INACTIVE:
			bnx2x_set_os_driver_state(bp,
						  OS_DRIVER_STATE_DISABLED);
			break;
		case DRV_UNLOADED:
			bnx2x_set_os_driver_state(bp,
						  OS_DRIVER_STATE_NOT_LOADED);
			break;
		default:
		BNX2X_ERR("Unknown cnic driver state: %d\n", ctl->drv_state);
		}
	}

	return rc;
}

static int bnx2x_get_fc_npiv(struct net_device *dev,
			     struct cnic_fc_npiv_tbl *cnic_tbl)
{
	struct bnx2x *bp = netdev_priv(dev);
	struct bdn_fc_npiv_tbl *tbl = NULL;
	u32 offset, entries;
	int rc = -EINVAL;
	int i;

	if (!SHMEM2_HAS(bp, fc_npiv_nvram_tbl_addr[0]))
		goto out;

	DP(BNX2X_MSG_MCP, "About to read the FC-NPIV table\n");

	tbl = kmalloc(sizeof(*tbl), GFP_KERNEL);
	if (!tbl) {
		BNX2X_ERR("Failed to allocate fc_npiv table\n");
		goto out;
	}

	offset = SHMEM2_RD(bp, fc_npiv_nvram_tbl_addr[BP_PORT(bp)]);
	if (!offset) {
		DP(BNX2X_MSG_MCP, "No FC-NPIV in NVRAM\n");
		goto out;
	}
	DP(BNX2X_MSG_MCP, "Offset of FC-NPIV in NVRAM: %08x\n", offset);

	/* Read the table contents from nvram */
	if (bnx2x_nvram_read(bp, offset, (u8 *)tbl, sizeof(*tbl))) {
		BNX2X_ERR("Failed to read FC-NPIV table\n");
		goto out;
	}

	/* Since bnx2x_nvram_read() returns data in be32, we need to convert
	 * the number of entries back to cpu endianness.
	 */
	entries = tbl->fc_npiv_cfg.num_of_npiv;
	entries = (__force u32)be32_to_cpu((__force __be32)entries);
	tbl->fc_npiv_cfg.num_of_npiv = entries;

	if (!tbl->fc_npiv_cfg.num_of_npiv) {
		DP(BNX2X_MSG_MCP,
		   "No FC-NPIV table [valid, simply not present]\n");
		goto out;
	} else if (tbl->fc_npiv_cfg.num_of_npiv > MAX_NUMBER_NPIV) {
		BNX2X_ERR("FC-NPIV table with bad length 0x%08x\n",
			  tbl->fc_npiv_cfg.num_of_npiv);
		goto out;
	} else {
		DP(BNX2X_MSG_MCP, "Read 0x%08x entries from NVRAM\n",
		   tbl->fc_npiv_cfg.num_of_npiv);
	}

	/* Copy the data into cnic-provided struct */
	cnic_tbl->count = tbl->fc_npiv_cfg.num_of_npiv;
	for (i = 0; i < cnic_tbl->count; i++) {
		memcpy(cnic_tbl->wwpn[i], tbl->settings[i].npiv_wwpn, 8);
		memcpy(cnic_tbl->wwnn[i], tbl->settings[i].npiv_wwnn, 8);
	}

	rc = 0;
out:
	kfree(tbl);
	return rc;
}

void bnx2x_setup_cnic_irq_info(struct bnx2x *bp)
{
	struct cnic_eth_dev *cp = &bp->cnic_eth_dev;

	if (bp->flags & USING_MSIX_FLAG) {
		cp->drv_state |= CNIC_DRV_STATE_USING_MSIX;
		cp->irq_arr[0].irq_flags |= CNIC_IRQ_FL_MSIX;
		cp->irq_arr[0].vector = bp->msix_table[1].vector;
	} else {
		cp->drv_state &= ~CNIC_DRV_STATE_USING_MSIX;
		cp->irq_arr[0].irq_flags &= ~CNIC_IRQ_FL_MSIX;
	}
	if (!CHIP_IS_E1x(bp))
		cp->irq_arr[0].status_blk = (void *)bp->cnic_sb.e2_sb;
	else
		cp->irq_arr[0].status_blk = (void *)bp->cnic_sb.e1x_sb;

	cp->irq_arr[0].status_blk_num =  bnx2x_cnic_fw_sb_id(bp);
	cp->irq_arr[0].status_blk_num2 = bnx2x_cnic_igu_sb_id(bp);
	cp->irq_arr[1].status_blk = bp->def_status_blk;
	cp->irq_arr[1].status_blk_num = DEF_SB_ID;
	cp->irq_arr[1].status_blk_num2 = DEF_SB_IGU_ID;

	cp->num_irq = 2;
}

void bnx2x_setup_cnic_info(struct bnx2x *bp)
{
	struct cnic_eth_dev *cp = &bp->cnic_eth_dev;

	cp->ctx_tbl_offset = FUNC_ILT_BASE(BP_FUNC(bp)) +
			     bnx2x_cid_ilt_lines(bp);
	cp->starting_cid = bnx2x_cid_ilt_lines(bp) * ILT_PAGE_CIDS;
	cp->fcoe_init_cid = BNX2X_FCOE_ETH_CID(bp);
	cp->iscsi_l2_cid = BNX2X_ISCSI_ETH_CID(bp);

	DP(NETIF_MSG_IFUP, "BNX2X_1st_NON_L2_ETH_CID(bp) %x, cp->starting_cid %x, cp->fcoe_init_cid %x, cp->iscsi_l2_cid %x\n",
	   BNX2X_1st_NON_L2_ETH_CID(bp), cp->starting_cid, cp->fcoe_init_cid,
	   cp->iscsi_l2_cid);

	if (NO_ISCSI_OOO(bp))
		cp->drv_state |= CNIC_DRV_STATE_NO_ISCSI_OOO;
}

static int bnx2x_register_cnic(struct net_device *dev, struct cnic_ops *ops,
			       void *data)
{
	struct bnx2x *bp = netdev_priv(dev);
	struct cnic_eth_dev *cp = &bp->cnic_eth_dev;
	int rc;

	DP(NETIF_MSG_IFUP, "Register_cnic called\n");

	if (ops == NULL) {
		BNX2X_ERR("NULL ops received\n");
		return -EINVAL;
	}

	if (!CNIC_SUPPORT(bp)) {
		BNX2X_ERR("Can't register CNIC when not supported\n");
		return -EOPNOTSUPP;
	}

	if (!CNIC_LOADED(bp)) {
		rc = bnx2x_load_cnic(bp);
		if (rc) {
			BNX2X_ERR("CNIC-related load failed\n");
			return rc;
		}
	}

	bp->cnic_enabled = true;

	bp->cnic_kwq = kzalloc(PAGE_SIZE, GFP_KERNEL);
	if (!bp->cnic_kwq)
		return -ENOMEM;

	bp->cnic_kwq_cons = bp->cnic_kwq;
	bp->cnic_kwq_prod = bp->cnic_kwq;
	bp->cnic_kwq_last = bp->cnic_kwq + MAX_SP_DESC_CNT;

	bp->cnic_spq_pending = 0;
	bp->cnic_kwq_pending = 0;

	bp->cnic_data = data;

	cp->num_irq = 0;
	cp->drv_state |= CNIC_DRV_STATE_REGD;
	cp->iro_arr = bp->iro_arr;

	bnx2x_setup_cnic_irq_info(bp);

	rcu_assign_pointer(bp->cnic_ops, ops);

	/* Schedule driver to read CNIC driver versions */
	bnx2x_schedule_sp_rtnl(bp, BNX2X_SP_RTNL_GET_DRV_VERSION, 0);

	return 0;
}

static int bnx2x_unregister_cnic(struct net_device *dev)
{
	struct bnx2x *bp = netdev_priv(dev);
	struct cnic_eth_dev *cp = &bp->cnic_eth_dev;

	mutex_lock(&bp->cnic_mutex);
	cp->drv_state = 0;
	RCU_INIT_POINTER(bp->cnic_ops, NULL);
	mutex_unlock(&bp->cnic_mutex);
	synchronize_rcu();
	bp->cnic_enabled = false;
	kfree(bp->cnic_kwq);
	bp->cnic_kwq = NULL;

	return 0;
}

static struct cnic_eth_dev *bnx2x_cnic_probe(struct net_device *dev)
{
	struct bnx2x *bp = netdev_priv(dev);
	struct cnic_eth_dev *cp = &bp->cnic_eth_dev;

	/* If both iSCSI and FCoE are disabled - return NULL in
	 * order to indicate CNIC that it should not try to work
	 * with this device.
	 */
	if (NO_ISCSI(bp) && NO_FCOE(bp))
		return NULL;

	cp->drv_owner = THIS_MODULE;
	cp->chip_id = CHIP_ID(bp);
	cp->pdev = bp->pdev;
	cp->io_base = bp->regview;
	cp->io_base2 = bp->doorbells;
	cp->max_kwqe_pending = 8;
	cp->ctx_blk_size = CDU_ILT_PAGE_SZ;
	cp->ctx_tbl_offset = FUNC_ILT_BASE(BP_FUNC(bp)) +
			     bnx2x_cid_ilt_lines(bp);
	cp->ctx_tbl_len = CNIC_ILT_LINES;
	cp->starting_cid = bnx2x_cid_ilt_lines(bp) * ILT_PAGE_CIDS;
	cp->drv_submit_kwqes_16 = bnx2x_cnic_sp_queue;
	cp->drv_ctl = bnx2x_drv_ctl;
	cp->drv_get_fc_npiv_tbl = bnx2x_get_fc_npiv;
	cp->drv_register_cnic = bnx2x_register_cnic;
	cp->drv_unregister_cnic = bnx2x_unregister_cnic;
	cp->fcoe_init_cid = BNX2X_FCOE_ETH_CID(bp);
	cp->iscsi_l2_client_id =
		bnx2x_cnic_eth_cl_id(bp, BNX2X_ISCSI_ETH_CL_ID_IDX);
	cp->iscsi_l2_cid = BNX2X_ISCSI_ETH_CID(bp);

	if (NO_ISCSI_OOO(bp))
		cp->drv_state |= CNIC_DRV_STATE_NO_ISCSI_OOO;

	if (NO_ISCSI(bp))
		cp->drv_state |= CNIC_DRV_STATE_NO_ISCSI;

	if (NO_FCOE(bp))
		cp->drv_state |= CNIC_DRV_STATE_NO_FCOE;

	BNX2X_DEV_INFO(
		"page_size %d, tbl_offset %d, tbl_lines %d, starting cid %d\n",
	   cp->ctx_blk_size,
	   cp->ctx_tbl_offset,
	   cp->ctx_tbl_len,
	   cp->starting_cid);
	return cp;
}

static u32 bnx2x_rx_ustorm_prods_offset(struct bnx2x_fastpath *fp)
{
	struct bnx2x *bp = fp->bp;
	u32 offset = BAR_USTRORM_INTMEM;

	if (IS_VF(bp))
		return bnx2x_vf_ustorm_prods_offset(bp, fp);
	else if (!CHIP_IS_E1x(bp))
		offset += USTORM_RX_PRODS_E2_OFFSET(fp->cl_qzone_id);
	else
		offset += USTORM_RX_PRODS_E1X_OFFSET(BP_PORT(bp), fp->cl_id);

	return offset;
}

/* called only on E1H or E2.
 * When pretending to be PF, the pretend value is the function number 0...7
 * When pretending to be VF, the pretend val is the PF-num:VF-valid:ABS-VFID
 * combination
 */
int bnx2x_pretend_func(struct bnx2x *bp, u16 pretend_func_val)
{
	u32 pretend_reg;

	if (CHIP_IS_E1H(bp) && pretend_func_val >= E1H_FUNC_MAX)
		return -1;

	/* get my own pretend register */
	pretend_reg = bnx2x_get_pretend_reg(bp);
	REG_WR(bp, pretend_reg, pretend_func_val);
	REG_RD(bp, pretend_reg);
	return 0;
}

static void bnx2x_ptp_task(struct work_struct *work)
{
	struct bnx2x *bp = container_of(work, struct bnx2x, ptp_task);
	int port = BP_PORT(bp);
	u32 val_seq;
	u64 timestamp, ns;
	struct skb_shared_hwtstamps shhwtstamps;
	bool bail = true;
	int i;

	/* FW may take a while to complete timestamping; try a bit and if it's
	 * still not complete, may indicate an error state - bail out then.
	 */
	for (i = 0; i < 10; i++) {
		/* Read Tx timestamp registers */
		val_seq = REG_RD(bp, port ? NIG_REG_P1_TLLH_PTP_BUF_SEQID :
				 NIG_REG_P0_TLLH_PTP_BUF_SEQID);
		if (val_seq & 0x10000) {
			bail = false;
			break;
		}
		msleep(1 << i);
	}

	if (!bail) {
		/* There is a valid timestamp value */
		timestamp = REG_RD(bp, port ? NIG_REG_P1_TLLH_PTP_BUF_TS_MSB :
				   NIG_REG_P0_TLLH_PTP_BUF_TS_MSB);
		timestamp <<= 32;
		timestamp |= REG_RD(bp, port ? NIG_REG_P1_TLLH_PTP_BUF_TS_LSB :
				    NIG_REG_P0_TLLH_PTP_BUF_TS_LSB);
		/* Reset timestamp register to allow new timestamp */
		REG_WR(bp, port ? NIG_REG_P1_TLLH_PTP_BUF_SEQID :
		       NIG_REG_P0_TLLH_PTP_BUF_SEQID, 0x10000);
		ns = timecounter_cyc2time(&bp->timecounter, timestamp);

		memset(&shhwtstamps, 0, sizeof(shhwtstamps));
		shhwtstamps.hwtstamp = ns_to_ktime(ns);
		skb_tstamp_tx(bp->ptp_tx_skb, &shhwtstamps);

		DP(BNX2X_MSG_PTP, "Tx timestamp, timestamp cycles = %llu, ns = %llu\n",
		   timestamp, ns);
	} else {
		DP(BNX2X_MSG_PTP,
		   "Tx timestamp is not recorded (register read=%u)\n",
		   val_seq);
		bp->eth_stats.ptp_skip_tx_ts++;
	}

	dev_kfree_skb_any(bp->ptp_tx_skb);
	bp->ptp_tx_skb = NULL;
}

void bnx2x_set_rx_ts(struct bnx2x *bp, struct sk_buff *skb)
{
	int port = BP_PORT(bp);
	u64 timestamp, ns;

	timestamp = REG_RD(bp, port ? NIG_REG_P1_LLH_PTP_HOST_BUF_TS_MSB :
			    NIG_REG_P0_LLH_PTP_HOST_BUF_TS_MSB);
	timestamp <<= 32;
	timestamp |= REG_RD(bp, port ? NIG_REG_P1_LLH_PTP_HOST_BUF_TS_LSB :
			    NIG_REG_P0_LLH_PTP_HOST_BUF_TS_LSB);

	/* Reset timestamp register to allow new timestamp */
	REG_WR(bp, port ? NIG_REG_P1_LLH_PTP_HOST_BUF_SEQID :
	       NIG_REG_P0_LLH_PTP_HOST_BUF_SEQID, 0x10000);

	ns = timecounter_cyc2time(&bp->timecounter, timestamp);

	skb_hwtstamps(skb)->hwtstamp = ns_to_ktime(ns);

	DP(BNX2X_MSG_PTP, "Rx timestamp, timestamp cycles = %llu, ns = %llu\n",
	   timestamp, ns);
}

/* Read the PHC */
static u64 bnx2x_cyclecounter_read(const struct cyclecounter *cc)
{
	struct bnx2x *bp = container_of(cc, struct bnx2x, cyclecounter);
	int port = BP_PORT(bp);
	u32 wb_data[2];
	u64 phc_cycles;

	REG_RD_DMAE(bp, port ? NIG_REG_TIMESYNC_GEN_REG + tsgen_synctime_t1 :
		    NIG_REG_TIMESYNC_GEN_REG + tsgen_synctime_t0, wb_data, 2);
	phc_cycles = wb_data[1];
	phc_cycles = (phc_cycles << 32) + wb_data[0];

	DP(BNX2X_MSG_PTP, "PHC read cycles = %llu\n", phc_cycles);

	return phc_cycles;
}

static void bnx2x_init_cyclecounter(struct bnx2x *bp)
{
	memset(&bp->cyclecounter, 0, sizeof(bp->cyclecounter));
	bp->cyclecounter.read = bnx2x_cyclecounter_read;
	bp->cyclecounter.mask = CYCLECOUNTER_MASK(64);
	bp->cyclecounter.shift = 0;
	bp->cyclecounter.mult = 1;
}

static int bnx2x_send_reset_timesync_ramrod(struct bnx2x *bp)
{
	struct bnx2x_func_state_params func_params = {NULL};
	struct bnx2x_func_set_timesync_params *set_timesync_params =
		&func_params.params.set_timesync;

	/* Prepare parameters for function state transitions */
	__set_bit(RAMROD_COMP_WAIT, &func_params.ramrod_flags);
	__set_bit(RAMROD_RETRY, &func_params.ramrod_flags);

	func_params.f_obj = &bp->func_obj;
	func_params.cmd = BNX2X_F_CMD_SET_TIMESYNC;

	/* Function parameters */
	set_timesync_params->drift_adjust_cmd = TS_DRIFT_ADJUST_RESET;
	set_timesync_params->offset_cmd = TS_OFFSET_KEEP;

	return bnx2x_func_state_change(bp, &func_params);
}

static int bnx2x_enable_ptp_packets(struct bnx2x *bp)
{
	struct bnx2x_queue_state_params q_params;
	int rc, i;

	/* send queue update ramrod to enable PTP packets */
	memset(&q_params, 0, sizeof(q_params));
	__set_bit(RAMROD_COMP_WAIT, &q_params.ramrod_flags);
	q_params.cmd = BNX2X_Q_CMD_UPDATE;
	__set_bit(BNX2X_Q_UPDATE_PTP_PKTS_CHNG,
		  &q_params.params.update.update_flags);
	__set_bit(BNX2X_Q_UPDATE_PTP_PKTS,
		  &q_params.params.update.update_flags);

	/* send the ramrod on all the queues of the PF */
	for_each_eth_queue(bp, i) {
		struct bnx2x_fastpath *fp = &bp->fp[i];

		/* Set the appropriate Queue object */
		q_params.q_obj = &bnx2x_sp_obj(bp, fp).q_obj;

		/* Update the Queue state */
		rc = bnx2x_queue_state_change(bp, &q_params);
		if (rc) {
			BNX2X_ERR("Failed to enable PTP packets\n");
			return rc;
		}
	}

	return 0;
}

#define BNX2X_P2P_DETECT_PARAM_MASK 0x5F5
#define BNX2X_P2P_DETECT_RULE_MASK 0x3DBB
#define BNX2X_PTP_TX_ON_PARAM_MASK (BNX2X_P2P_DETECT_PARAM_MASK & 0x6AA)
#define BNX2X_PTP_TX_ON_RULE_MASK (BNX2X_P2P_DETECT_RULE_MASK & 0x3EEE)
#define BNX2X_PTP_V1_L4_PARAM_MASK (BNX2X_P2P_DETECT_PARAM_MASK & 0x7EE)
#define BNX2X_PTP_V1_L4_RULE_MASK (BNX2X_P2P_DETECT_RULE_MASK & 0x3FFE)
#define BNX2X_PTP_V2_L4_PARAM_MASK (BNX2X_P2P_DETECT_PARAM_MASK & 0x7EA)
#define BNX2X_PTP_V2_L4_RULE_MASK (BNX2X_P2P_DETECT_RULE_MASK & 0x3FEE)
#define BNX2X_PTP_V2_L2_PARAM_MASK (BNX2X_P2P_DETECT_PARAM_MASK & 0x6BF)
#define BNX2X_PTP_V2_L2_RULE_MASK (BNX2X_P2P_DETECT_RULE_MASK & 0x3EFF)
#define BNX2X_PTP_V2_PARAM_MASK (BNX2X_P2P_DETECT_PARAM_MASK & 0x6AA)
#define BNX2X_PTP_V2_RULE_MASK (BNX2X_P2P_DETECT_RULE_MASK & 0x3EEE)

int bnx2x_configure_ptp_filters(struct bnx2x *bp)
{
	int port = BP_PORT(bp);
	u32 param, rule;
	int rc;

	if (!bp->hwtstamp_ioctl_called)
		return 0;

	param = port ? NIG_REG_P1_TLLH_PTP_PARAM_MASK :
		NIG_REG_P0_TLLH_PTP_PARAM_MASK;
	rule = port ? NIG_REG_P1_TLLH_PTP_RULE_MASK :
		NIG_REG_P0_TLLH_PTP_RULE_MASK;
	switch (bp->tx_type) {
	case HWTSTAMP_TX_ON:
		bp->flags |= TX_TIMESTAMPING_EN;
		REG_WR(bp, param, BNX2X_PTP_TX_ON_PARAM_MASK);
		REG_WR(bp, rule, BNX2X_PTP_TX_ON_RULE_MASK);
		break;
	case HWTSTAMP_TX_ONESTEP_SYNC:
	case HWTSTAMP_TX_ONESTEP_P2P:
		BNX2X_ERR("One-step timestamping is not supported\n");
		return -ERANGE;
	}

	param = port ? NIG_REG_P1_LLH_PTP_PARAM_MASK :
		NIG_REG_P0_LLH_PTP_PARAM_MASK;
	rule = port ? NIG_REG_P1_LLH_PTP_RULE_MASK :
		NIG_REG_P0_LLH_PTP_RULE_MASK;
	switch (bp->rx_filter) {
	case HWTSTAMP_FILTER_NONE:
		break;
	case HWTSTAMP_FILTER_ALL:
	case HWTSTAMP_FILTER_SOME:
	case HWTSTAMP_FILTER_NTP_ALL:
		bp->rx_filter = HWTSTAMP_FILTER_NONE;
		break;
	case HWTSTAMP_FILTER_PTP_V1_L4_EVENT:
	case HWTSTAMP_FILTER_PTP_V1_L4_SYNC:
	case HWTSTAMP_FILTER_PTP_V1_L4_DELAY_REQ:
		bp->rx_filter = HWTSTAMP_FILTER_PTP_V1_L4_EVENT;
		/* Initialize PTP detection for UDP/IPv4 events */
		REG_WR(bp, param, BNX2X_PTP_V1_L4_PARAM_MASK);
		REG_WR(bp, rule, BNX2X_PTP_V1_L4_RULE_MASK);
		break;
	case HWTSTAMP_FILTER_PTP_V2_L4_EVENT:
	case HWTSTAMP_FILTER_PTP_V2_L4_SYNC:
	case HWTSTAMP_FILTER_PTP_V2_L4_DELAY_REQ:
		bp->rx_filter = HWTSTAMP_FILTER_PTP_V2_L4_EVENT;
		/* Initialize PTP detection for UDP/IPv4 or UDP/IPv6 events */
		REG_WR(bp, param, BNX2X_PTP_V2_L4_PARAM_MASK);
		REG_WR(bp, rule, BNX2X_PTP_V2_L4_RULE_MASK);
		break;
	case HWTSTAMP_FILTER_PTP_V2_L2_EVENT:
	case HWTSTAMP_FILTER_PTP_V2_L2_SYNC:
	case HWTSTAMP_FILTER_PTP_V2_L2_DELAY_REQ:
		bp->rx_filter = HWTSTAMP_FILTER_PTP_V2_L2_EVENT;
		/* Initialize PTP detection L2 events */
		REG_WR(bp, param, BNX2X_PTP_V2_L2_PARAM_MASK);
		REG_WR(bp, rule, BNX2X_PTP_V2_L2_RULE_MASK);

		break;
	case HWTSTAMP_FILTER_PTP_V2_EVENT:
	case HWTSTAMP_FILTER_PTP_V2_SYNC:
	case HWTSTAMP_FILTER_PTP_V2_DELAY_REQ:
		bp->rx_filter = HWTSTAMP_FILTER_PTP_V2_EVENT;
		/* Initialize PTP detection L2, UDP/IPv4 or UDP/IPv6 events */
		REG_WR(bp, param, BNX2X_PTP_V2_PARAM_MASK);
		REG_WR(bp, rule, BNX2X_PTP_V2_RULE_MASK);
		break;
	}

	/* Indicate to FW that this PF expects recorded PTP packets */
	rc = bnx2x_enable_ptp_packets(bp);
	if (rc)
		return rc;

	/* Enable sending PTP packets to host */
	REG_WR(bp, port ? NIG_REG_P1_LLH_PTP_TO_HOST :
	       NIG_REG_P0_LLH_PTP_TO_HOST, 0x1);

	return 0;
}

static int bnx2x_hwtstamp_ioctl(struct bnx2x *bp, struct ifreq *ifr)
{
	struct hwtstamp_config config;
	int rc;

	DP(BNX2X_MSG_PTP, "HWTSTAMP IOCTL called\n");

	if (copy_from_user(&config, ifr->ifr_data, sizeof(config)))
		return -EFAULT;

	DP(BNX2X_MSG_PTP, "Requested tx_type: %d, requested rx_filters = %d\n",
	   config.tx_type, config.rx_filter);

	if (config.flags) {
		BNX2X_ERR("config.flags is reserved for future use\n");
		return -EINVAL;
	}

	bp->hwtstamp_ioctl_called = true;
	bp->tx_type = config.tx_type;
	bp->rx_filter = config.rx_filter;

	rc = bnx2x_configure_ptp_filters(bp);
	if (rc)
		return rc;

	config.rx_filter = bp->rx_filter;

	return copy_to_user(ifr->ifr_data, &config, sizeof(config)) ?
		-EFAULT : 0;
}

/* Configures HW for PTP */
static int bnx2x_configure_ptp(struct bnx2x *bp)
{
	int rc, port = BP_PORT(bp);
	u32 wb_data[2];

	/* Reset PTP event detection rules - will be configured in the IOCTL */
	REG_WR(bp, port ? NIG_REG_P1_LLH_PTP_PARAM_MASK :
	       NIG_REG_P0_LLH_PTP_PARAM_MASK, 0x7FF);
	REG_WR(bp, port ? NIG_REG_P1_LLH_PTP_RULE_MASK :
	       NIG_REG_P0_LLH_PTP_RULE_MASK, 0x3FFF);
	REG_WR(bp, port ? NIG_REG_P1_TLLH_PTP_PARAM_MASK :
	       NIG_REG_P0_TLLH_PTP_PARAM_MASK, 0x7FF);
	REG_WR(bp, port ? NIG_REG_P1_TLLH_PTP_RULE_MASK :
	       NIG_REG_P0_TLLH_PTP_RULE_MASK, 0x3FFF);

	/* Disable PTP packets to host - will be configured in the IOCTL*/
	REG_WR(bp, port ? NIG_REG_P1_LLH_PTP_TO_HOST :
	       NIG_REG_P0_LLH_PTP_TO_HOST, 0x0);

	/* Enable the PTP feature */
	REG_WR(bp, port ? NIG_REG_P1_PTP_EN :
	       NIG_REG_P0_PTP_EN, 0x3F);

	/* Enable the free-running counter */
	wb_data[0] = 0;
	wb_data[1] = 0;
	REG_WR_DMAE(bp, NIG_REG_TIMESYNC_GEN_REG + tsgen_ctrl, wb_data, 2);

	/* Reset drift register (offset register is not reset) */
	rc = bnx2x_send_reset_timesync_ramrod(bp);
	if (rc) {
		BNX2X_ERR("Failed to reset PHC drift register\n");
		return -EFAULT;
	}

	/* Reset possibly old timestamps */
	REG_WR(bp, port ? NIG_REG_P1_LLH_PTP_HOST_BUF_SEQID :
	       NIG_REG_P0_LLH_PTP_HOST_BUF_SEQID, 0x10000);
	REG_WR(bp, port ? NIG_REG_P1_TLLH_PTP_BUF_SEQID :
	       NIG_REG_P0_TLLH_PTP_BUF_SEQID, 0x10000);

	return 0;
}

/* Called during load, to initialize PTP-related stuff */
void bnx2x_init_ptp(struct bnx2x *bp)
{
	int rc;

	/* Configure PTP in HW */
	rc = bnx2x_configure_ptp(bp);
	if (rc) {
		BNX2X_ERR("Stopping PTP initialization\n");
		return;
	}

	/* Init work queue for Tx timestamping */
	INIT_WORK(&bp->ptp_task, bnx2x_ptp_task);

	/* Init cyclecounter and timecounter. This is done only in the first
	 * load. If done in every load, PTP application will fail when doing
	 * unload / load (e.g. MTU change) while it is running.
	 */
	if (!bp->timecounter_init_done) {
		bnx2x_init_cyclecounter(bp);
		timecounter_init(&bp->timecounter, &bp->cyclecounter,
				 ktime_to_ns(ktime_get_real()));
		bp->timecounter_init_done = true;
	}

	DP(BNX2X_MSG_PTP, "PTP initialization ended successfully\n");
}<|MERGE_RESOLUTION|>--- conflicted
+++ resolved
@@ -9990,17 +9990,10 @@
 	bool is_parity, global = false;
 #ifdef CONFIG_BNX2X_SRIOV
 	int vf_idx;
-<<<<<<< HEAD
 
 	for (vf_idx = 0; vf_idx < bp->requested_nr_virtfn; vf_idx++) {
 		struct bnx2x_virtf *vf = BP_VF(bp, vf_idx);
 
-=======
-
-	for (vf_idx = 0; vf_idx < bp->requested_nr_virtfn; vf_idx++) {
-		struct bnx2x_virtf *vf = BP_VF(bp, vf_idx);
-
->>>>>>> c1084c27
 		if (vf)
 			vf->state = VF_LOST;
 	}
