--- conflicted
+++ resolved
@@ -294,11 +294,7 @@
 {
 	struct adin1110_priv *priv = port_priv->priv;
 	u32 header_len = ADIN1110_RD_HEADER_LEN;
-<<<<<<< HEAD
-	struct spi_transfer t;
-=======
 	struct spi_transfer t = {0};
->>>>>>> ccf0a997
 	u32 frame_size_no_fcs;
 	struct sk_buff *rxb;
 	u32 frame_size;
