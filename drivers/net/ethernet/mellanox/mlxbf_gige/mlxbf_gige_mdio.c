// SPDX-License-Identifier: GPL-2.0-only OR BSD-3-Clause

/* MDIO support for Mellanox Gigabit Ethernet driver
 *
 * Copyright (C) 2020-2021 NVIDIA CORPORATION & AFFILIATES
 */

#include <linux/acpi.h>
#include <linux/bitfield.h>
#include <linux/delay.h>
#include <linux/device.h>
#include <linux/err.h>
#include <linux/io.h>
#include <linux/iopoll.h>
#include <linux/ioport.h>
#include <linux/irqreturn.h>
#include <linux/jiffies.h>
#include <linux/module.h>
#include <linux/mod_devicetable.h>
#include <linux/phy.h>
#include <linux/platform_device.h>
#include <linux/property.h>

#include "mlxbf_gige.h"
#include "mlxbf_gige_regs.h"

#define MLXBF_GIGE_MDIO_GW_OFFSET	0x0
#define MLXBF_GIGE_MDIO_CFG_OFFSET	0x4

#define MLXBF_GIGE_MDIO_FREQ_REFERENCE 156250000ULL
#define MLXBF_GIGE_MDIO_COREPLL_CONST  16384ULL
#define MLXBF_GIGE_MDC_CLK_NS          400
#define MLXBF_GIGE_MDIO_PLL_I1CLK_REG1 0x4
#define MLXBF_GIGE_MDIO_PLL_I1CLK_REG2 0x8
#define MLXBF_GIGE_MDIO_CORE_F_SHIFT   0
#define MLXBF_GIGE_MDIO_CORE_F_MASK    GENMASK(25, 0)
#define MLXBF_GIGE_MDIO_CORE_R_SHIFT   26
#define MLXBF_GIGE_MDIO_CORE_R_MASK    GENMASK(31, 26)
#define MLXBF_GIGE_MDIO_CORE_OD_SHIFT  0
#define MLXBF_GIGE_MDIO_CORE_OD_MASK   GENMASK(3, 0)

/* Support clause 22 */
#define MLXBF_GIGE_MDIO_CL22_ST1	0x1
#define MLXBF_GIGE_MDIO_CL22_WRITE	0x1
#define MLXBF_GIGE_MDIO_CL22_READ	0x2

/* Busy bit is set by software and cleared by hardware */
#define MLXBF_GIGE_MDIO_SET_BUSY	0x1

/* MDIO GW register bits */
#define MLXBF_GIGE_MDIO_GW_AD_MASK	GENMASK(15, 0)
#define MLXBF_GIGE_MDIO_GW_DEVAD_MASK	GENMASK(20, 16)
#define MLXBF_GIGE_MDIO_GW_PARTAD_MASK	GENMASK(25, 21)
#define MLXBF_GIGE_MDIO_GW_OPCODE_MASK	GENMASK(27, 26)
#define MLXBF_GIGE_MDIO_GW_ST1_MASK	GENMASK(28, 28)
#define MLXBF_GIGE_MDIO_GW_BUSY_MASK	GENMASK(30, 30)

/* MDIO config register bits */
#define MLXBF_GIGE_MDIO_CFG_MDIO_MODE_MASK		GENMASK(1, 0)
#define MLXBF_GIGE_MDIO_CFG_MDIO3_3_MASK		GENMASK(2, 2)
#define MLXBF_GIGE_MDIO_CFG_MDIO_FULL_DRIVE_MASK	GENMASK(4, 4)
#define MLXBF_GIGE_MDIO_CFG_MDC_PERIOD_MASK		GENMASK(15, 8)
#define MLXBF_GIGE_MDIO_CFG_MDIO_IN_SAMP_MASK		GENMASK(23, 16)
#define MLXBF_GIGE_MDIO_CFG_MDIO_OUT_SAMP_MASK		GENMASK(31, 24)

#define MLXBF_GIGE_MDIO_CFG_VAL (FIELD_PREP(MLXBF_GIGE_MDIO_CFG_MDIO_MODE_MASK, 1) | \
				 FIELD_PREP(MLXBF_GIGE_MDIO_CFG_MDIO3_3_MASK, 1) | \
				 FIELD_PREP(MLXBF_GIGE_MDIO_CFG_MDIO_FULL_DRIVE_MASK, 1) | \
				 FIELD_PREP(MLXBF_GIGE_MDIO_CFG_MDIO_IN_SAMP_MASK, 6) | \
				 FIELD_PREP(MLXBF_GIGE_MDIO_CFG_MDIO_OUT_SAMP_MASK, 13))

#define MLXBF_GIGE_BF2_COREPLL_ADDR 0x02800c30
#define MLXBF_GIGE_BF2_COREPLL_SIZE 0x0000000c

static struct resource corepll_params[] = {
	[MLXBF_GIGE_VERSION_BF2] = {
		.start = MLXBF_GIGE_BF2_COREPLL_ADDR,
		.end = MLXBF_GIGE_BF2_COREPLL_ADDR + MLXBF_GIGE_BF2_COREPLL_SIZE - 1,
		.name = "COREPLL_RES"
	},
};

/* Returns core clock i1clk in Hz */
static u64 calculate_i1clk(struct mlxbf_gige *priv)
{
	u8 core_od, core_r;
	u64 freq_output;
	u32 reg1, reg2;
	u32 core_f;

	reg1 = readl(priv->clk_io + MLXBF_GIGE_MDIO_PLL_I1CLK_REG1);
	reg2 = readl(priv->clk_io + MLXBF_GIGE_MDIO_PLL_I1CLK_REG2);

	core_f = (reg1 & MLXBF_GIGE_MDIO_CORE_F_MASK) >>
		MLXBF_GIGE_MDIO_CORE_F_SHIFT;
	core_r = (reg1 & MLXBF_GIGE_MDIO_CORE_R_MASK) >>
		MLXBF_GIGE_MDIO_CORE_R_SHIFT;
	core_od = (reg2 & MLXBF_GIGE_MDIO_CORE_OD_MASK) >>
		MLXBF_GIGE_MDIO_CORE_OD_SHIFT;

	/* Compute PLL output frequency as follow:
	 *
	 *                                     CORE_F / 16384
	 * freq_output = freq_reference * ----------------------------
	 *                              (CORE_R + 1) * (CORE_OD + 1)
	 */
	freq_output = div_u64((MLXBF_GIGE_MDIO_FREQ_REFERENCE * core_f),
			      MLXBF_GIGE_MDIO_COREPLL_CONST);
	freq_output = div_u64(freq_output, (core_r + 1) * (core_od + 1));

	return freq_output;
}

/* Formula for encoding the MDIO period. The encoded value is
 * passed to the MDIO config register.
 *
 * mdc_clk = 2*(val + 1)*(core clock in sec)
 *
 * i1clk is in Hz:
 * 400 ns = 2*(val + 1)*(1/i1clk)
 *
 * val = (((400/10^9) / (1/i1clk) / 2) - 1)
 * val = (400/2 * i1clk)/10^9 - 1
 */
static u8 mdio_period_map(struct mlxbf_gige *priv)
{
	u8 mdio_period;
	u64 i1clk;

	i1clk = calculate_i1clk(priv);

	mdio_period = div_u64((MLXBF_GIGE_MDC_CLK_NS >> 1) * i1clk, 1000000000) - 1;

	return mdio_period;
}

static u32 mlxbf_gige_mdio_create_cmd(u16 data, int phy_add,
				      int phy_reg, u32 opcode)
{
	u32 gw_reg = 0;

	gw_reg |= FIELD_PREP(MLXBF_GIGE_MDIO_GW_AD_MASK, data);
	gw_reg |= FIELD_PREP(MLXBF_GIGE_MDIO_GW_DEVAD_MASK, phy_reg);
	gw_reg |= FIELD_PREP(MLXBF_GIGE_MDIO_GW_PARTAD_MASK, phy_add);
	gw_reg |= FIELD_PREP(MLXBF_GIGE_MDIO_GW_OPCODE_MASK, opcode);
	gw_reg |= FIELD_PREP(MLXBF_GIGE_MDIO_GW_ST1_MASK,
			     MLXBF_GIGE_MDIO_CL22_ST1);
	gw_reg |= FIELD_PREP(MLXBF_GIGE_MDIO_GW_BUSY_MASK,
			     MLXBF_GIGE_MDIO_SET_BUSY);

	return gw_reg;
}

static int mlxbf_gige_mdio_read(struct mii_bus *bus, int phy_add, int phy_reg)
{
	struct mlxbf_gige *priv = bus->priv;
	u32 cmd;
	int ret;
	u32 val;

	if (phy_reg & MII_ADDR_C45)
		return -EOPNOTSUPP;

	/* Send mdio read request */
	cmd = mlxbf_gige_mdio_create_cmd(0, phy_add, phy_reg, MLXBF_GIGE_MDIO_CL22_READ);

	writel(cmd, priv->mdio_io + MLXBF_GIGE_MDIO_GW_OFFSET);

	ret = readl_poll_timeout_atomic(priv->mdio_io + MLXBF_GIGE_MDIO_GW_OFFSET,
					val, !(val & MLXBF_GIGE_MDIO_GW_BUSY_MASK),
					5, 1000000);

	if (ret) {
		writel(0, priv->mdio_io + MLXBF_GIGE_MDIO_GW_OFFSET);
		return ret;
	}

	ret = readl(priv->mdio_io + MLXBF_GIGE_MDIO_GW_OFFSET);
	/* Only return ad bits of the gw register */
	ret &= MLXBF_GIGE_MDIO_GW_AD_MASK;

	/* The MDIO lock is set on read. To release it, clear gw register */
	writel(0, priv->mdio_io + MLXBF_GIGE_MDIO_GW_OFFSET);

	return ret;
}

static int mlxbf_gige_mdio_write(struct mii_bus *bus, int phy_add,
				 int phy_reg, u16 val)
{
	struct mlxbf_gige *priv = bus->priv;
	u32 temp;
	u32 cmd;
	int ret;

	if (phy_reg & MII_ADDR_C45)
		return -EOPNOTSUPP;

	/* Send mdio write request */
	cmd = mlxbf_gige_mdio_create_cmd(val, phy_add, phy_reg,
					 MLXBF_GIGE_MDIO_CL22_WRITE);
	writel(cmd, priv->mdio_io + MLXBF_GIGE_MDIO_GW_OFFSET);

	/* If the poll timed out, drop the request */
	ret = readl_poll_timeout_atomic(priv->mdio_io + MLXBF_GIGE_MDIO_GW_OFFSET,
					temp, !(temp & MLXBF_GIGE_MDIO_GW_BUSY_MASK),
					5, 1000000);

	/* The MDIO lock is set on read. To release it, clear gw register */
	writel(0, priv->mdio_io + MLXBF_GIGE_MDIO_GW_OFFSET);

	/* The MDIO lock is set on read. To release it, clear gw register */
	writel(0, priv->mdio_io + MLXBF_GIGE_MDIO_GW_OFFSET);

	return ret;
}

static void mlxbf_gige_mdio_cfg(struct mlxbf_gige *priv)
{
	u8 mdio_period;
	u32 val;

	mdio_period = mdio_period_map(priv);

	val = MLXBF_GIGE_MDIO_CFG_VAL;
	val |= FIELD_PREP(MLXBF_GIGE_MDIO_CFG_MDC_PERIOD_MASK, mdio_period);
	writel(val, priv->mdio_io + MLXBF_GIGE_MDIO_CFG_OFFSET);
}

int mlxbf_gige_mdio_probe(struct platform_device *pdev, struct mlxbf_gige *priv)
{
	struct device *dev = &pdev->dev;
	struct resource *res;
	int ret;

	priv->mdio_io = devm_platform_ioremap_resource(pdev, MLXBF_GIGE_RES_MDIO9);
	if (IS_ERR(priv->mdio_io))
		return PTR_ERR(priv->mdio_io);

	/* clk resource shared with other drivers so cannot use
	 * devm_platform_ioremap_resource
	 */
	res = platform_get_resource(pdev, IORESOURCE_MEM, MLXBF_GIGE_RES_CLK);
	if (!res) {
		/* For backward compatibility with older ACPI tables, also keep
		 * CLK resource internal to the driver.
		 */
		res = &corepll_params[MLXBF_GIGE_VERSION_BF2];
	}

	priv->clk_io = devm_ioremap(dev, res->start, resource_size(res));
<<<<<<< HEAD
	if (IS_ERR(priv->clk_io))
		return PTR_ERR(priv->clk_io);
=======
	if (!priv->clk_io)
		return -ENOMEM;
>>>>>>> 29549c70

	mlxbf_gige_mdio_cfg(priv);

	priv->mdiobus = devm_mdiobus_alloc(dev);
	if (!priv->mdiobus) {
		dev_err(dev, "Failed to alloc MDIO bus\n");
		return -ENOMEM;
	}

	priv->mdiobus->name = "mlxbf-mdio";
	priv->mdiobus->read = mlxbf_gige_mdio_read;
	priv->mdiobus->write = mlxbf_gige_mdio_write;
	priv->mdiobus->parent = dev;
	priv->mdiobus->priv = priv;
	snprintf(priv->mdiobus->id, MII_BUS_ID_SIZE, "%s",
		 dev_name(dev));

	ret = mdiobus_register(priv->mdiobus);
	if (ret)
		dev_err(dev, "Failed to register MDIO bus\n");

	return ret;
}

void mlxbf_gige_mdio_remove(struct mlxbf_gige *priv)
{
	mdiobus_unregister(priv->mdiobus);
}<|MERGE_RESOLUTION|>--- conflicted
+++ resolved
@@ -209,9 +209,6 @@
 	/* The MDIO lock is set on read. To release it, clear gw register */
 	writel(0, priv->mdio_io + MLXBF_GIGE_MDIO_GW_OFFSET);
 
-	/* The MDIO lock is set on read. To release it, clear gw register */
-	writel(0, priv->mdio_io + MLXBF_GIGE_MDIO_GW_OFFSET);
-
 	return ret;
 }
 
@@ -249,13 +246,8 @@
 	}
 
 	priv->clk_io = devm_ioremap(dev, res->start, resource_size(res));
-<<<<<<< HEAD
-	if (IS_ERR(priv->clk_io))
-		return PTR_ERR(priv->clk_io);
-=======
 	if (!priv->clk_io)
 		return -ENOMEM;
->>>>>>> 29549c70
 
 	mlxbf_gige_mdio_cfg(priv);
 
