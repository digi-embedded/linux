/*
 * Copyright (c) 2013-2016, Mellanox Technologies. All rights reserved.
 *
 * This software is available to you under a choice of one of two
 * licenses.  You may choose to be licensed under the terms of the GNU
 * General Public License (GPL) Version 2, available from the file
 * COPYING in the main directory of this source tree, or the
 * OpenIB.org BSD license below:
 *
 *     Redistribution and use in source and binary forms, with or
 *     without modification, are permitted provided that the following
 *     conditions are met:
 *
 *      - Redistributions of source code must retain the above
 *        copyright notice, this list of conditions and the following
 *        disclaimer.
 *
 *      - Redistributions in binary form must reproduce the above
 *        copyright notice, this list of conditions and the following
 *        disclaimer in the documentation and/or other materials
 *        provided with the distribution.
 *
 * THE SOFTWARE IS PROVIDED "AS IS", WITHOUT WARRANTY OF ANY KIND,
 * EXPRESS OR IMPLIED, INCLUDING BUT NOT LIMITED TO THE WARRANTIES OF
 * MERCHANTABILITY, FITNESS FOR A PARTICULAR PURPOSE AND
 * NONINFRINGEMENT. IN NO EVENT SHALL THE AUTHORS OR COPYRIGHT HOLDERS
 * BE LIABLE FOR ANY CLAIM, DAMAGES OR OTHER LIABILITY, WHETHER IN AN
 * ACTION OF CONTRACT, TORT OR OTHERWISE, ARISING FROM, OUT OF OR IN
 * CONNECTION WITH THE SOFTWARE OR THE USE OR OTHER DEALINGS IN THE
 * SOFTWARE.
 */

#include <linux/highmem.h>
#include <linux/module.h>
#include <linux/errno.h>
#include <linux/pci.h>
#include <linux/dma-mapping.h>
#include <linux/slab.h>
#include <linux/delay.h>
#include <linux/random.h>
#include <linux/io-mapping.h>
#include <linux/mlx5/driver.h>
#include <linux/mlx5/eq.h>
#include <linux/debugfs.h>

#include "mlx5_core.h"
#include "lib/eq.h"

enum {
	CMD_IF_REV = 5,
};

enum {
	CMD_MODE_POLLING,
	CMD_MODE_EVENTS
};

enum {
	MLX5_CMD_DELIVERY_STAT_OK			= 0x0,
	MLX5_CMD_DELIVERY_STAT_SIGNAT_ERR		= 0x1,
	MLX5_CMD_DELIVERY_STAT_TOK_ERR			= 0x2,
	MLX5_CMD_DELIVERY_STAT_BAD_BLK_NUM_ERR		= 0x3,
	MLX5_CMD_DELIVERY_STAT_OUT_PTR_ALIGN_ERR	= 0x4,
	MLX5_CMD_DELIVERY_STAT_IN_PTR_ALIGN_ERR		= 0x5,
	MLX5_CMD_DELIVERY_STAT_FW_ERR			= 0x6,
	MLX5_CMD_DELIVERY_STAT_IN_LENGTH_ERR		= 0x7,
	MLX5_CMD_DELIVERY_STAT_OUT_LENGTH_ERR		= 0x8,
	MLX5_CMD_DELIVERY_STAT_RES_FLD_NOT_CLR_ERR	= 0x9,
	MLX5_CMD_DELIVERY_STAT_CMD_DESCR_ERR		= 0x10,
};

static struct mlx5_cmd_work_ent *
cmd_alloc_ent(struct mlx5_cmd *cmd, struct mlx5_cmd_msg *in,
	      struct mlx5_cmd_msg *out, void *uout, int uout_size,
	      mlx5_cmd_cbk_t cbk, void *context, int page_queue)
{
	gfp_t alloc_flags = cbk ? GFP_ATOMIC : GFP_KERNEL;
	struct mlx5_cmd_work_ent *ent;

	ent = kzalloc(sizeof(*ent), alloc_flags);
	if (!ent)
		return ERR_PTR(-ENOMEM);

	ent->idx	= -EINVAL;
	ent->in		= in;
	ent->out	= out;
	ent->uout	= uout;
	ent->uout_size	= uout_size;
	ent->callback	= cbk;
	ent->context	= context;
	ent->cmd	= cmd;
	ent->page_queue = page_queue;
	refcount_set(&ent->refcnt, 1);

	return ent;
}

static void cmd_free_ent(struct mlx5_cmd_work_ent *ent)
{
	kfree(ent);
}

static u8 alloc_token(struct mlx5_cmd *cmd)
{
	u8 token;

	spin_lock(&cmd->token_lock);
	cmd->token++;
	if (cmd->token == 0)
		cmd->token++;
	token = cmd->token;
	spin_unlock(&cmd->token_lock);

	return token;
}

static int cmd_alloc_index(struct mlx5_cmd *cmd)
{
	unsigned long flags;
	int ret;

	spin_lock_irqsave(&cmd->alloc_lock, flags);
	ret = find_first_bit(&cmd->bitmask, cmd->max_reg_cmds);
	if (ret < cmd->max_reg_cmds)
		clear_bit(ret, &cmd->bitmask);
	spin_unlock_irqrestore(&cmd->alloc_lock, flags);

	return ret < cmd->max_reg_cmds ? ret : -ENOMEM;
}

static void cmd_free_index(struct mlx5_cmd *cmd, int idx)
{
	unsigned long flags;

	spin_lock_irqsave(&cmd->alloc_lock, flags);
	set_bit(idx, &cmd->bitmask);
	spin_unlock_irqrestore(&cmd->alloc_lock, flags);
}

static void cmd_ent_get(struct mlx5_cmd_work_ent *ent)
{
	refcount_inc(&ent->refcnt);
}

static void cmd_ent_put(struct mlx5_cmd_work_ent *ent)
{
	if (!refcount_dec_and_test(&ent->refcnt))
		return;

	if (ent->idx >= 0)
		cmd_free_index(ent->cmd, ent->idx);

	cmd_free_ent(ent);
}

static struct mlx5_cmd_layout *get_inst(struct mlx5_cmd *cmd, int idx)
{
	return cmd->cmd_buf + (idx << cmd->log_stride);
}

static int mlx5_calc_cmd_blocks(struct mlx5_cmd_msg *msg)
{
	int size = msg->len;
	int blen = size - min_t(int, sizeof(msg->first.data), size);

	return DIV_ROUND_UP(blen, MLX5_CMD_DATA_BLOCK_SIZE);
}

static u8 xor8_buf(void *buf, size_t offset, int len)
{
	u8 *ptr = buf;
	u8 sum = 0;
	int i;
	int end = len + offset;

	for (i = offset; i < end; i++)
		sum ^= ptr[i];

	return sum;
}

static int verify_block_sig(struct mlx5_cmd_prot_block *block)
{
	size_t rsvd0_off = offsetof(struct mlx5_cmd_prot_block, rsvd0);
	int xor_len = sizeof(*block) - sizeof(block->data) - 1;

	if (xor8_buf(block, rsvd0_off, xor_len) != 0xff)
		return -EINVAL;

	if (xor8_buf(block, 0, sizeof(*block)) != 0xff)
		return -EINVAL;

	return 0;
}

static void calc_block_sig(struct mlx5_cmd_prot_block *block)
{
	int ctrl_xor_len = sizeof(*block) - sizeof(block->data) - 2;
	size_t rsvd0_off = offsetof(struct mlx5_cmd_prot_block, rsvd0);

	block->ctrl_sig = ~xor8_buf(block, rsvd0_off, ctrl_xor_len);
	block->sig = ~xor8_buf(block, 0, sizeof(*block) - 1);
}

static void calc_chain_sig(struct mlx5_cmd_msg *msg)
{
	struct mlx5_cmd_mailbox *next = msg->next;
	int n = mlx5_calc_cmd_blocks(msg);
	int i = 0;

	for (i = 0; i < n && next; i++)  {
		calc_block_sig(next->buf);
		next = next->next;
	}
}

static void set_signature(struct mlx5_cmd_work_ent *ent, int csum)
{
	ent->lay->sig = ~xor8_buf(ent->lay, 0,  sizeof(*ent->lay));
	if (csum) {
		calc_chain_sig(ent->in);
		calc_chain_sig(ent->out);
	}
}

static void poll_timeout(struct mlx5_cmd_work_ent *ent)
{
	unsigned long poll_end = jiffies + msecs_to_jiffies(MLX5_CMD_TIMEOUT_MSEC + 1000);
	u8 own;

	do {
		own = READ_ONCE(ent->lay->status_own);
		if (!(own & CMD_OWNER_HW)) {
			ent->ret = 0;
			return;
		}
		cond_resched();
	} while (time_before(jiffies, poll_end));

	ent->ret = -ETIMEDOUT;
}

static int verify_signature(struct mlx5_cmd_work_ent *ent)
{
	struct mlx5_cmd_mailbox *next = ent->out->next;
	int n = mlx5_calc_cmd_blocks(ent->out);
	int err;
	u8 sig;
	int i = 0;

	sig = xor8_buf(ent->lay, 0, sizeof(*ent->lay));
	if (sig != 0xff)
		return -EINVAL;

	for (i = 0; i < n && next; i++) {
		err = verify_block_sig(next->buf);
		if (err)
			return err;

		next = next->next;
	}

	return 0;
}

static void dump_buf(void *buf, int size, int data_only, int offset, int idx)
{
	__be32 *p = buf;
	int i;

	for (i = 0; i < size; i += 16) {
		pr_debug("cmd[%d]: %03x: %08x %08x %08x %08x\n", idx, offset,
			 be32_to_cpu(p[0]), be32_to_cpu(p[1]),
			 be32_to_cpu(p[2]), be32_to_cpu(p[3]));
		p += 4;
		offset += 16;
	}
	if (!data_only)
		pr_debug("\n");
}

static int mlx5_internal_err_ret_value(struct mlx5_core_dev *dev, u16 op,
				       u32 *synd, u8 *status)
{
	*synd = 0;
	*status = 0;

	switch (op) {
	case MLX5_CMD_OP_TEARDOWN_HCA:
	case MLX5_CMD_OP_DISABLE_HCA:
	case MLX5_CMD_OP_MANAGE_PAGES:
	case MLX5_CMD_OP_DESTROY_MKEY:
	case MLX5_CMD_OP_DESTROY_EQ:
	case MLX5_CMD_OP_DESTROY_CQ:
	case MLX5_CMD_OP_DESTROY_QP:
	case MLX5_CMD_OP_DESTROY_PSV:
	case MLX5_CMD_OP_DESTROY_SRQ:
	case MLX5_CMD_OP_DESTROY_XRC_SRQ:
	case MLX5_CMD_OP_DESTROY_XRQ:
	case MLX5_CMD_OP_DESTROY_DCT:
	case MLX5_CMD_OP_DEALLOC_Q_COUNTER:
	case MLX5_CMD_OP_DESTROY_SCHEDULING_ELEMENT:
	case MLX5_CMD_OP_DESTROY_QOS_PARA_VPORT:
	case MLX5_CMD_OP_DEALLOC_PD:
	case MLX5_CMD_OP_DEALLOC_UAR:
	case MLX5_CMD_OP_DETACH_FROM_MCG:
	case MLX5_CMD_OP_DEALLOC_XRCD:
	case MLX5_CMD_OP_DEALLOC_TRANSPORT_DOMAIN:
	case MLX5_CMD_OP_DELETE_VXLAN_UDP_DPORT:
	case MLX5_CMD_OP_DELETE_L2_TABLE_ENTRY:
	case MLX5_CMD_OP_DESTROY_LAG:
	case MLX5_CMD_OP_DESTROY_VPORT_LAG:
	case MLX5_CMD_OP_DESTROY_TIR:
	case MLX5_CMD_OP_DESTROY_SQ:
	case MLX5_CMD_OP_DESTROY_RQ:
	case MLX5_CMD_OP_DESTROY_RMP:
	case MLX5_CMD_OP_DESTROY_TIS:
	case MLX5_CMD_OP_DESTROY_RQT:
	case MLX5_CMD_OP_DESTROY_FLOW_TABLE:
	case MLX5_CMD_OP_DESTROY_FLOW_GROUP:
	case MLX5_CMD_OP_DELETE_FLOW_TABLE_ENTRY:
	case MLX5_CMD_OP_DEALLOC_FLOW_COUNTER:
	case MLX5_CMD_OP_2ERR_QP:
	case MLX5_CMD_OP_2RST_QP:
	case MLX5_CMD_OP_MODIFY_NIC_VPORT_CONTEXT:
	case MLX5_CMD_OP_MODIFY_FLOW_TABLE:
	case MLX5_CMD_OP_SET_FLOW_TABLE_ENTRY:
	case MLX5_CMD_OP_SET_FLOW_TABLE_ROOT:
	case MLX5_CMD_OP_DEALLOC_PACKET_REFORMAT_CONTEXT:
	case MLX5_CMD_OP_DEALLOC_MODIFY_HEADER_CONTEXT:
	case MLX5_CMD_OP_FPGA_DESTROY_QP:
	case MLX5_CMD_OP_DESTROY_GENERAL_OBJECT:
	case MLX5_CMD_OP_DEALLOC_MEMIC:
	case MLX5_CMD_OP_PAGE_FAULT_RESUME:
	case MLX5_CMD_OP_QUERY_ESW_FUNCTIONS:
	case MLX5_CMD_OP_DEALLOC_SF:
	case MLX5_CMD_OP_DESTROY_UCTX:
	case MLX5_CMD_OP_DESTROY_UMEM:
		return MLX5_CMD_STAT_OK;

	case MLX5_CMD_OP_QUERY_HCA_CAP:
	case MLX5_CMD_OP_QUERY_ADAPTER:
	case MLX5_CMD_OP_INIT_HCA:
	case MLX5_CMD_OP_ENABLE_HCA:
	case MLX5_CMD_OP_QUERY_PAGES:
	case MLX5_CMD_OP_SET_HCA_CAP:
	case MLX5_CMD_OP_QUERY_ISSI:
	case MLX5_CMD_OP_SET_ISSI:
	case MLX5_CMD_OP_CREATE_MKEY:
	case MLX5_CMD_OP_QUERY_MKEY:
	case MLX5_CMD_OP_QUERY_SPECIAL_CONTEXTS:
	case MLX5_CMD_OP_CREATE_EQ:
	case MLX5_CMD_OP_QUERY_EQ:
	case MLX5_CMD_OP_GEN_EQE:
	case MLX5_CMD_OP_CREATE_CQ:
	case MLX5_CMD_OP_QUERY_CQ:
	case MLX5_CMD_OP_MODIFY_CQ:
	case MLX5_CMD_OP_CREATE_QP:
	case MLX5_CMD_OP_RST2INIT_QP:
	case MLX5_CMD_OP_INIT2RTR_QP:
	case MLX5_CMD_OP_RTR2RTS_QP:
	case MLX5_CMD_OP_RTS2RTS_QP:
	case MLX5_CMD_OP_SQERR2RTS_QP:
	case MLX5_CMD_OP_QUERY_QP:
	case MLX5_CMD_OP_SQD_RTS_QP:
	case MLX5_CMD_OP_INIT2INIT_QP:
	case MLX5_CMD_OP_CREATE_PSV:
	case MLX5_CMD_OP_CREATE_SRQ:
	case MLX5_CMD_OP_QUERY_SRQ:
	case MLX5_CMD_OP_ARM_RQ:
	case MLX5_CMD_OP_CREATE_XRC_SRQ:
	case MLX5_CMD_OP_QUERY_XRC_SRQ:
	case MLX5_CMD_OP_ARM_XRC_SRQ:
	case MLX5_CMD_OP_CREATE_XRQ:
	case MLX5_CMD_OP_QUERY_XRQ:
	case MLX5_CMD_OP_ARM_XRQ:
	case MLX5_CMD_OP_CREATE_DCT:
	case MLX5_CMD_OP_DRAIN_DCT:
	case MLX5_CMD_OP_QUERY_DCT:
	case MLX5_CMD_OP_ARM_DCT_FOR_KEY_VIOLATION:
	case MLX5_CMD_OP_QUERY_VPORT_STATE:
	case MLX5_CMD_OP_MODIFY_VPORT_STATE:
	case MLX5_CMD_OP_QUERY_ESW_VPORT_CONTEXT:
	case MLX5_CMD_OP_MODIFY_ESW_VPORT_CONTEXT:
	case MLX5_CMD_OP_QUERY_NIC_VPORT_CONTEXT:
	case MLX5_CMD_OP_QUERY_ROCE_ADDRESS:
	case MLX5_CMD_OP_SET_ROCE_ADDRESS:
	case MLX5_CMD_OP_QUERY_HCA_VPORT_CONTEXT:
	case MLX5_CMD_OP_MODIFY_HCA_VPORT_CONTEXT:
	case MLX5_CMD_OP_QUERY_HCA_VPORT_GID:
	case MLX5_CMD_OP_QUERY_HCA_VPORT_PKEY:
	case MLX5_CMD_OP_QUERY_VNIC_ENV:
	case MLX5_CMD_OP_QUERY_VPORT_COUNTER:
	case MLX5_CMD_OP_ALLOC_Q_COUNTER:
	case MLX5_CMD_OP_QUERY_Q_COUNTER:
	case MLX5_CMD_OP_SET_MONITOR_COUNTER:
	case MLX5_CMD_OP_ARM_MONITOR_COUNTER:
	case MLX5_CMD_OP_SET_PP_RATE_LIMIT:
	case MLX5_CMD_OP_QUERY_RATE_LIMIT:
	case MLX5_CMD_OP_CREATE_SCHEDULING_ELEMENT:
	case MLX5_CMD_OP_QUERY_SCHEDULING_ELEMENT:
	case MLX5_CMD_OP_MODIFY_SCHEDULING_ELEMENT:
	case MLX5_CMD_OP_CREATE_QOS_PARA_VPORT:
	case MLX5_CMD_OP_ALLOC_PD:
	case MLX5_CMD_OP_ALLOC_UAR:
	case MLX5_CMD_OP_CONFIG_INT_MODERATION:
	case MLX5_CMD_OP_ACCESS_REG:
	case MLX5_CMD_OP_ATTACH_TO_MCG:
	case MLX5_CMD_OP_GET_DROPPED_PACKET_LOG:
	case MLX5_CMD_OP_MAD_IFC:
	case MLX5_CMD_OP_QUERY_MAD_DEMUX:
	case MLX5_CMD_OP_SET_MAD_DEMUX:
	case MLX5_CMD_OP_NOP:
	case MLX5_CMD_OP_ALLOC_XRCD:
	case MLX5_CMD_OP_ALLOC_TRANSPORT_DOMAIN:
	case MLX5_CMD_OP_QUERY_CONG_STATUS:
	case MLX5_CMD_OP_MODIFY_CONG_STATUS:
	case MLX5_CMD_OP_QUERY_CONG_PARAMS:
	case MLX5_CMD_OP_MODIFY_CONG_PARAMS:
	case MLX5_CMD_OP_QUERY_CONG_STATISTICS:
	case MLX5_CMD_OP_ADD_VXLAN_UDP_DPORT:
	case MLX5_CMD_OP_SET_L2_TABLE_ENTRY:
	case MLX5_CMD_OP_QUERY_L2_TABLE_ENTRY:
	case MLX5_CMD_OP_CREATE_LAG:
	case MLX5_CMD_OP_MODIFY_LAG:
	case MLX5_CMD_OP_QUERY_LAG:
	case MLX5_CMD_OP_CREATE_VPORT_LAG:
	case MLX5_CMD_OP_CREATE_TIR:
	case MLX5_CMD_OP_MODIFY_TIR:
	case MLX5_CMD_OP_QUERY_TIR:
	case MLX5_CMD_OP_CREATE_SQ:
	case MLX5_CMD_OP_MODIFY_SQ:
	case MLX5_CMD_OP_QUERY_SQ:
	case MLX5_CMD_OP_CREATE_RQ:
	case MLX5_CMD_OP_MODIFY_RQ:
	case MLX5_CMD_OP_QUERY_RQ:
	case MLX5_CMD_OP_CREATE_RMP:
	case MLX5_CMD_OP_MODIFY_RMP:
	case MLX5_CMD_OP_QUERY_RMP:
	case MLX5_CMD_OP_CREATE_TIS:
	case MLX5_CMD_OP_MODIFY_TIS:
	case MLX5_CMD_OP_QUERY_TIS:
	case MLX5_CMD_OP_CREATE_RQT:
	case MLX5_CMD_OP_MODIFY_RQT:
	case MLX5_CMD_OP_QUERY_RQT:

	case MLX5_CMD_OP_CREATE_FLOW_TABLE:
	case MLX5_CMD_OP_QUERY_FLOW_TABLE:
	case MLX5_CMD_OP_CREATE_FLOW_GROUP:
	case MLX5_CMD_OP_QUERY_FLOW_GROUP:
	case MLX5_CMD_OP_QUERY_FLOW_TABLE_ENTRY:
	case MLX5_CMD_OP_ALLOC_FLOW_COUNTER:
	case MLX5_CMD_OP_QUERY_FLOW_COUNTER:
	case MLX5_CMD_OP_ALLOC_PACKET_REFORMAT_CONTEXT:
	case MLX5_CMD_OP_ALLOC_MODIFY_HEADER_CONTEXT:
	case MLX5_CMD_OP_FPGA_CREATE_QP:
	case MLX5_CMD_OP_FPGA_MODIFY_QP:
	case MLX5_CMD_OP_FPGA_QUERY_QP:
	case MLX5_CMD_OP_FPGA_QUERY_QP_COUNTERS:
	case MLX5_CMD_OP_CREATE_GENERAL_OBJECT:
	case MLX5_CMD_OP_MODIFY_GENERAL_OBJECT:
	case MLX5_CMD_OP_QUERY_GENERAL_OBJECT:
	case MLX5_CMD_OP_CREATE_UCTX:
	case MLX5_CMD_OP_CREATE_UMEM:
	case MLX5_CMD_OP_ALLOC_MEMIC:
	case MLX5_CMD_OP_MODIFY_XRQ:
	case MLX5_CMD_OP_RELEASE_XRQ_ERROR:
	case MLX5_CMD_OP_QUERY_VHCA_STATE:
	case MLX5_CMD_OP_MODIFY_VHCA_STATE:
	case MLX5_CMD_OP_ALLOC_SF:
		*status = MLX5_DRIVER_STATUS_ABORTED;
		*synd = MLX5_DRIVER_SYND;
		return -EIO;
	default:
		mlx5_core_err(dev, "Unknown FW command (%d)\n", op);
		return -EINVAL;
	}
}

const char *mlx5_command_str(int command)
{
#define MLX5_COMMAND_STR_CASE(__cmd) case MLX5_CMD_OP_ ## __cmd: return #__cmd

	switch (command) {
	MLX5_COMMAND_STR_CASE(QUERY_HCA_CAP);
	MLX5_COMMAND_STR_CASE(QUERY_ADAPTER);
	MLX5_COMMAND_STR_CASE(INIT_HCA);
	MLX5_COMMAND_STR_CASE(TEARDOWN_HCA);
	MLX5_COMMAND_STR_CASE(ENABLE_HCA);
	MLX5_COMMAND_STR_CASE(DISABLE_HCA);
	MLX5_COMMAND_STR_CASE(QUERY_PAGES);
	MLX5_COMMAND_STR_CASE(MANAGE_PAGES);
	MLX5_COMMAND_STR_CASE(SET_HCA_CAP);
	MLX5_COMMAND_STR_CASE(QUERY_ISSI);
	MLX5_COMMAND_STR_CASE(SET_ISSI);
	MLX5_COMMAND_STR_CASE(SET_DRIVER_VERSION);
	MLX5_COMMAND_STR_CASE(CREATE_MKEY);
	MLX5_COMMAND_STR_CASE(QUERY_MKEY);
	MLX5_COMMAND_STR_CASE(DESTROY_MKEY);
	MLX5_COMMAND_STR_CASE(QUERY_SPECIAL_CONTEXTS);
	MLX5_COMMAND_STR_CASE(PAGE_FAULT_RESUME);
	MLX5_COMMAND_STR_CASE(CREATE_EQ);
	MLX5_COMMAND_STR_CASE(DESTROY_EQ);
	MLX5_COMMAND_STR_CASE(QUERY_EQ);
	MLX5_COMMAND_STR_CASE(GEN_EQE);
	MLX5_COMMAND_STR_CASE(CREATE_CQ);
	MLX5_COMMAND_STR_CASE(DESTROY_CQ);
	MLX5_COMMAND_STR_CASE(QUERY_CQ);
	MLX5_COMMAND_STR_CASE(MODIFY_CQ);
	MLX5_COMMAND_STR_CASE(CREATE_QP);
	MLX5_COMMAND_STR_CASE(DESTROY_QP);
	MLX5_COMMAND_STR_CASE(RST2INIT_QP);
	MLX5_COMMAND_STR_CASE(INIT2RTR_QP);
	MLX5_COMMAND_STR_CASE(RTR2RTS_QP);
	MLX5_COMMAND_STR_CASE(RTS2RTS_QP);
	MLX5_COMMAND_STR_CASE(SQERR2RTS_QP);
	MLX5_COMMAND_STR_CASE(2ERR_QP);
	MLX5_COMMAND_STR_CASE(2RST_QP);
	MLX5_COMMAND_STR_CASE(QUERY_QP);
	MLX5_COMMAND_STR_CASE(SQD_RTS_QP);
	MLX5_COMMAND_STR_CASE(INIT2INIT_QP);
	MLX5_COMMAND_STR_CASE(CREATE_PSV);
	MLX5_COMMAND_STR_CASE(DESTROY_PSV);
	MLX5_COMMAND_STR_CASE(CREATE_SRQ);
	MLX5_COMMAND_STR_CASE(DESTROY_SRQ);
	MLX5_COMMAND_STR_CASE(QUERY_SRQ);
	MLX5_COMMAND_STR_CASE(ARM_RQ);
	MLX5_COMMAND_STR_CASE(CREATE_XRC_SRQ);
	MLX5_COMMAND_STR_CASE(DESTROY_XRC_SRQ);
	MLX5_COMMAND_STR_CASE(QUERY_XRC_SRQ);
	MLX5_COMMAND_STR_CASE(ARM_XRC_SRQ);
	MLX5_COMMAND_STR_CASE(CREATE_DCT);
	MLX5_COMMAND_STR_CASE(DESTROY_DCT);
	MLX5_COMMAND_STR_CASE(DRAIN_DCT);
	MLX5_COMMAND_STR_CASE(QUERY_DCT);
	MLX5_COMMAND_STR_CASE(ARM_DCT_FOR_KEY_VIOLATION);
	MLX5_COMMAND_STR_CASE(QUERY_VPORT_STATE);
	MLX5_COMMAND_STR_CASE(MODIFY_VPORT_STATE);
	MLX5_COMMAND_STR_CASE(QUERY_ESW_VPORT_CONTEXT);
	MLX5_COMMAND_STR_CASE(MODIFY_ESW_VPORT_CONTEXT);
	MLX5_COMMAND_STR_CASE(QUERY_NIC_VPORT_CONTEXT);
	MLX5_COMMAND_STR_CASE(MODIFY_NIC_VPORT_CONTEXT);
	MLX5_COMMAND_STR_CASE(QUERY_ROCE_ADDRESS);
	MLX5_COMMAND_STR_CASE(SET_ROCE_ADDRESS);
	MLX5_COMMAND_STR_CASE(QUERY_HCA_VPORT_CONTEXT);
	MLX5_COMMAND_STR_CASE(MODIFY_HCA_VPORT_CONTEXT);
	MLX5_COMMAND_STR_CASE(QUERY_HCA_VPORT_GID);
	MLX5_COMMAND_STR_CASE(QUERY_HCA_VPORT_PKEY);
	MLX5_COMMAND_STR_CASE(QUERY_VNIC_ENV);
	MLX5_COMMAND_STR_CASE(QUERY_VPORT_COUNTER);
	MLX5_COMMAND_STR_CASE(ALLOC_Q_COUNTER);
	MLX5_COMMAND_STR_CASE(DEALLOC_Q_COUNTER);
	MLX5_COMMAND_STR_CASE(QUERY_Q_COUNTER);
	MLX5_COMMAND_STR_CASE(SET_MONITOR_COUNTER);
	MLX5_COMMAND_STR_CASE(ARM_MONITOR_COUNTER);
	MLX5_COMMAND_STR_CASE(SET_PP_RATE_LIMIT);
	MLX5_COMMAND_STR_CASE(QUERY_RATE_LIMIT);
	MLX5_COMMAND_STR_CASE(CREATE_SCHEDULING_ELEMENT);
	MLX5_COMMAND_STR_CASE(DESTROY_SCHEDULING_ELEMENT);
	MLX5_COMMAND_STR_CASE(QUERY_SCHEDULING_ELEMENT);
	MLX5_COMMAND_STR_CASE(MODIFY_SCHEDULING_ELEMENT);
	MLX5_COMMAND_STR_CASE(CREATE_QOS_PARA_VPORT);
	MLX5_COMMAND_STR_CASE(DESTROY_QOS_PARA_VPORT);
	MLX5_COMMAND_STR_CASE(ALLOC_PD);
	MLX5_COMMAND_STR_CASE(DEALLOC_PD);
	MLX5_COMMAND_STR_CASE(ALLOC_UAR);
	MLX5_COMMAND_STR_CASE(DEALLOC_UAR);
	MLX5_COMMAND_STR_CASE(CONFIG_INT_MODERATION);
	MLX5_COMMAND_STR_CASE(ACCESS_REG);
	MLX5_COMMAND_STR_CASE(ATTACH_TO_MCG);
	MLX5_COMMAND_STR_CASE(DETACH_FROM_MCG);
	MLX5_COMMAND_STR_CASE(GET_DROPPED_PACKET_LOG);
	MLX5_COMMAND_STR_CASE(MAD_IFC);
	MLX5_COMMAND_STR_CASE(QUERY_MAD_DEMUX);
	MLX5_COMMAND_STR_CASE(SET_MAD_DEMUX);
	MLX5_COMMAND_STR_CASE(NOP);
	MLX5_COMMAND_STR_CASE(ALLOC_XRCD);
	MLX5_COMMAND_STR_CASE(DEALLOC_XRCD);
	MLX5_COMMAND_STR_CASE(ALLOC_TRANSPORT_DOMAIN);
	MLX5_COMMAND_STR_CASE(DEALLOC_TRANSPORT_DOMAIN);
	MLX5_COMMAND_STR_CASE(QUERY_CONG_STATUS);
	MLX5_COMMAND_STR_CASE(MODIFY_CONG_STATUS);
	MLX5_COMMAND_STR_CASE(QUERY_CONG_PARAMS);
	MLX5_COMMAND_STR_CASE(MODIFY_CONG_PARAMS);
	MLX5_COMMAND_STR_CASE(QUERY_CONG_STATISTICS);
	MLX5_COMMAND_STR_CASE(ADD_VXLAN_UDP_DPORT);
	MLX5_COMMAND_STR_CASE(DELETE_VXLAN_UDP_DPORT);
	MLX5_COMMAND_STR_CASE(SET_L2_TABLE_ENTRY);
	MLX5_COMMAND_STR_CASE(QUERY_L2_TABLE_ENTRY);
	MLX5_COMMAND_STR_CASE(DELETE_L2_TABLE_ENTRY);
	MLX5_COMMAND_STR_CASE(SET_WOL_ROL);
	MLX5_COMMAND_STR_CASE(QUERY_WOL_ROL);
	MLX5_COMMAND_STR_CASE(CREATE_LAG);
	MLX5_COMMAND_STR_CASE(MODIFY_LAG);
	MLX5_COMMAND_STR_CASE(QUERY_LAG);
	MLX5_COMMAND_STR_CASE(DESTROY_LAG);
	MLX5_COMMAND_STR_CASE(CREATE_VPORT_LAG);
	MLX5_COMMAND_STR_CASE(DESTROY_VPORT_LAG);
	MLX5_COMMAND_STR_CASE(CREATE_TIR);
	MLX5_COMMAND_STR_CASE(MODIFY_TIR);
	MLX5_COMMAND_STR_CASE(DESTROY_TIR);
	MLX5_COMMAND_STR_CASE(QUERY_TIR);
	MLX5_COMMAND_STR_CASE(CREATE_SQ);
	MLX5_COMMAND_STR_CASE(MODIFY_SQ);
	MLX5_COMMAND_STR_CASE(DESTROY_SQ);
	MLX5_COMMAND_STR_CASE(QUERY_SQ);
	MLX5_COMMAND_STR_CASE(CREATE_RQ);
	MLX5_COMMAND_STR_CASE(MODIFY_RQ);
	MLX5_COMMAND_STR_CASE(DESTROY_RQ);
	MLX5_COMMAND_STR_CASE(QUERY_RQ);
	MLX5_COMMAND_STR_CASE(CREATE_RMP);
	MLX5_COMMAND_STR_CASE(MODIFY_RMP);
	MLX5_COMMAND_STR_CASE(DESTROY_RMP);
	MLX5_COMMAND_STR_CASE(QUERY_RMP);
	MLX5_COMMAND_STR_CASE(CREATE_TIS);
	MLX5_COMMAND_STR_CASE(MODIFY_TIS);
	MLX5_COMMAND_STR_CASE(DESTROY_TIS);
	MLX5_COMMAND_STR_CASE(QUERY_TIS);
	MLX5_COMMAND_STR_CASE(CREATE_RQT);
	MLX5_COMMAND_STR_CASE(MODIFY_RQT);
	MLX5_COMMAND_STR_CASE(DESTROY_RQT);
	MLX5_COMMAND_STR_CASE(QUERY_RQT);
	MLX5_COMMAND_STR_CASE(SET_FLOW_TABLE_ROOT);
	MLX5_COMMAND_STR_CASE(CREATE_FLOW_TABLE);
	MLX5_COMMAND_STR_CASE(DESTROY_FLOW_TABLE);
	MLX5_COMMAND_STR_CASE(QUERY_FLOW_TABLE);
	MLX5_COMMAND_STR_CASE(CREATE_FLOW_GROUP);
	MLX5_COMMAND_STR_CASE(DESTROY_FLOW_GROUP);
	MLX5_COMMAND_STR_CASE(QUERY_FLOW_GROUP);
	MLX5_COMMAND_STR_CASE(SET_FLOW_TABLE_ENTRY);
	MLX5_COMMAND_STR_CASE(QUERY_FLOW_TABLE_ENTRY);
	MLX5_COMMAND_STR_CASE(DELETE_FLOW_TABLE_ENTRY);
	MLX5_COMMAND_STR_CASE(ALLOC_FLOW_COUNTER);
	MLX5_COMMAND_STR_CASE(DEALLOC_FLOW_COUNTER);
	MLX5_COMMAND_STR_CASE(QUERY_FLOW_COUNTER);
	MLX5_COMMAND_STR_CASE(MODIFY_FLOW_TABLE);
	MLX5_COMMAND_STR_CASE(ALLOC_PACKET_REFORMAT_CONTEXT);
	MLX5_COMMAND_STR_CASE(DEALLOC_PACKET_REFORMAT_CONTEXT);
	MLX5_COMMAND_STR_CASE(ALLOC_MODIFY_HEADER_CONTEXT);
	MLX5_COMMAND_STR_CASE(DEALLOC_MODIFY_HEADER_CONTEXT);
	MLX5_COMMAND_STR_CASE(FPGA_CREATE_QP);
	MLX5_COMMAND_STR_CASE(FPGA_MODIFY_QP);
	MLX5_COMMAND_STR_CASE(FPGA_QUERY_QP);
	MLX5_COMMAND_STR_CASE(FPGA_QUERY_QP_COUNTERS);
	MLX5_COMMAND_STR_CASE(FPGA_DESTROY_QP);
	MLX5_COMMAND_STR_CASE(CREATE_XRQ);
	MLX5_COMMAND_STR_CASE(DESTROY_XRQ);
	MLX5_COMMAND_STR_CASE(QUERY_XRQ);
	MLX5_COMMAND_STR_CASE(ARM_XRQ);
	MLX5_COMMAND_STR_CASE(CREATE_GENERAL_OBJECT);
	MLX5_COMMAND_STR_CASE(DESTROY_GENERAL_OBJECT);
	MLX5_COMMAND_STR_CASE(MODIFY_GENERAL_OBJECT);
	MLX5_COMMAND_STR_CASE(QUERY_GENERAL_OBJECT);
	MLX5_COMMAND_STR_CASE(QUERY_MODIFY_HEADER_CONTEXT);
	MLX5_COMMAND_STR_CASE(ALLOC_MEMIC);
	MLX5_COMMAND_STR_CASE(DEALLOC_MEMIC);
	MLX5_COMMAND_STR_CASE(QUERY_ESW_FUNCTIONS);
	MLX5_COMMAND_STR_CASE(CREATE_UCTX);
	MLX5_COMMAND_STR_CASE(DESTROY_UCTX);
	MLX5_COMMAND_STR_CASE(CREATE_UMEM);
	MLX5_COMMAND_STR_CASE(DESTROY_UMEM);
	MLX5_COMMAND_STR_CASE(RELEASE_XRQ_ERROR);
	MLX5_COMMAND_STR_CASE(MODIFY_XRQ);
	MLX5_COMMAND_STR_CASE(QUERY_VHCA_STATE);
	MLX5_COMMAND_STR_CASE(MODIFY_VHCA_STATE);
	MLX5_COMMAND_STR_CASE(ALLOC_SF);
	MLX5_COMMAND_STR_CASE(DEALLOC_SF);
	default: return "unknown command opcode";
	}
}

static const char *cmd_status_str(u8 status)
{
	switch (status) {
	case MLX5_CMD_STAT_OK:
		return "OK";
	case MLX5_CMD_STAT_INT_ERR:
		return "internal error";
	case MLX5_CMD_STAT_BAD_OP_ERR:
		return "bad operation";
	case MLX5_CMD_STAT_BAD_PARAM_ERR:
		return "bad parameter";
	case MLX5_CMD_STAT_BAD_SYS_STATE_ERR:
		return "bad system state";
	case MLX5_CMD_STAT_BAD_RES_ERR:
		return "bad resource";
	case MLX5_CMD_STAT_RES_BUSY:
		return "resource busy";
	case MLX5_CMD_STAT_LIM_ERR:
		return "limits exceeded";
	case MLX5_CMD_STAT_BAD_RES_STATE_ERR:
		return "bad resource state";
	case MLX5_CMD_STAT_IX_ERR:
		return "bad index";
	case MLX5_CMD_STAT_NO_RES_ERR:
		return "no resources";
	case MLX5_CMD_STAT_BAD_INP_LEN_ERR:
		return "bad input length";
	case MLX5_CMD_STAT_BAD_OUTP_LEN_ERR:
		return "bad output length";
	case MLX5_CMD_STAT_BAD_QP_STATE_ERR:
		return "bad QP state";
	case MLX5_CMD_STAT_BAD_PKT_ERR:
		return "bad packet (discarded)";
	case MLX5_CMD_STAT_BAD_SIZE_OUTS_CQES_ERR:
		return "bad size too many outstanding CQEs";
	default:
		return "unknown status";
	}
}

static int cmd_status_to_err(u8 status)
{
	switch (status) {
	case MLX5_CMD_STAT_OK:				return 0;
	case MLX5_CMD_STAT_INT_ERR:			return -EIO;
	case MLX5_CMD_STAT_BAD_OP_ERR:			return -EINVAL;
	case MLX5_CMD_STAT_BAD_PARAM_ERR:		return -EINVAL;
	case MLX5_CMD_STAT_BAD_SYS_STATE_ERR:		return -EIO;
	case MLX5_CMD_STAT_BAD_RES_ERR:			return -EINVAL;
	case MLX5_CMD_STAT_RES_BUSY:			return -EBUSY;
	case MLX5_CMD_STAT_LIM_ERR:			return -ENOMEM;
	case MLX5_CMD_STAT_BAD_RES_STATE_ERR:		return -EINVAL;
	case MLX5_CMD_STAT_IX_ERR:			return -EINVAL;
	case MLX5_CMD_STAT_NO_RES_ERR:			return -EAGAIN;
	case MLX5_CMD_STAT_BAD_INP_LEN_ERR:		return -EIO;
	case MLX5_CMD_STAT_BAD_OUTP_LEN_ERR:		return -EIO;
	case MLX5_CMD_STAT_BAD_QP_STATE_ERR:		return -EINVAL;
	case MLX5_CMD_STAT_BAD_PKT_ERR:			return -EINVAL;
	case MLX5_CMD_STAT_BAD_SIZE_OUTS_CQES_ERR:	return -EINVAL;
	default:					return -EIO;
	}
}

struct mlx5_ifc_mbox_out_bits {
	u8         status[0x8];
	u8         reserved_at_8[0x18];

	u8         syndrome[0x20];

	u8         reserved_at_40[0x40];
};

struct mlx5_ifc_mbox_in_bits {
	u8         opcode[0x10];
	u8         uid[0x10];

	u8         reserved_at_20[0x10];
	u8         op_mod[0x10];

	u8         reserved_at_40[0x40];
};

void mlx5_cmd_mbox_status(void *out, u8 *status, u32 *syndrome)
{
	*status = MLX5_GET(mbox_out, out, status);
	*syndrome = MLX5_GET(mbox_out, out, syndrome);
}

static int mlx5_cmd_check(struct mlx5_core_dev *dev, void *in, void *out)
{
	u32 syndrome;
	u8  status;
	u16 opcode;
	u16 op_mod;
	u16 uid;

	mlx5_cmd_mbox_status(out, &status, &syndrome);
	if (!status)
		return 0;

	opcode = MLX5_GET(mbox_in, in, opcode);
	op_mod = MLX5_GET(mbox_in, in, op_mod);
	uid    = MLX5_GET(mbox_in, in, uid);

	if (!uid && opcode != MLX5_CMD_OP_DESTROY_MKEY)
		mlx5_core_err_rl(dev,
			"%s(0x%x) op_mod(0x%x) failed, status %s(0x%x), syndrome (0x%x)\n",
			mlx5_command_str(opcode), opcode, op_mod,
			cmd_status_str(status), status, syndrome);
	else
		mlx5_core_dbg(dev,
		      "%s(0x%x) op_mod(0x%x) failed, status %s(0x%x), syndrome (0x%x)\n",
		      mlx5_command_str(opcode),
		      opcode, op_mod,
		      cmd_status_str(status),
		      status,
		      syndrome);

	return cmd_status_to_err(status);
}

static void dump_command(struct mlx5_core_dev *dev,
			 struct mlx5_cmd_work_ent *ent, int input)
{
	struct mlx5_cmd_msg *msg = input ? ent->in : ent->out;
	u16 op = MLX5_GET(mbox_in, ent->lay->in, opcode);
	struct mlx5_cmd_mailbox *next = msg->next;
	int n = mlx5_calc_cmd_blocks(msg);
	int data_only;
	u32 offset = 0;
	int dump_len;
	int i;

	mlx5_core_dbg(dev, "cmd[%d]: start dump\n", ent->idx);
	data_only = !!(mlx5_core_debug_mask & (1 << MLX5_CMD_DATA));

	if (data_only)
		mlx5_core_dbg_mask(dev, 1 << MLX5_CMD_DATA,
				   "cmd[%d]: dump command data %s(0x%x) %s\n",
				   ent->idx, mlx5_command_str(op), op,
				   input ? "INPUT" : "OUTPUT");
	else
		mlx5_core_dbg(dev, "cmd[%d]: dump command %s(0x%x) %s\n",
			      ent->idx, mlx5_command_str(op), op,
			      input ? "INPUT" : "OUTPUT");

	if (data_only) {
		if (input) {
			dump_buf(ent->lay->in, sizeof(ent->lay->in), 1, offset, ent->idx);
			offset += sizeof(ent->lay->in);
		} else {
			dump_buf(ent->lay->out, sizeof(ent->lay->out), 1, offset, ent->idx);
			offset += sizeof(ent->lay->out);
		}
	} else {
		dump_buf(ent->lay, sizeof(*ent->lay), 0, offset, ent->idx);
		offset += sizeof(*ent->lay);
	}

	for (i = 0; i < n && next; i++)  {
		if (data_only) {
			dump_len = min_t(int, MLX5_CMD_DATA_BLOCK_SIZE, msg->len - offset);
			dump_buf(next->buf, dump_len, 1, offset, ent->idx);
			offset += MLX5_CMD_DATA_BLOCK_SIZE;
		} else {
			mlx5_core_dbg(dev, "cmd[%d]: command block:\n", ent->idx);
			dump_buf(next->buf, sizeof(struct mlx5_cmd_prot_block), 0, offset,
				 ent->idx);
			offset += sizeof(struct mlx5_cmd_prot_block);
		}
		next = next->next;
	}

	if (data_only)
		pr_debug("\n");

	mlx5_core_dbg(dev, "cmd[%d]: end dump\n", ent->idx);
}

static u16 msg_to_opcode(struct mlx5_cmd_msg *in)
{
	return MLX5_GET(mbox_in, in->first.data, opcode);
}

static void mlx5_cmd_comp_handler(struct mlx5_core_dev *dev, u64 vec, bool forced);

static void cb_timeout_handler(struct work_struct *work)
{
	struct delayed_work *dwork = container_of(work, struct delayed_work,
						  work);
	struct mlx5_cmd_work_ent *ent = container_of(dwork,
						     struct mlx5_cmd_work_ent,
						     cb_timeout_work);
	struct mlx5_core_dev *dev = container_of(ent->cmd, struct mlx5_core_dev,
						 cmd);

	mlx5_cmd_eq_recover(dev);

	/* Maybe got handled by eq recover ? */
	if (!test_bit(MLX5_CMD_ENT_STATE_PENDING_COMP, &ent->state)) {
		mlx5_core_warn(dev, "cmd[%d]: %s(0x%x) Async, recovered after timeout\n", ent->idx,
			       mlx5_command_str(msg_to_opcode(ent->in)), msg_to_opcode(ent->in));
		goto out; /* phew, already handled */
	}

	ent->ret = -ETIMEDOUT;
	mlx5_core_warn(dev, "cmd[%d]: %s(0x%x) Async, timeout. Will cause a leak of a command resource\n",
		       ent->idx, mlx5_command_str(msg_to_opcode(ent->in)), msg_to_opcode(ent->in));
	mlx5_cmd_comp_handler(dev, 1ULL << ent->idx, true);

out:
	cmd_ent_put(ent); /* for the cmd_ent_get() took on schedule delayed work */
}

static void free_msg(struct mlx5_core_dev *dev, struct mlx5_cmd_msg *msg);
static void mlx5_free_cmd_msg(struct mlx5_core_dev *dev,
			      struct mlx5_cmd_msg *msg);

static bool opcode_allowed(struct mlx5_cmd *cmd, u16 opcode)
{
	if (cmd->allowed_opcode == CMD_ALLOWED_OPCODE_ALL)
		return true;

	return cmd->allowed_opcode == opcode;
}

static int cmd_alloc_index_retry(struct mlx5_cmd *cmd)
{
	unsigned long alloc_end = jiffies + msecs_to_jiffies(1000);
	int idx;

retry:
	idx = cmd_alloc_index(cmd);
	if (idx < 0 && time_before(jiffies, alloc_end)) {
		/* Index allocation can fail on heavy load of commands. This is a temporary
		 * situation as the current command already holds the semaphore, meaning that
		 * another command completion is being handled and it is expected to release
		 * the entry index soon.
		 */
		cpu_relax();
		goto retry;
	}
	return idx;
}

bool mlx5_cmd_is_down(struct mlx5_core_dev *dev)
{
	return pci_channel_offline(dev->pdev) ||
	       dev->cmd.state != MLX5_CMDIF_STATE_UP ||
	       dev->state == MLX5_DEVICE_STATE_INTERNAL_ERROR;
}

static void cmd_work_handler(struct work_struct *work)
{
	struct mlx5_cmd_work_ent *ent = container_of(work, struct mlx5_cmd_work_ent, work);
	struct mlx5_cmd *cmd = ent->cmd;
	struct mlx5_core_dev *dev = container_of(cmd, struct mlx5_core_dev, cmd);
	unsigned long cb_timeout = msecs_to_jiffies(MLX5_CMD_TIMEOUT_MSEC);
	struct mlx5_cmd_layout *lay;
	struct semaphore *sem;
	unsigned long flags;
	bool poll_cmd = ent->polling;
	int alloc_ret;
	int cmd_mode;

	complete(&ent->handling);
	sem = ent->page_queue ? &cmd->pages_sem : &cmd->sem;
	down(sem);
	if (!ent->page_queue) {
		alloc_ret = cmd_alloc_index_retry(cmd);
		if (alloc_ret < 0) {
			mlx5_core_err_rl(dev, "failed to allocate command entry\n");
			if (ent->callback) {
				ent->callback(-EAGAIN, ent->context);
				mlx5_free_cmd_msg(dev, ent->out);
				free_msg(dev, ent->in);
				cmd_ent_put(ent);
			} else {
				ent->ret = -EAGAIN;
				complete(&ent->done);
			}
			up(sem);
			return;
		}
		ent->idx = alloc_ret;
	} else {
		ent->idx = cmd->max_reg_cmds;
		spin_lock_irqsave(&cmd->alloc_lock, flags);
		clear_bit(ent->idx, &cmd->bitmask);
		spin_unlock_irqrestore(&cmd->alloc_lock, flags);
	}

	cmd->ent_arr[ent->idx] = ent;
	lay = get_inst(cmd, ent->idx);
	ent->lay = lay;
	memset(lay, 0, sizeof(*lay));
	memcpy(lay->in, ent->in->first.data, sizeof(lay->in));
	ent->op = be32_to_cpu(lay->in[0]) >> 16;
	if (ent->in->next)
		lay->in_ptr = cpu_to_be64(ent->in->next->dma);
	lay->inlen = cpu_to_be32(ent->in->len);
	if (ent->out->next)
		lay->out_ptr = cpu_to_be64(ent->out->next->dma);
	lay->outlen = cpu_to_be32(ent->out->len);
	lay->type = MLX5_PCI_CMD_XPORT;
	lay->token = ent->token;
	lay->status_own = CMD_OWNER_HW;
	set_signature(ent, !cmd->checksum_disabled);
	dump_command(dev, ent, 1);
	ent->ts1 = ktime_get_ns();
	cmd_mode = cmd->mode;

<<<<<<< HEAD
	if (ent->callback)
		schedule_delayed_work(&ent->cb_timeout_work, cb_timeout);
=======
	if (ent->callback && schedule_delayed_work(&ent->cb_timeout_work, cb_timeout))
		cmd_ent_get(ent);
>>>>>>> c1084c27
	set_bit(MLX5_CMD_ENT_STATE_PENDING_COMP, &ent->state);

	/* Skip sending command to fw if internal error */
	if (mlx5_cmd_is_down(dev) || !opcode_allowed(&dev->cmd, ent->op)) {
		u8 status = 0;
		u32 drv_synd;

		ent->ret = mlx5_internal_err_ret_value(dev, msg_to_opcode(ent->in), &drv_synd, &status);
		MLX5_SET(mbox_out, ent->out, status, status);
		MLX5_SET(mbox_out, ent->out, syndrome, drv_synd);

<<<<<<< HEAD
		mlx5_cmd_comp_handler(dev, 1UL << ent->idx, true);
		/* no doorbell, no need to keep the entry */
		free_ent(cmd, ent->idx);
		if (ent->callback)
			free_cmd(ent);
=======
		mlx5_cmd_comp_handler(dev, 1ULL << ent->idx, true);
>>>>>>> c1084c27
		return;
	}

	cmd_ent_get(ent); /* for the _real_ FW event on completion */
	/* ring doorbell after the descriptor is valid */
	mlx5_core_dbg(dev, "writing 0x%x to command doorbell\n", 1 << ent->idx);
	wmb();
	iowrite32be(1 << ent->idx, &dev->iseg->cmd_dbell);
	/* if not in polling don't use ent after this point */
	if (cmd_mode == CMD_MODE_POLLING || poll_cmd) {
		poll_timeout(ent);
		/* make sure we read the descriptor after ownership is SW */
		rmb();
		mlx5_cmd_comp_handler(dev, 1ULL << ent->idx, (ent->ret == -ETIMEDOUT));
	}
}

static const char *deliv_status_to_str(u8 status)
{
	switch (status) {
	case MLX5_CMD_DELIVERY_STAT_OK:
		return "no errors";
	case MLX5_CMD_DELIVERY_STAT_SIGNAT_ERR:
		return "signature error";
	case MLX5_CMD_DELIVERY_STAT_TOK_ERR:
		return "token error";
	case MLX5_CMD_DELIVERY_STAT_BAD_BLK_NUM_ERR:
		return "bad block number";
	case MLX5_CMD_DELIVERY_STAT_OUT_PTR_ALIGN_ERR:
		return "output pointer not aligned to block size";
	case MLX5_CMD_DELIVERY_STAT_IN_PTR_ALIGN_ERR:
		return "input pointer not aligned to block size";
	case MLX5_CMD_DELIVERY_STAT_FW_ERR:
		return "firmware internal error";
	case MLX5_CMD_DELIVERY_STAT_IN_LENGTH_ERR:
		return "command input length error";
	case MLX5_CMD_DELIVERY_STAT_OUT_LENGTH_ERR:
		return "command output length error";
	case MLX5_CMD_DELIVERY_STAT_RES_FLD_NOT_CLR_ERR:
		return "reserved fields not cleared";
	case MLX5_CMD_DELIVERY_STAT_CMD_DESCR_ERR:
		return "bad command descriptor type";
	default:
		return "unknown status code";
	}
}

enum {
	MLX5_CMD_TIMEOUT_RECOVER_MSEC   = 5 * 1000,
};

static void wait_func_handle_exec_timeout(struct mlx5_core_dev *dev,
					  struct mlx5_cmd_work_ent *ent)
{
	unsigned long timeout = msecs_to_jiffies(MLX5_CMD_TIMEOUT_RECOVER_MSEC);

	mlx5_cmd_eq_recover(dev);

	/* Re-wait on the ent->done after executing the recovery flow. If the
	 * recovery flow (or any other recovery flow running simultaneously)
	 * has recovered an EQE, it should cause the entry to be completed by
	 * the command interface.
	 */
	if (wait_for_completion_timeout(&ent->done, timeout)) {
		mlx5_core_warn(dev, "cmd[%d]: %s(0x%x) recovered after timeout\n", ent->idx,
			       mlx5_command_str(msg_to_opcode(ent->in)), msg_to_opcode(ent->in));
		return;
	}

	mlx5_core_warn(dev, "cmd[%d]: %s(0x%x) No done completion\n", ent->idx,
		       mlx5_command_str(msg_to_opcode(ent->in)), msg_to_opcode(ent->in));

	ent->ret = -ETIMEDOUT;
	mlx5_cmd_comp_handler(dev, 1ULL << ent->idx, true);
}

static int wait_func(struct mlx5_core_dev *dev, struct mlx5_cmd_work_ent *ent)
{
	unsigned long timeout = msecs_to_jiffies(MLX5_CMD_TIMEOUT_MSEC);
	struct mlx5_cmd *cmd = &dev->cmd;
	int err;

	if (!wait_for_completion_timeout(&ent->handling, timeout) &&
	    cancel_work_sync(&ent->work)) {
		ent->ret = -ECANCELED;
		goto out_err;
<<<<<<< HEAD
	}
	if (cmd->mode == CMD_MODE_POLLING || ent->polling) {
		wait_for_completion(&ent->done);
	} else if (!wait_for_completion_timeout(&ent->done, timeout)) {
		ent->ret = -ETIMEDOUT;
		mlx5_cmd_comp_handler(dev, 1UL << ent->idx, true);
=======
>>>>>>> c1084c27
	}
	if (cmd->mode == CMD_MODE_POLLING || ent->polling)
		wait_for_completion(&ent->done);
	else if (!wait_for_completion_timeout(&ent->done, timeout))
		wait_func_handle_exec_timeout(dev, ent);

out_err:
	err = ent->ret;

	if (err == -ETIMEDOUT) {
		mlx5_core_warn(dev, "%s(0x%x) timeout. Will cause a leak of a command resource\n",
			       mlx5_command_str(msg_to_opcode(ent->in)),
			       msg_to_opcode(ent->in));
	} else if (err == -ECANCELED) {
		mlx5_core_warn(dev, "%s(0x%x) canceled on out of queue timeout.\n",
			       mlx5_command_str(msg_to_opcode(ent->in)),
			       msg_to_opcode(ent->in));
	}
	mlx5_core_dbg(dev, "err %d, delivery status %s(%d)\n",
		      err, deliv_status_to_str(ent->status), ent->status);

	return err;
}

/*  Notes:
 *    1. Callback functions may not sleep
 *    2. page queue commands do not support asynchrous completion
 */
static int mlx5_cmd_invoke(struct mlx5_core_dev *dev, struct mlx5_cmd_msg *in,
			   struct mlx5_cmd_msg *out, void *uout, int uout_size,
			   mlx5_cmd_cbk_t callback,
			   void *context, int page_queue, u8 *status,
			   u8 token, bool force_polling)
{
	struct mlx5_cmd *cmd = &dev->cmd;
	struct mlx5_cmd_work_ent *ent;
	struct mlx5_cmd_stats *stats;
	int err = 0;
	s64 ds;
	u16 op;

	if (callback && page_queue)
		return -EINVAL;

	ent = cmd_alloc_ent(cmd, in, out, uout, uout_size,
			    callback, context, page_queue);
	if (IS_ERR(ent))
		return PTR_ERR(ent);

	/* put for this ent is when consumed, depending on the use case
	 * 1) (!callback) blocking flow: by caller after wait_func completes
	 * 2) (callback) flow: by mlx5_cmd_comp_handler() when ent is handled
	 */

	ent->token = token;
	ent->polling = force_polling;

	init_completion(&ent->handling);
	if (!callback)
		init_completion(&ent->done);

	INIT_DELAYED_WORK(&ent->cb_timeout_work, cb_timeout_handler);
	INIT_WORK(&ent->work, cmd_work_handler);
	if (page_queue) {
		cmd_work_handler(&ent->work);
	} else if (!queue_work(cmd->wq, &ent->work)) {
		mlx5_core_warn(dev, "failed to queue work\n");
		err = -ENOMEM;
		goto out_free;
	}

	if (callback)
		goto out; /* mlx5_cmd_comp_handler() will put(ent) */

	err = wait_func(dev, ent);
<<<<<<< HEAD
	if (err == -ETIMEDOUT)
		goto out;
	if (err == -ECANCELED)
=======
	if (err == -ETIMEDOUT || err == -ECANCELED)
>>>>>>> c1084c27
		goto out_free;

	ds = ent->ts2 - ent->ts1;
	op = MLX5_GET(mbox_in, in->first.data, opcode);
	if (op < MLX5_CMD_OP_MAX) {
		stats = &cmd->stats[op];
		spin_lock_irq(&stats->lock);
		stats->sum += ds;
		++stats->n;
		spin_unlock_irq(&stats->lock);
	}
	mlx5_core_dbg_mask(dev, 1 << MLX5_CMD_TIME,
			   "fw exec time for %s is %lld nsec\n",
			   mlx5_command_str(op), ds);
	*status = ent->status;

out_free:
	cmd_ent_put(ent);
out:
	return err;
}

static ssize_t dbg_write(struct file *filp, const char __user *buf,
			 size_t count, loff_t *pos)
{
	struct mlx5_core_dev *dev = filp->private_data;
	struct mlx5_cmd_debug *dbg = &dev->cmd.dbg;
	char lbuf[3];
	int err;

	if (!dbg->in_msg || !dbg->out_msg)
		return -ENOMEM;

	if (count < sizeof(lbuf) - 1)
		return -EINVAL;

	if (copy_from_user(lbuf, buf, sizeof(lbuf) - 1))
		return -EFAULT;

	lbuf[sizeof(lbuf) - 1] = 0;

	if (strcmp(lbuf, "go"))
		return -EINVAL;

	err = mlx5_cmd_exec(dev, dbg->in_msg, dbg->inlen, dbg->out_msg, dbg->outlen);

	return err ? err : count;
}

static const struct file_operations fops = {
	.owner	= THIS_MODULE,
	.open	= simple_open,
	.write	= dbg_write,
};

static int mlx5_copy_to_msg(struct mlx5_cmd_msg *to, void *from, int size,
			    u8 token)
{
	struct mlx5_cmd_prot_block *block;
	struct mlx5_cmd_mailbox *next;
	int copy;

	if (!to || !from)
		return -ENOMEM;

	copy = min_t(int, size, sizeof(to->first.data));
	memcpy(to->first.data, from, copy);
	size -= copy;
	from += copy;

	next = to->next;
	while (size) {
		if (!next) {
			/* this is a BUG */
			return -ENOMEM;
		}

		copy = min_t(int, size, MLX5_CMD_DATA_BLOCK_SIZE);
		block = next->buf;
		memcpy(block->data, from, copy);
		from += copy;
		size -= copy;
		block->token = token;
		next = next->next;
	}

	return 0;
}

static int mlx5_copy_from_msg(void *to, struct mlx5_cmd_msg *from, int size)
{
	struct mlx5_cmd_prot_block *block;
	struct mlx5_cmd_mailbox *next;
	int copy;

	if (!to || !from)
		return -ENOMEM;

	copy = min_t(int, size, sizeof(from->first.data));
	memcpy(to, from->first.data, copy);
	size -= copy;
	to += copy;

	next = from->next;
	while (size) {
		if (!next) {
			/* this is a BUG */
			return -ENOMEM;
		}

		copy = min_t(int, size, MLX5_CMD_DATA_BLOCK_SIZE);
		block = next->buf;

		memcpy(to, block->data, copy);
		to += copy;
		size -= copy;
		next = next->next;
	}

	return 0;
}

static struct mlx5_cmd_mailbox *alloc_cmd_box(struct mlx5_core_dev *dev,
					      gfp_t flags)
{
	struct mlx5_cmd_mailbox *mailbox;

	mailbox = kmalloc(sizeof(*mailbox), flags);
	if (!mailbox)
		return ERR_PTR(-ENOMEM);

	mailbox->buf = dma_pool_zalloc(dev->cmd.pool, flags,
				       &mailbox->dma);
	if (!mailbox->buf) {
		mlx5_core_dbg(dev, "failed allocation\n");
		kfree(mailbox);
		return ERR_PTR(-ENOMEM);
	}
	mailbox->next = NULL;

	return mailbox;
}

static void free_cmd_box(struct mlx5_core_dev *dev,
			 struct mlx5_cmd_mailbox *mailbox)
{
	dma_pool_free(dev->cmd.pool, mailbox->buf, mailbox->dma);
	kfree(mailbox);
}

static struct mlx5_cmd_msg *mlx5_alloc_cmd_msg(struct mlx5_core_dev *dev,
					       gfp_t flags, int size,
					       u8 token)
{
	struct mlx5_cmd_mailbox *tmp, *head = NULL;
	struct mlx5_cmd_prot_block *block;
	struct mlx5_cmd_msg *msg;
	int err;
	int n;
	int i;

	msg = kzalloc(sizeof(*msg), flags);
	if (!msg)
		return ERR_PTR(-ENOMEM);

	msg->len = size;
	n = mlx5_calc_cmd_blocks(msg);

	for (i = 0; i < n; i++) {
		tmp = alloc_cmd_box(dev, flags);
		if (IS_ERR(tmp)) {
			mlx5_core_warn(dev, "failed allocating block\n");
			err = PTR_ERR(tmp);
			goto err_alloc;
		}

		block = tmp->buf;
		tmp->next = head;
		block->next = cpu_to_be64(tmp->next ? tmp->next->dma : 0);
		block->block_num = cpu_to_be32(n - i - 1);
		block->token = token;
		head = tmp;
	}
	msg->next = head;
	return msg;

err_alloc:
	while (head) {
		tmp = head->next;
		free_cmd_box(dev, head);
		head = tmp;
	}
	kfree(msg);

	return ERR_PTR(err);
}

static void mlx5_free_cmd_msg(struct mlx5_core_dev *dev,
			      struct mlx5_cmd_msg *msg)
{
	struct mlx5_cmd_mailbox *head = msg->next;
	struct mlx5_cmd_mailbox *next;

	while (head) {
		next = head->next;
		free_cmd_box(dev, head);
		head = next;
	}
	kfree(msg);
}

static ssize_t data_write(struct file *filp, const char __user *buf,
			  size_t count, loff_t *pos)
{
	struct mlx5_core_dev *dev = filp->private_data;
	struct mlx5_cmd_debug *dbg = &dev->cmd.dbg;
	void *ptr;

	if (*pos != 0)
		return -EINVAL;

	kfree(dbg->in_msg);
	dbg->in_msg = NULL;
	dbg->inlen = 0;
	ptr = memdup_user(buf, count);
	if (IS_ERR(ptr))
		return PTR_ERR(ptr);
	dbg->in_msg = ptr;
	dbg->inlen = count;

	*pos = count;

	return count;
}

static ssize_t data_read(struct file *filp, char __user *buf, size_t count,
			 loff_t *pos)
{
	struct mlx5_core_dev *dev = filp->private_data;
	struct mlx5_cmd_debug *dbg = &dev->cmd.dbg;

	if (!dbg->out_msg)
		return -ENOMEM;

	return simple_read_from_buffer(buf, count, pos, dbg->out_msg,
				       dbg->outlen);
}

static const struct file_operations dfops = {
	.owner	= THIS_MODULE,
	.open	= simple_open,
	.write	= data_write,
	.read	= data_read,
};

static ssize_t outlen_read(struct file *filp, char __user *buf, size_t count,
			   loff_t *pos)
{
	struct mlx5_core_dev *dev = filp->private_data;
	struct mlx5_cmd_debug *dbg = &dev->cmd.dbg;
	char outlen[8];
	int err;

	err = snprintf(outlen, sizeof(outlen), "%d", dbg->outlen);
	if (err < 0)
		return err;

	return simple_read_from_buffer(buf, count, pos, outlen, err);
}

static ssize_t outlen_write(struct file *filp, const char __user *buf,
			    size_t count, loff_t *pos)
{
	struct mlx5_core_dev *dev = filp->private_data;
	struct mlx5_cmd_debug *dbg = &dev->cmd.dbg;
	char outlen_str[8] = {0};
	int outlen;
	void *ptr;
	int err;

	if (*pos != 0 || count > 6)
		return -EINVAL;

	kfree(dbg->out_msg);
	dbg->out_msg = NULL;
	dbg->outlen = 0;

	if (copy_from_user(outlen_str, buf, count))
		return -EFAULT;

	err = sscanf(outlen_str, "%d", &outlen);
	if (err < 0)
		return err;

	ptr = kzalloc(outlen, GFP_KERNEL);
	if (!ptr)
		return -ENOMEM;

	dbg->out_msg = ptr;
	dbg->outlen = outlen;

	*pos = count;

	return count;
}

static const struct file_operations olfops = {
	.owner	= THIS_MODULE,
	.open	= simple_open,
	.write	= outlen_write,
	.read	= outlen_read,
};

static void set_wqname(struct mlx5_core_dev *dev)
{
	struct mlx5_cmd *cmd = &dev->cmd;

	snprintf(cmd->wq_name, sizeof(cmd->wq_name), "mlx5_cmd_%s",
		 dev_name(dev->device));
}

static void clean_debug_files(struct mlx5_core_dev *dev)
{
	struct mlx5_cmd_debug *dbg = &dev->cmd.dbg;

	if (!mlx5_debugfs_root)
		return;

	mlx5_cmdif_debugfs_cleanup(dev);
	debugfs_remove_recursive(dbg->dbg_root);
}

static void create_debugfs_files(struct mlx5_core_dev *dev)
{
	struct mlx5_cmd_debug *dbg = &dev->cmd.dbg;

	dbg->dbg_root = debugfs_create_dir("cmd", dev->priv.dbg_root);

	debugfs_create_file("in", 0400, dbg->dbg_root, dev, &dfops);
	debugfs_create_file("out", 0200, dbg->dbg_root, dev, &dfops);
	debugfs_create_file("out_len", 0600, dbg->dbg_root, dev, &olfops);
	debugfs_create_u8("status", 0600, dbg->dbg_root, &dbg->status);
	debugfs_create_file("run", 0200, dbg->dbg_root, dev, &fops);

	mlx5_cmdif_debugfs_init(dev);
}

void mlx5_cmd_allowed_opcode(struct mlx5_core_dev *dev, u16 opcode)
{
	struct mlx5_cmd *cmd = &dev->cmd;
	int i;

	for (i = 0; i < cmd->max_reg_cmds; i++)
		down(&cmd->sem);
	down(&cmd->pages_sem);

	cmd->allowed_opcode = opcode;

	up(&cmd->pages_sem);
	for (i = 0; i < cmd->max_reg_cmds; i++)
		up(&cmd->sem);
}

static void mlx5_cmd_change_mod(struct mlx5_core_dev *dev, int mode)
{
	struct mlx5_cmd *cmd = &dev->cmd;
	int i;

	for (i = 0; i < cmd->max_reg_cmds; i++)
		down(&cmd->sem);
	down(&cmd->pages_sem);

	cmd->mode = mode;

	up(&cmd->pages_sem);
	for (i = 0; i < cmd->max_reg_cmds; i++)
		up(&cmd->sem);
}

static int cmd_comp_notifier(struct notifier_block *nb,
			     unsigned long type, void *data)
{
	struct mlx5_core_dev *dev;
	struct mlx5_cmd *cmd;
	struct mlx5_eqe *eqe;

	cmd = mlx5_nb_cof(nb, struct mlx5_cmd, nb);
	dev = container_of(cmd, struct mlx5_core_dev, cmd);
	eqe = data;

	mlx5_cmd_comp_handler(dev, be32_to_cpu(eqe->data.cmd.vector), false);

	return NOTIFY_OK;
}
void mlx5_cmd_use_events(struct mlx5_core_dev *dev)
{
	MLX5_NB_INIT(&dev->cmd.nb, cmd_comp_notifier, CMD);
	mlx5_eq_notifier_register(dev, &dev->cmd.nb);
	mlx5_cmd_change_mod(dev, CMD_MODE_EVENTS);
}

void mlx5_cmd_use_polling(struct mlx5_core_dev *dev)
{
	mlx5_cmd_change_mod(dev, CMD_MODE_POLLING);
	mlx5_eq_notifier_unregister(dev, &dev->cmd.nb);
}

static void free_msg(struct mlx5_core_dev *dev, struct mlx5_cmd_msg *msg)
{
	unsigned long flags;

	if (msg->parent) {
		spin_lock_irqsave(&msg->parent->lock, flags);
		list_add_tail(&msg->list, &msg->parent->head);
		spin_unlock_irqrestore(&msg->parent->lock, flags);
	} else {
		mlx5_free_cmd_msg(dev, msg);
	}
}

static void mlx5_cmd_comp_handler(struct mlx5_core_dev *dev, u64 vec, bool forced)
{
	struct mlx5_cmd *cmd = &dev->cmd;
	struct mlx5_cmd_work_ent *ent;
	mlx5_cmd_cbk_t callback;
	void *context;
	int err;
	int i;
	s64 ds;
	struct mlx5_cmd_stats *stats;
	unsigned long flags;
	unsigned long vector;

	/* there can be at most 32 command queues */
	vector = vec & 0xffffffff;
	for (i = 0; i < (1 << cmd->log_sz); i++) {
		if (test_bit(i, &vector)) {
			struct semaphore *sem;

			ent = cmd->ent_arr[i];

			/* if we already completed the command, ignore it */
			if (!test_and_clear_bit(MLX5_CMD_ENT_STATE_PENDING_COMP,
						&ent->state)) {
				/* only real completion can free the cmd slot */
				if (!forced) {
					mlx5_core_err(dev, "Command completion arrived after timeout (entry idx = %d).\n",
						      ent->idx);
					cmd_ent_put(ent);
				}
				continue;
			}

			if (ent->callback && cancel_delayed_work(&ent->cb_timeout_work))
				cmd_ent_put(ent); /* timeout work was canceled */

			if (!forced || /* Real FW completion */
			    pci_channel_offline(dev->pdev) || /* FW is inaccessible */
			    dev->state == MLX5_DEVICE_STATE_INTERNAL_ERROR)
				cmd_ent_put(ent);

			if (ent->page_queue)
				sem = &cmd->pages_sem;
			else
				sem = &cmd->sem;
			ent->ts2 = ktime_get_ns();
			memcpy(ent->out->first.data, ent->lay->out, sizeof(ent->lay->out));
			dump_command(dev, ent, 0);
			if (!ent->ret) {
				if (!cmd->checksum_disabled)
					ent->ret = verify_signature(ent);
				else
					ent->ret = 0;
				if (vec & MLX5_TRIGGERED_CMD_COMP)
					ent->status = MLX5_DRIVER_STATUS_ABORTED;
				else
					ent->status = ent->lay->status_own >> 1;

				mlx5_core_dbg(dev, "command completed. ret 0x%x, delivery status %s(0x%x)\n",
					      ent->ret, deliv_status_to_str(ent->status), ent->status);
			}

			if (ent->callback) {
				ds = ent->ts2 - ent->ts1;
				if (ent->op < MLX5_CMD_OP_MAX) {
					stats = &cmd->stats[ent->op];
					spin_lock_irqsave(&stats->lock, flags);
					stats->sum += ds;
					++stats->n;
					spin_unlock_irqrestore(&stats->lock, flags);
				}

				callback = ent->callback;
				context = ent->context;
				err = ent->ret;
				if (!err) {
					err = mlx5_copy_from_msg(ent->uout,
								 ent->out,
								 ent->uout_size);

					err = err ? err : mlx5_cmd_check(dev,
									ent->in->first.data,
									ent->uout);
				}

				mlx5_free_cmd_msg(dev, ent->out);
				free_msg(dev, ent->in);

				err = err ? err : ent->status;
				/* final consumer is done, release ent */
				cmd_ent_put(ent);
				callback(err, context);
			} else {
				/* release wait_func() so mlx5_cmd_invoke()
				 * can make the final ent_put()
				 */
				complete(&ent->done);
			}
			up(sem);
		}
	}
}

void mlx5_cmd_trigger_completions(struct mlx5_core_dev *dev)
{
	struct mlx5_cmd *cmd = &dev->cmd;
	unsigned long bitmask;
	unsigned long flags;
	u64 vector;
	int i;

	/* wait for pending handlers to complete */
	mlx5_eq_synchronize_cmd_irq(dev);
	spin_lock_irqsave(&dev->cmd.alloc_lock, flags);
	vector = ~dev->cmd.bitmask & ((1ul << (1 << dev->cmd.log_sz)) - 1);
	if (!vector)
		goto no_trig;

	bitmask = vector;
	/* we must increment the allocated entries refcount before triggering the completions
	 * to guarantee pending commands will not get freed in the meanwhile.
	 * For that reason, it also has to be done inside the alloc_lock.
	 */
	for_each_set_bit(i, &bitmask, (1 << cmd->log_sz))
		cmd_ent_get(cmd->ent_arr[i]);
	vector |= MLX5_TRIGGERED_CMD_COMP;
	spin_unlock_irqrestore(&dev->cmd.alloc_lock, flags);

	mlx5_core_dbg(dev, "vector 0x%llx\n", vector);
	mlx5_cmd_comp_handler(dev, vector, true);
	for_each_set_bit(i, &bitmask, (1 << cmd->log_sz))
		cmd_ent_put(cmd->ent_arr[i]);
	return;

no_trig:
	spin_unlock_irqrestore(&dev->cmd.alloc_lock, flags);
}

void mlx5_cmd_flush(struct mlx5_core_dev *dev)
{
	struct mlx5_cmd *cmd = &dev->cmd;
	int i;

	for (i = 0; i < cmd->max_reg_cmds; i++)
		while (down_trylock(&cmd->sem))
			mlx5_cmd_trigger_completions(dev);

	while (down_trylock(&cmd->pages_sem))
		mlx5_cmd_trigger_completions(dev);

	/* Unlock cmdif */
	up(&cmd->pages_sem);
	for (i = 0; i < cmd->max_reg_cmds; i++)
		up(&cmd->sem);
}

static int status_to_err(u8 status)
{
	switch (status) {
	case MLX5_CMD_DELIVERY_STAT_OK:
	case MLX5_DRIVER_STATUS_ABORTED:
		return 0;
	case MLX5_CMD_DELIVERY_STAT_SIGNAT_ERR:
	case MLX5_CMD_DELIVERY_STAT_TOK_ERR:
		return -EBADR;
	case MLX5_CMD_DELIVERY_STAT_BAD_BLK_NUM_ERR:
	case MLX5_CMD_DELIVERY_STAT_OUT_PTR_ALIGN_ERR:
	case MLX5_CMD_DELIVERY_STAT_IN_PTR_ALIGN_ERR:
		return -EFAULT; /* Bad address */
	case MLX5_CMD_DELIVERY_STAT_IN_LENGTH_ERR:
	case MLX5_CMD_DELIVERY_STAT_OUT_LENGTH_ERR:
	case MLX5_CMD_DELIVERY_STAT_CMD_DESCR_ERR:
	case MLX5_CMD_DELIVERY_STAT_RES_FLD_NOT_CLR_ERR:
		return -ENOMSG;
	case MLX5_CMD_DELIVERY_STAT_FW_ERR:
		return -EIO;
	default:
		return -EINVAL;
	}
}

static struct mlx5_cmd_msg *alloc_msg(struct mlx5_core_dev *dev, int in_size,
				      gfp_t gfp)
{
	struct mlx5_cmd_msg *msg = ERR_PTR(-ENOMEM);
	struct cmd_msg_cache *ch = NULL;
	struct mlx5_cmd *cmd = &dev->cmd;
	int i;

	if (in_size <= 16)
		goto cache_miss;

	for (i = 0; i < MLX5_NUM_COMMAND_CACHES; i++) {
		ch = &cmd->cache[i];
		if (in_size > ch->max_inbox_size)
			continue;
		spin_lock_irq(&ch->lock);
		if (list_empty(&ch->head)) {
			spin_unlock_irq(&ch->lock);
			continue;
		}
		msg = list_entry(ch->head.next, typeof(*msg), list);
		/* For cached lists, we must explicitly state what is
		 * the real size
		 */
		msg->len = in_size;
		list_del(&msg->list);
		spin_unlock_irq(&ch->lock);
		break;
	}

	if (!IS_ERR(msg))
		return msg;

cache_miss:
	msg = mlx5_alloc_cmd_msg(dev, gfp, in_size, 0);
	return msg;
}

static int is_manage_pages(void *in)
{
	return MLX5_GET(mbox_in, in, opcode) == MLX5_CMD_OP_MANAGE_PAGES;
}

static int cmd_exec(struct mlx5_core_dev *dev, void *in, int in_size, void *out,
		    int out_size, mlx5_cmd_cbk_t callback, void *context,
		    bool force_polling)
{
	struct mlx5_cmd_msg *inb;
	struct mlx5_cmd_msg *outb;
	int pages_queue;
	gfp_t gfp;
	int err;
	u8 status = 0;
	u32 drv_synd;
	u16 opcode;
	u8 token;

	opcode = MLX5_GET(mbox_in, in, opcode);
	if (mlx5_cmd_is_down(dev) || !opcode_allowed(&dev->cmd, opcode)) {
		err = mlx5_internal_err_ret_value(dev, opcode, &drv_synd, &status);
		MLX5_SET(mbox_out, out, status, status);
		MLX5_SET(mbox_out, out, syndrome, drv_synd);
		return err;
	}

	pages_queue = is_manage_pages(in);
	gfp = callback ? GFP_ATOMIC : GFP_KERNEL;

	inb = alloc_msg(dev, in_size, gfp);
	if (IS_ERR(inb)) {
		err = PTR_ERR(inb);
		return err;
	}

	token = alloc_token(&dev->cmd);

	err = mlx5_copy_to_msg(inb, in, in_size, token);
	if (err) {
		mlx5_core_warn(dev, "err %d\n", err);
		goto out_in;
	}

	outb = mlx5_alloc_cmd_msg(dev, gfp, out_size, token);
	if (IS_ERR(outb)) {
		err = PTR_ERR(outb);
		goto out_in;
	}

	err = mlx5_cmd_invoke(dev, inb, outb, out, out_size, callback, context,
			      pages_queue, &status, token, force_polling);
	if (err)
		goto out_out;

	mlx5_core_dbg(dev, "err %d, status %d\n", err, status);
	if (status) {
		err = status_to_err(status);
		goto out_out;
	}

	if (!callback)
		err = mlx5_copy_from_msg(out, outb, out_size);

out_out:
	if (!callback)
		mlx5_free_cmd_msg(dev, outb);

out_in:
	if (!callback)
		free_msg(dev, inb);
	return err;
}

int mlx5_cmd_exec(struct mlx5_core_dev *dev, void *in, int in_size, void *out,
		  int out_size)
{
	int err;

	err = cmd_exec(dev, in, in_size, out, out_size, NULL, NULL, false);
	return err ? : mlx5_cmd_check(dev, in, out);
}
EXPORT_SYMBOL(mlx5_cmd_exec);

void mlx5_cmd_init_async_ctx(struct mlx5_core_dev *dev,
			     struct mlx5_async_ctx *ctx)
{
	ctx->dev = dev;
	/* Starts at 1 to avoid doing wake_up if we are not cleaning up */
	atomic_set(&ctx->num_inflight, 1);
	init_waitqueue_head(&ctx->wait);
}
EXPORT_SYMBOL(mlx5_cmd_init_async_ctx);

/**
 * mlx5_cmd_cleanup_async_ctx - Clean up an async_ctx
 * @ctx: The ctx to clean
 *
 * Upon return all callbacks given to mlx5_cmd_exec_cb() have been called. The
 * caller must ensure that mlx5_cmd_exec_cb() is not called during or after
 * the call mlx5_cleanup_async_ctx().
 */
void mlx5_cmd_cleanup_async_ctx(struct mlx5_async_ctx *ctx)
{
	atomic_dec(&ctx->num_inflight);
	wait_event(ctx->wait, atomic_read(&ctx->num_inflight) == 0);
}
EXPORT_SYMBOL(mlx5_cmd_cleanup_async_ctx);

static void mlx5_cmd_exec_cb_handler(int status, void *_work)
{
	struct mlx5_async_work *work = _work;
	struct mlx5_async_ctx *ctx = work->ctx;

	work->user_callback(status, work);
	if (atomic_dec_and_test(&ctx->num_inflight))
		wake_up(&ctx->wait);
}

int mlx5_cmd_exec_cb(struct mlx5_async_ctx *ctx, void *in, int in_size,
		     void *out, int out_size, mlx5_async_cbk_t callback,
		     struct mlx5_async_work *work)
{
	int ret;

	work->ctx = ctx;
	work->user_callback = callback;
	if (WARN_ON(!atomic_inc_not_zero(&ctx->num_inflight)))
		return -EIO;
	ret = cmd_exec(ctx->dev, in, in_size, out, out_size,
		       mlx5_cmd_exec_cb_handler, work, false);
	if (ret && atomic_dec_and_test(&ctx->num_inflight))
		wake_up(&ctx->wait);

	return ret;
}
EXPORT_SYMBOL(mlx5_cmd_exec_cb);

int mlx5_cmd_exec_polling(struct mlx5_core_dev *dev, void *in, int in_size,
			  void *out, int out_size)
{
	int err;

	err = cmd_exec(dev, in, in_size, out, out_size, NULL, NULL, true);

	return err ? : mlx5_cmd_check(dev, in, out);
}
EXPORT_SYMBOL(mlx5_cmd_exec_polling);

static void destroy_msg_cache(struct mlx5_core_dev *dev)
{
	struct cmd_msg_cache *ch;
	struct mlx5_cmd_msg *msg;
	struct mlx5_cmd_msg *n;
	int i;

	for (i = 0; i < MLX5_NUM_COMMAND_CACHES; i++) {
		ch = &dev->cmd.cache[i];
		list_for_each_entry_safe(msg, n, &ch->head, list) {
			list_del(&msg->list);
			mlx5_free_cmd_msg(dev, msg);
		}
	}
}

static unsigned cmd_cache_num_ent[MLX5_NUM_COMMAND_CACHES] = {
	512, 32, 16, 8, 2
};

static unsigned cmd_cache_ent_size[MLX5_NUM_COMMAND_CACHES] = {
	16 + MLX5_CMD_DATA_BLOCK_SIZE,
	16 + MLX5_CMD_DATA_BLOCK_SIZE * 2,
	16 + MLX5_CMD_DATA_BLOCK_SIZE * 16,
	16 + MLX5_CMD_DATA_BLOCK_SIZE * 256,
	16 + MLX5_CMD_DATA_BLOCK_SIZE * 512,
};

static void create_msg_cache(struct mlx5_core_dev *dev)
{
	struct mlx5_cmd *cmd = &dev->cmd;
	struct cmd_msg_cache *ch;
	struct mlx5_cmd_msg *msg;
	int i;
	int k;

	/* Initialize and fill the caches with initial entries */
	for (k = 0; k < MLX5_NUM_COMMAND_CACHES; k++) {
		ch = &cmd->cache[k];
		spin_lock_init(&ch->lock);
		INIT_LIST_HEAD(&ch->head);
		ch->num_ent = cmd_cache_num_ent[k];
		ch->max_inbox_size = cmd_cache_ent_size[k];
		for (i = 0; i < ch->num_ent; i++) {
			msg = mlx5_alloc_cmd_msg(dev, GFP_KERNEL | __GFP_NOWARN,
						 ch->max_inbox_size, 0);
			if (IS_ERR(msg))
				break;
			msg->parent = ch;
			list_add_tail(&msg->list, &ch->head);
		}
	}
}

static int alloc_cmd_page(struct mlx5_core_dev *dev, struct mlx5_cmd *cmd)
{
	cmd->cmd_alloc_buf = dma_alloc_coherent(mlx5_core_dma_dev(dev), MLX5_ADAPTER_PAGE_SIZE,
						&cmd->alloc_dma, GFP_KERNEL);
	if (!cmd->cmd_alloc_buf)
		return -ENOMEM;

	/* make sure it is aligned to 4K */
	if (!((uintptr_t)cmd->cmd_alloc_buf & (MLX5_ADAPTER_PAGE_SIZE - 1))) {
		cmd->cmd_buf = cmd->cmd_alloc_buf;
		cmd->dma = cmd->alloc_dma;
		cmd->alloc_size = MLX5_ADAPTER_PAGE_SIZE;
		return 0;
	}

	dma_free_coherent(mlx5_core_dma_dev(dev), MLX5_ADAPTER_PAGE_SIZE, cmd->cmd_alloc_buf,
			  cmd->alloc_dma);
	cmd->cmd_alloc_buf = dma_alloc_coherent(mlx5_core_dma_dev(dev),
						2 * MLX5_ADAPTER_PAGE_SIZE - 1,
						&cmd->alloc_dma, GFP_KERNEL);
	if (!cmd->cmd_alloc_buf)
		return -ENOMEM;

	cmd->cmd_buf = PTR_ALIGN(cmd->cmd_alloc_buf, MLX5_ADAPTER_PAGE_SIZE);
	cmd->dma = ALIGN(cmd->alloc_dma, MLX5_ADAPTER_PAGE_SIZE);
	cmd->alloc_size = 2 * MLX5_ADAPTER_PAGE_SIZE - 1;
	return 0;
}

static void free_cmd_page(struct mlx5_core_dev *dev, struct mlx5_cmd *cmd)
{
	dma_free_coherent(mlx5_core_dma_dev(dev), cmd->alloc_size, cmd->cmd_alloc_buf,
			  cmd->alloc_dma);
}

static u16 cmdif_rev(struct mlx5_core_dev *dev)
{
	return ioread32be(&dev->iseg->cmdif_rev_fw_sub) >> 16;
}

int mlx5_cmd_init(struct mlx5_core_dev *dev)
{
	int size = sizeof(struct mlx5_cmd_prot_block);
	int align = roundup_pow_of_two(size);
	struct mlx5_cmd *cmd = &dev->cmd;
	u32 cmd_h, cmd_l;
	u16 cmd_if_rev;
	int err;
	int i;

	memset(cmd, 0, sizeof(*cmd));
	cmd_if_rev = cmdif_rev(dev);
	if (cmd_if_rev != CMD_IF_REV) {
		mlx5_core_err(dev,
			      "Driver cmdif rev(%d) differs from firmware's(%d)\n",
			      CMD_IF_REV, cmd_if_rev);
		return -EINVAL;
	}

	cmd->stats = kvzalloc(MLX5_CMD_OP_MAX * sizeof(*cmd->stats), GFP_KERNEL);
	if (!cmd->stats)
		return -ENOMEM;

	cmd->pool = dma_pool_create("mlx5_cmd", mlx5_core_dma_dev(dev), size, align, 0);
	if (!cmd->pool) {
		err = -ENOMEM;
		goto dma_pool_err;
	}

	err = alloc_cmd_page(dev, cmd);
	if (err)
		goto err_free_pool;

	cmd_l = ioread32be(&dev->iseg->cmdq_addr_l_sz) & 0xff;
	cmd->log_sz = cmd_l >> 4 & 0xf;
	cmd->log_stride = cmd_l & 0xf;
	if (1 << cmd->log_sz > MLX5_MAX_COMMANDS) {
		mlx5_core_err(dev, "firmware reports too many outstanding commands %d\n",
			      1 << cmd->log_sz);
		err = -EINVAL;
		goto err_free_page;
	}

	if (cmd->log_sz + cmd->log_stride > MLX5_ADAPTER_PAGE_SHIFT) {
		mlx5_core_err(dev, "command queue size overflow\n");
		err = -EINVAL;
		goto err_free_page;
	}

	cmd->state = MLX5_CMDIF_STATE_DOWN;
	cmd->checksum_disabled = 1;
	cmd->max_reg_cmds = (1 << cmd->log_sz) - 1;
	cmd->bitmask = (1UL << cmd->max_reg_cmds) - 1;

	cmd->cmdif_rev = ioread32be(&dev->iseg->cmdif_rev_fw_sub) >> 16;
	if (cmd->cmdif_rev > CMD_IF_REV) {
		mlx5_core_err(dev, "driver does not support command interface version. driver %d, firmware %d\n",
			      CMD_IF_REV, cmd->cmdif_rev);
		err = -EOPNOTSUPP;
		goto err_free_page;
	}

	spin_lock_init(&cmd->alloc_lock);
	spin_lock_init(&cmd->token_lock);
	for (i = 0; i < MLX5_CMD_OP_MAX; i++)
		spin_lock_init(&cmd->stats[i].lock);

	sema_init(&cmd->sem, cmd->max_reg_cmds);
	sema_init(&cmd->pages_sem, 1);

	cmd_h = (u32)((u64)(cmd->dma) >> 32);
	cmd_l = (u32)(cmd->dma);
	if (cmd_l & 0xfff) {
		mlx5_core_err(dev, "invalid command queue address\n");
		err = -ENOMEM;
		goto err_free_page;
	}

	iowrite32be(cmd_h, &dev->iseg->cmdq_addr_h);
	iowrite32be(cmd_l, &dev->iseg->cmdq_addr_l_sz);

	/* Make sure firmware sees the complete address before we proceed */
	wmb();

	mlx5_core_dbg(dev, "descriptor at dma 0x%llx\n", (unsigned long long)(cmd->dma));

	cmd->mode = CMD_MODE_POLLING;
	cmd->allowed_opcode = CMD_ALLOWED_OPCODE_ALL;

	create_msg_cache(dev);

	set_wqname(dev);
	cmd->wq = create_singlethread_workqueue(cmd->wq_name);
	if (!cmd->wq) {
		mlx5_core_err(dev, "failed to create command workqueue\n");
		err = -ENOMEM;
		goto err_cache;
	}

	create_debugfs_files(dev);

	return 0;

err_cache:
	destroy_msg_cache(dev);

err_free_page:
	free_cmd_page(dev, cmd);

err_free_pool:
	dma_pool_destroy(cmd->pool);
dma_pool_err:
	kvfree(cmd->stats);
	return err;
}

void mlx5_cmd_cleanup(struct mlx5_core_dev *dev)
{
	struct mlx5_cmd *cmd = &dev->cmd;

	clean_debug_files(dev);
	destroy_workqueue(cmd->wq);
	destroy_msg_cache(dev);
	free_cmd_page(dev, cmd);
	dma_pool_destroy(cmd->pool);
	kvfree(cmd->stats);
}

void mlx5_cmd_set_state(struct mlx5_core_dev *dev,
			enum mlx5_cmdif_state cmdif_state)
{
	dev->cmd.state = cmdif_state;
}<|MERGE_RESOLUTION|>--- conflicted
+++ resolved
@@ -981,13 +981,8 @@
 	ent->ts1 = ktime_get_ns();
 	cmd_mode = cmd->mode;
 
-<<<<<<< HEAD
-	if (ent->callback)
-		schedule_delayed_work(&ent->cb_timeout_work, cb_timeout);
-=======
 	if (ent->callback && schedule_delayed_work(&ent->cb_timeout_work, cb_timeout))
 		cmd_ent_get(ent);
->>>>>>> c1084c27
 	set_bit(MLX5_CMD_ENT_STATE_PENDING_COMP, &ent->state);
 
 	/* Skip sending command to fw if internal error */
@@ -999,15 +994,7 @@
 		MLX5_SET(mbox_out, ent->out, status, status);
 		MLX5_SET(mbox_out, ent->out, syndrome, drv_synd);
 
-<<<<<<< HEAD
-		mlx5_cmd_comp_handler(dev, 1UL << ent->idx, true);
-		/* no doorbell, no need to keep the entry */
-		free_ent(cmd, ent->idx);
-		if (ent->callback)
-			free_cmd(ent);
-=======
 		mlx5_cmd_comp_handler(dev, 1ULL << ent->idx, true);
->>>>>>> c1084c27
 		return;
 	}
 
@@ -1094,15 +1081,6 @@
 	    cancel_work_sync(&ent->work)) {
 		ent->ret = -ECANCELED;
 		goto out_err;
-<<<<<<< HEAD
-	}
-	if (cmd->mode == CMD_MODE_POLLING || ent->polling) {
-		wait_for_completion(&ent->done);
-	} else if (!wait_for_completion_timeout(&ent->done, timeout)) {
-		ent->ret = -ETIMEDOUT;
-		mlx5_cmd_comp_handler(dev, 1UL << ent->idx, true);
-=======
->>>>>>> c1084c27
 	}
 	if (cmd->mode == CMD_MODE_POLLING || ent->polling)
 		wait_for_completion(&ent->done);
@@ -1178,13 +1156,7 @@
 		goto out; /* mlx5_cmd_comp_handler() will put(ent) */
 
 	err = wait_func(dev, ent);
-<<<<<<< HEAD
-	if (err == -ETIMEDOUT)
-		goto out;
-	if (err == -ECANCELED)
-=======
 	if (err == -ETIMEDOUT || err == -ECANCELED)
->>>>>>> c1084c27
 		goto out_free;
 
 	ds = ent->ts2 - ent->ts1;
