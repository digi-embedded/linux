--- conflicted
+++ resolved
@@ -2230,17 +2230,6 @@
 		return -EINVAL;
 	}
 
-<<<<<<< HEAD
-	cmd->pool = dma_pool_create("mlx5_cmd", mlx5_core_dma_dev(dev), size, align, 0);
-	if (!cmd->pool)
-		return -ENOMEM;
-
-	err = alloc_cmd_page(dev, cmd);
-	if (err)
-		goto err_free_pool;
-
-=======
->>>>>>> ccf0a997
 	cmd_l = ioread32be(&dev->iseg->cmdq_addr_l_sz) & 0xff;
 	cmd->vars.log_sz = cmd_l >> 4 & 0xf;
 	cmd->vars.log_stride = cmd_l & 0xf;
