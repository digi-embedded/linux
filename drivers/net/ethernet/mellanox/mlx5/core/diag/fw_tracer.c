/*
 * Copyright (c) 2018, Mellanox Technologies. All rights reserved.
 *
 * This software is available to you under a choice of one of two
 * licenses.  You may choose to be licensed under the terms of the GNU
 * General Public License (GPL) Version 2, available from the file
 * COPYING in the main directory of this source tree, or the
 * OpenIB.org BSD license below:
 *
 *     Redistribution and use in source and binary forms, with or
 *     without modification, are permitted provided that the following
 *     conditions are met:
 *
 *      - Redistributions of source code must retain the above
 *        copyright notice, this list of conditions and the following
 *        disclaimer.
 *
 *      - Redistributions in binary form must reproduce the above
 *        copyright notice, this list of conditions and the following
 *        disclaimer in the documentation and/or other materials
 *        provided with the distribution.
 *
 * THE SOFTWARE IS PROVIDED "AS IS", WITHOUT WARRANTY OF ANY KIND,
 * EXPRESS OR IMPLIED, INCLUDING BUT NOT LIMITED TO THE WARRANTIES OF
 * MERCHANTABILITY, FITNESS FOR A PARTICULAR PURPOSE AND
 * NONINFRINGEMENT. IN NO EVENT SHALL THE AUTHORS OR COPYRIGHT HOLDERS
 * BE LIABLE FOR ANY CLAIM, DAMAGES OR OTHER LIABILITY, WHETHER IN AN
 * ACTION OF CONTRACT, TORT OR OTHERWISE, ARISING FROM, OUT OF OR IN
 * CONNECTION WITH THE SOFTWARE OR THE USE OR OTHER DEALINGS IN THE
 * SOFTWARE.
 */
#define CREATE_TRACE_POINTS
#include "lib/eq.h"
#include "fw_tracer.h"
#include "fw_tracer_tracepoint.h"

static int mlx5_query_mtrc_caps(struct mlx5_fw_tracer *tracer)
{
	u32 *string_db_base_address_out = tracer->str_db.base_address_out;
	u32 *string_db_size_out = tracer->str_db.size_out;
	struct mlx5_core_dev *dev = tracer->dev;
	u32 out[MLX5_ST_SZ_DW(mtrc_cap)] = {0};
	u32 in[MLX5_ST_SZ_DW(mtrc_cap)] = {0};
	void *mtrc_cap_sp;
	int err, i;

	err = mlx5_core_access_reg(dev, in, sizeof(in), out, sizeof(out),
				   MLX5_REG_MTRC_CAP, 0, 0);
	if (err) {
		mlx5_core_warn(dev, "FWTracer: Error reading tracer caps %d\n",
			       err);
		return err;
	}

	if (!MLX5_GET(mtrc_cap, out, trace_to_memory)) {
		mlx5_core_dbg(dev, "FWTracer: Device does not support logging traces to memory\n");
		return -ENOTSUPP;
	}

	tracer->trc_ver = MLX5_GET(mtrc_cap, out, trc_ver);
	tracer->str_db.first_string_trace =
			MLX5_GET(mtrc_cap, out, first_string_trace);
	tracer->str_db.num_string_trace =
			MLX5_GET(mtrc_cap, out, num_string_trace);
	tracer->str_db.num_string_db = MLX5_GET(mtrc_cap, out, num_string_db);
	tracer->owner = !!MLX5_GET(mtrc_cap, out, trace_owner);
	tracer->str_db.loaded = false;

	for (i = 0; i < tracer->str_db.num_string_db; i++) {
		mtrc_cap_sp = MLX5_ADDR_OF(mtrc_cap, out, string_db_param[i]);
		string_db_base_address_out[i] = MLX5_GET(mtrc_string_db_param,
							 mtrc_cap_sp,
							 string_db_base_address);
		string_db_size_out[i] = MLX5_GET(mtrc_string_db_param,
						 mtrc_cap_sp, string_db_size);
	}

	return err;
}

static int mlx5_set_mtrc_caps_trace_owner(struct mlx5_fw_tracer *tracer,
					  u32 *out, u32 out_size,
					  u8 trace_owner)
{
	struct mlx5_core_dev *dev = tracer->dev;
	u32 in[MLX5_ST_SZ_DW(mtrc_cap)] = {0};

	MLX5_SET(mtrc_cap, in, trace_owner, trace_owner);

	return mlx5_core_access_reg(dev, in, sizeof(in), out, out_size,
				    MLX5_REG_MTRC_CAP, 0, 1);
}

static int mlx5_fw_tracer_ownership_acquire(struct mlx5_fw_tracer *tracer)
{
	struct mlx5_core_dev *dev = tracer->dev;
	u32 out[MLX5_ST_SZ_DW(mtrc_cap)] = {0};
	int err;

	err = mlx5_set_mtrc_caps_trace_owner(tracer, out, sizeof(out),
					     MLX5_FW_TRACER_ACQUIRE_OWNERSHIP);
	if (err) {
		mlx5_core_warn(dev, "FWTracer: Acquire tracer ownership failed %d\n",
			       err);
		return err;
	}

	tracer->owner = !!MLX5_GET(mtrc_cap, out, trace_owner);

	if (!tracer->owner)
		return -EBUSY;

	return 0;
}

static void mlx5_fw_tracer_ownership_release(struct mlx5_fw_tracer *tracer)
{
	u32 out[MLX5_ST_SZ_DW(mtrc_cap)] = {0};

	mlx5_set_mtrc_caps_trace_owner(tracer, out, sizeof(out),
				       MLX5_FW_TRACER_RELEASE_OWNERSHIP);
	tracer->owner = false;
}

static int mlx5_fw_tracer_create_log_buf(struct mlx5_fw_tracer *tracer)
{
	struct mlx5_core_dev *dev = tracer->dev;
	struct device *ddev;
	dma_addr_t dma;
	void *buff;
	gfp_t gfp;
	int err;

	tracer->buff.size = TRACE_BUFFER_SIZE_BYTE;

	gfp = GFP_KERNEL | __GFP_ZERO;
	buff = (void *)__get_free_pages(gfp,
					get_order(tracer->buff.size));
	if (!buff) {
		err = -ENOMEM;
		mlx5_core_warn(dev, "FWTracer: Failed to allocate pages, %d\n", err);
		return err;
	}
	tracer->buff.log_buf = buff;

	ddev = mlx5_core_dma_dev(dev);
	dma = dma_map_single(ddev, buff, tracer->buff.size, DMA_FROM_DEVICE);
	if (dma_mapping_error(ddev, dma)) {
		mlx5_core_warn(dev, "FWTracer: Unable to map DMA: %d\n",
			       dma_mapping_error(ddev, dma));
		err = -ENOMEM;
		goto free_pages;
	}
	tracer->buff.dma = dma;

	return 0;

free_pages:
	free_pages((unsigned long)tracer->buff.log_buf, get_order(tracer->buff.size));

	return err;
}

static void mlx5_fw_tracer_destroy_log_buf(struct mlx5_fw_tracer *tracer)
{
	struct mlx5_core_dev *dev = tracer->dev;
	struct device *ddev;

	if (!tracer->buff.log_buf)
		return;

	ddev = mlx5_core_dma_dev(dev);
	dma_unmap_single(ddev, tracer->buff.dma, tracer->buff.size, DMA_FROM_DEVICE);
	free_pages((unsigned long)tracer->buff.log_buf, get_order(tracer->buff.size));
}

static int mlx5_fw_tracer_create_mkey(struct mlx5_fw_tracer *tracer)
{
	struct mlx5_core_dev *dev = tracer->dev;
	int err, inlen, i;
	__be64 *mtt;
	void *mkc;
	u32 *in;

	inlen = MLX5_ST_SZ_BYTES(create_mkey_in) +
			sizeof(*mtt) * round_up(TRACER_BUFFER_PAGE_NUM, 2);

	in = kvzalloc(inlen, GFP_KERNEL);
	if (!in)
		return -ENOMEM;

	MLX5_SET(create_mkey_in, in, translations_octword_actual_size,
		 DIV_ROUND_UP(TRACER_BUFFER_PAGE_NUM, 2));
	mtt = (__be64 *)MLX5_ADDR_OF(create_mkey_in, in, klm_pas_mtt);
	for (i = 0 ; i < TRACER_BUFFER_PAGE_NUM ; i++)
		mtt[i] = cpu_to_be64(tracer->buff.dma + i * PAGE_SIZE);

	mkc = MLX5_ADDR_OF(create_mkey_in, in, memory_key_mkey_entry);
	MLX5_SET(mkc, mkc, access_mode_1_0, MLX5_MKC_ACCESS_MODE_MTT);
	MLX5_SET(mkc, mkc, lr, 1);
	MLX5_SET(mkc, mkc, lw, 1);
	MLX5_SET(mkc, mkc, pd, tracer->buff.pdn);
	MLX5_SET(mkc, mkc, bsf_octword_size, 0);
	MLX5_SET(mkc, mkc, qpn, 0xffffff);
	MLX5_SET(mkc, mkc, log_page_size, PAGE_SHIFT);
	MLX5_SET(mkc, mkc, translations_octword_size,
		 DIV_ROUND_UP(TRACER_BUFFER_PAGE_NUM, 2));
	MLX5_SET64(mkc, mkc, start_addr, tracer->buff.dma);
	MLX5_SET64(mkc, mkc, len, tracer->buff.size);
	err = mlx5_core_create_mkey(dev, &tracer->buff.mkey, in, inlen);
	if (err)
		mlx5_core_warn(dev, "FWTracer: Failed to create mkey, %d\n", err);

	kvfree(in);

	return err;
}

static void mlx5_fw_tracer_free_strings_db(struct mlx5_fw_tracer *tracer)
{
	u32 num_string_db = tracer->str_db.num_string_db;
	int i;

	for (i = 0; i < num_string_db; i++) {
		kfree(tracer->str_db.buffer[i]);
		tracer->str_db.buffer[i] = NULL;
	}
}

static int mlx5_fw_tracer_allocate_strings_db(struct mlx5_fw_tracer *tracer)
{
	u32 *string_db_size_out = tracer->str_db.size_out;
	u32 num_string_db = tracer->str_db.num_string_db;
	int i;

	for (i = 0; i < num_string_db; i++) {
		if (!string_db_size_out[i])
			continue;
		tracer->str_db.buffer[i] = kzalloc(string_db_size_out[i], GFP_KERNEL);
		if (!tracer->str_db.buffer[i])
			goto free_strings_db;
	}

	return 0;

free_strings_db:
	mlx5_fw_tracer_free_strings_db(tracer);
	return -ENOMEM;
}

static void
mlx5_fw_tracer_init_saved_traces_array(struct mlx5_fw_tracer *tracer)
{
	tracer->st_arr.saved_traces_index = 0;
	mutex_init(&tracer->st_arr.lock);
}

static void
mlx5_fw_tracer_clean_saved_traces_array(struct mlx5_fw_tracer *tracer)
{
	mutex_destroy(&tracer->st_arr.lock);
}

static void mlx5_tracer_read_strings_db(struct work_struct *work)
{
	struct mlx5_fw_tracer *tracer = container_of(work, struct mlx5_fw_tracer,
						     read_fw_strings_work);
	u32 num_of_reads, num_string_db = tracer->str_db.num_string_db;
	struct mlx5_core_dev *dev = tracer->dev;
	u32 in[MLX5_ST_SZ_DW(mtrc_cap)] = {0};
	u32 leftovers, offset;
	int err = 0, i, j;
	u32 *out, outlen;
	void *out_value;

	outlen = MLX5_ST_SZ_BYTES(mtrc_stdb) + STRINGS_DB_READ_SIZE_BYTES;
	out = kzalloc(outlen, GFP_KERNEL);
	if (!out) {
		err = -ENOMEM;
		goto out;
	}

	for (i = 0; i < num_string_db; i++) {
		if (!tracer->str_db.size_out[i])
			continue;
		offset = 0;
		MLX5_SET(mtrc_stdb, in, string_db_index, i);
		num_of_reads = tracer->str_db.size_out[i] /
				STRINGS_DB_READ_SIZE_BYTES;
		leftovers = (tracer->str_db.size_out[i] %
				STRINGS_DB_READ_SIZE_BYTES) /
					STRINGS_DB_LEFTOVER_SIZE_BYTES;

		MLX5_SET(mtrc_stdb, in, read_size, STRINGS_DB_READ_SIZE_BYTES);
		for (j = 0; j < num_of_reads; j++) {
			MLX5_SET(mtrc_stdb, in, start_offset, offset);

			err = mlx5_core_access_reg(dev, in, sizeof(in), out,
						   outlen, MLX5_REG_MTRC_STDB,
						   0, 1);
			if (err) {
				mlx5_core_dbg(dev, "FWTracer: Failed to read strings DB %d\n",
					      err);
				goto out_free;
			}

			out_value = MLX5_ADDR_OF(mtrc_stdb, out, string_db_data);
			memcpy(tracer->str_db.buffer[i] + offset, out_value,
			       STRINGS_DB_READ_SIZE_BYTES);
			offset += STRINGS_DB_READ_SIZE_BYTES;
		}

		/* Strings database is aligned to 64, need to read leftovers*/
		MLX5_SET(mtrc_stdb, in, read_size,
			 STRINGS_DB_LEFTOVER_SIZE_BYTES);
		for (j = 0; j < leftovers; j++) {
			MLX5_SET(mtrc_stdb, in, start_offset, offset);

			err = mlx5_core_access_reg(dev, in, sizeof(in), out,
						   outlen, MLX5_REG_MTRC_STDB,
						   0, 1);
			if (err) {
				mlx5_core_dbg(dev, "FWTracer: Failed to read strings DB %d\n",
					      err);
				goto out_free;
			}

			out_value = MLX5_ADDR_OF(mtrc_stdb, out, string_db_data);
			memcpy(tracer->str_db.buffer[i] + offset, out_value,
			       STRINGS_DB_LEFTOVER_SIZE_BYTES);
			offset += STRINGS_DB_LEFTOVER_SIZE_BYTES;
		}
	}

	tracer->str_db.loaded = true;

out_free:
	kfree(out);
out:
	return;
}

static void mlx5_fw_tracer_arm(struct mlx5_core_dev *dev)
{
	u32 out[MLX5_ST_SZ_DW(mtrc_ctrl)] = {0};
	u32 in[MLX5_ST_SZ_DW(mtrc_ctrl)] = {0};
	int err;

	MLX5_SET(mtrc_ctrl, in, arm_event, 1);

	err = mlx5_core_access_reg(dev, in, sizeof(in), out, sizeof(out),
				   MLX5_REG_MTRC_CTRL, 0, 1);
	if (err)
		mlx5_core_warn(dev, "FWTracer: Failed to arm tracer event %d\n", err);
}

static const char *VAL_PARM		= "%llx";
static const char *REPLACE_64_VAL_PARM	= "%x%x";
static const char *PARAM_CHAR		= "%";

static int mlx5_tracer_message_hash(u32 message_id)
{
	return jhash_1word(message_id, 0) & (MESSAGE_HASH_SIZE - 1);
}

static struct tracer_string_format *mlx5_tracer_message_insert(struct mlx5_fw_tracer *tracer,
							       struct tracer_event *tracer_event)
{
	struct hlist_head *head =
		&tracer->hash[mlx5_tracer_message_hash(tracer_event->string_event.tmsn)];
	struct tracer_string_format *cur_string;

	cur_string = kzalloc(sizeof(*cur_string), GFP_KERNEL);
	if (!cur_string)
		return NULL;

	hlist_add_head(&cur_string->hlist, head);

	return cur_string;
}

static struct tracer_string_format *mlx5_tracer_get_string(struct mlx5_fw_tracer *tracer,
							   struct tracer_event *tracer_event)
{
	struct tracer_string_format *cur_string;
	u32 str_ptr, offset;
	int i;

	str_ptr = tracer_event->string_event.string_param;

	for (i = 0; i < tracer->str_db.num_string_db; i++) {
		if (!tracer->str_db.size_out[i])
			continue;
		if (str_ptr > tracer->str_db.base_address_out[i] &&
		    str_ptr < tracer->str_db.base_address_out[i] +
		    tracer->str_db.size_out[i]) {
			offset = str_ptr - tracer->str_db.base_address_out[i];
			/* add it to the hash */
			cur_string = mlx5_tracer_message_insert(tracer, tracer_event);
			if (!cur_string)
				return NULL;
			cur_string->string = (char *)(tracer->str_db.buffer[i] +
							offset);
			return cur_string;
		}
	}

	return NULL;
}

static void mlx5_tracer_clean_message(struct tracer_string_format *str_frmt)
{
	hlist_del(&str_frmt->hlist);
	kfree(str_frmt);
}

static int mlx5_tracer_get_num_of_params(char *str)
{
	char *substr, *pstr = str;
	int num_of_params = 0;

	/* replace %llx with %x%x */
	substr = strstr(pstr, VAL_PARM);
	while (substr) {
		memcpy(substr, REPLACE_64_VAL_PARM, 4);
		pstr = substr;
		substr = strstr(pstr, VAL_PARM);
	}

	/* count all the % characters */
	substr = strstr(str, PARAM_CHAR);
	while (substr) {
		num_of_params += 1;
		str = substr + 1;
		substr = strstr(str, PARAM_CHAR);
	}

	return num_of_params;
}

static struct tracer_string_format *mlx5_tracer_message_find(struct hlist_head *head,
							     u8 event_id, u32 tmsn)
{
	struct tracer_string_format *message;

	hlist_for_each_entry(message, head, hlist)
		if (message->event_id == event_id && message->tmsn == tmsn)
			return message;

	return NULL;
}

static struct tracer_string_format *mlx5_tracer_message_get(struct mlx5_fw_tracer *tracer,
							    struct tracer_event *tracer_event)
{
	struct hlist_head *head =
		&tracer->hash[mlx5_tracer_message_hash(tracer_event->string_event.tmsn)];

	return mlx5_tracer_message_find(head, tracer_event->event_id, tracer_event->string_event.tmsn);
}

static void poll_trace(struct mlx5_fw_tracer *tracer,
		       struct tracer_event *tracer_event, u64 *trace)
{
	u32 timestamp_low, timestamp_mid, timestamp_high, urts;

	tracer_event->event_id = MLX5_GET(tracer_event, trace, event_id);
	tracer_event->lost_event = MLX5_GET(tracer_event, trace, lost);
	tracer_event->out = trace;

	switch (tracer_event->event_id) {
	case TRACER_EVENT_TYPE_TIMESTAMP:
		tracer_event->type = TRACER_EVENT_TYPE_TIMESTAMP;
		urts = MLX5_GET(tracer_timestamp_event, trace, urts);
		if (tracer->trc_ver == 0)
			tracer_event->timestamp_event.unreliable = !!(urts >> 2);
		else
			tracer_event->timestamp_event.unreliable = !!(urts & 1);

		timestamp_low = MLX5_GET(tracer_timestamp_event,
					 trace, timestamp7_0);
		timestamp_mid = MLX5_GET(tracer_timestamp_event,
					 trace, timestamp39_8);
		timestamp_high = MLX5_GET(tracer_timestamp_event,
					  trace, timestamp52_40);

		tracer_event->timestamp_event.timestamp =
				((u64)timestamp_high << 40) |
				((u64)timestamp_mid << 8) |
				(u64)timestamp_low;
		break;
	default:
		if (tracer_event->event_id >= tracer->str_db.first_string_trace &&
		    tracer_event->event_id <= tracer->str_db.first_string_trace +
					      tracer->str_db.num_string_trace) {
			tracer_event->type = TRACER_EVENT_TYPE_STRING;
			tracer_event->string_event.timestamp =
				MLX5_GET(tracer_string_event, trace, timestamp);
			tracer_event->string_event.string_param =
				MLX5_GET(tracer_string_event, trace, string_param);
			tracer_event->string_event.tmsn =
				MLX5_GET(tracer_string_event, trace, tmsn);
			tracer_event->string_event.tdsn =
				MLX5_GET(tracer_string_event, trace, tdsn);
		} else {
			tracer_event->type = TRACER_EVENT_TYPE_UNRECOGNIZED;
		}
		break;
	}
}

static u64 get_block_timestamp(struct mlx5_fw_tracer *tracer, u64 *ts_event)
{
	struct tracer_event tracer_event;
	u8 event_id;

	event_id = MLX5_GET(tracer_event, ts_event, event_id);

	if (event_id == TRACER_EVENT_TYPE_TIMESTAMP)
		poll_trace(tracer, &tracer_event, ts_event);
	else
		tracer_event.timestamp_event.timestamp = 0;

	return tracer_event.timestamp_event.timestamp;
}

static void mlx5_fw_tracer_clean_print_hash(struct mlx5_fw_tracer *tracer)
{
	struct tracer_string_format *str_frmt;
	struct hlist_node *n;
	int i;

	for (i = 0; i < MESSAGE_HASH_SIZE; i++) {
		hlist_for_each_entry_safe(str_frmt, n, &tracer->hash[i], hlist)
			mlx5_tracer_clean_message(str_frmt);
	}
}

static void mlx5_fw_tracer_clean_ready_list(struct mlx5_fw_tracer *tracer)
{
	struct tracer_string_format *str_frmt, *tmp_str;

	list_for_each_entry_safe(str_frmt, tmp_str, &tracer->ready_strings_list,
				 list)
		list_del(&str_frmt->list);
}

static void mlx5_fw_tracer_save_trace(struct mlx5_fw_tracer *tracer,
				      u64 timestamp, bool lost,
				      u8 event_id, char *msg)
{
	struct mlx5_fw_trace_data *trace_data;

	mutex_lock(&tracer->st_arr.lock);
	trace_data = &tracer->st_arr.straces[tracer->st_arr.saved_traces_index];
	trace_data->timestamp = timestamp;
	trace_data->lost = lost;
	trace_data->event_id = event_id;
	strscpy_pad(trace_data->msg, msg, TRACE_STR_MSG);

	tracer->st_arr.saved_traces_index =
		(tracer->st_arr.saved_traces_index + 1) & (SAVED_TRACES_NUM - 1);
	mutex_unlock(&tracer->st_arr.lock);
}

static noinline
void mlx5_tracer_print_trace(struct tracer_string_format *str_frmt,
			     struct mlx5_core_dev *dev,
			     u64 trace_timestamp)
{
	char	tmp[512];

	snprintf(tmp, sizeof(tmp), str_frmt->string,
		 str_frmt->params[0],
		 str_frmt->params[1],
		 str_frmt->params[2],
		 str_frmt->params[3],
		 str_frmt->params[4],
		 str_frmt->params[5],
		 str_frmt->params[6]);

	trace_mlx5_fw(dev->tracer, trace_timestamp, str_frmt->lost,
		      str_frmt->event_id, tmp);

	mlx5_fw_tracer_save_trace(dev->tracer, trace_timestamp,
				  str_frmt->lost, str_frmt->event_id, tmp);

	/* remove it from hash */
	mlx5_tracer_clean_message(str_frmt);
}

static int mlx5_tracer_handle_raw_string(struct mlx5_fw_tracer *tracer,
					 struct tracer_event *tracer_event)
{
	struct tracer_string_format *cur_string;

	cur_string = mlx5_tracer_message_insert(tracer, tracer_event);
	if (!cur_string)
		return -1;

	cur_string->event_id = tracer_event->event_id;
	cur_string->timestamp = tracer_event->string_event.timestamp;
	cur_string->lost = tracer_event->lost_event;
	cur_string->string = "0x%08x%08x";
	cur_string->num_of_params = 2;
	cur_string->params[0] = upper_32_bits(*tracer_event->out);
	cur_string->params[1] = lower_32_bits(*tracer_event->out);
	list_add_tail(&cur_string->list, &tracer->ready_strings_list);
	return 0;
}

static int mlx5_tracer_handle_string_trace(struct mlx5_fw_tracer *tracer,
					   struct tracer_event *tracer_event)
{
	struct tracer_string_format *cur_string;

	if (tracer_event->string_event.tdsn == 0) {
		cur_string = mlx5_tracer_get_string(tracer, tracer_event);
		if (!cur_string)
			return mlx5_tracer_handle_raw_string(tracer, tracer_event);

		cur_string->num_of_params = mlx5_tracer_get_num_of_params(cur_string->string);
		cur_string->last_param_num = 0;
		cur_string->event_id = tracer_event->event_id;
		cur_string->tmsn = tracer_event->string_event.tmsn;
		cur_string->timestamp = tracer_event->string_event.timestamp;
		cur_string->lost = tracer_event->lost_event;
		if (cur_string->num_of_params == 0) /* trace with no params */
			list_add_tail(&cur_string->list, &tracer->ready_strings_list);
	} else {
		cur_string = mlx5_tracer_message_get(tracer, tracer_event);
		if (!cur_string) {
			pr_debug("%s Got string event for unknown string tmsn: %d\n",
				 __func__, tracer_event->string_event.tmsn);
			return mlx5_tracer_handle_raw_string(tracer, tracer_event);
		}
		cur_string->last_param_num += 1;
		if (cur_string->last_param_num > TRACER_MAX_PARAMS) {
			pr_debug("%s Number of params exceeds the max (%d)\n",
				 __func__, TRACER_MAX_PARAMS);
			list_add_tail(&cur_string->list, &tracer->ready_strings_list);
			return 0;
		}
		/* keep the new parameter */
		cur_string->params[cur_string->last_param_num - 1] =
			tracer_event->string_event.string_param;
		if (cur_string->last_param_num == cur_string->num_of_params)
			list_add_tail(&cur_string->list, &tracer->ready_strings_list);
	}

	return 0;
}

static void mlx5_tracer_handle_timestamp_trace(struct mlx5_fw_tracer *tracer,
					       struct tracer_event *tracer_event)
{
	struct tracer_timestamp_event timestamp_event =
						tracer_event->timestamp_event;
	struct tracer_string_format *str_frmt, *tmp_str;
	struct mlx5_core_dev *dev = tracer->dev;
	u64 trace_timestamp;

	list_for_each_entry_safe(str_frmt, tmp_str, &tracer->ready_strings_list, list) {
		list_del(&str_frmt->list);
		if (str_frmt->timestamp < (timestamp_event.timestamp & MASK_6_0))
			trace_timestamp = (timestamp_event.timestamp & MASK_52_7) |
					  (str_frmt->timestamp & MASK_6_0);
		else
			trace_timestamp = ((timestamp_event.timestamp - 1) & MASK_52_7) |
					  (str_frmt->timestamp & MASK_6_0);

		mlx5_tracer_print_trace(str_frmt, dev, trace_timestamp);
	}
}

static int mlx5_tracer_handle_trace(struct mlx5_fw_tracer *tracer,
				    struct tracer_event *tracer_event)
{
	if (tracer_event->type == TRACER_EVENT_TYPE_STRING) {
		mlx5_tracer_handle_string_trace(tracer, tracer_event);
	} else if (tracer_event->type == TRACER_EVENT_TYPE_TIMESTAMP) {
		if (!tracer_event->timestamp_event.unreliable)
			mlx5_tracer_handle_timestamp_trace(tracer, tracer_event);
	} else {
		pr_debug("%s Got unrecognised type %d for parsing, exiting..\n",
			 __func__, tracer_event->type);
	}
	return 0;
}

static void mlx5_fw_tracer_handle_traces(struct work_struct *work)
{
	struct mlx5_fw_tracer *tracer =
			container_of(work, struct mlx5_fw_tracer, handle_traces_work);
	u64 block_timestamp, last_block_timestamp, tmp_trace_block[TRACES_PER_BLOCK];
	u32 block_count, start_offset, prev_start_offset, prev_consumer_index;
	u32 trace_event_size = MLX5_ST_SZ_BYTES(tracer_event);
	struct mlx5_core_dev *dev = tracer->dev;
	struct tracer_event tracer_event;
	int i;

	mlx5_core_dbg(dev, "FWTracer: Handle Trace event, owner=(%d)\n", tracer->owner);
	if (!tracer->owner)
		return;

	if (unlikely(!tracer->str_db.loaded))
		goto arm;

	block_count = tracer->buff.size / TRACER_BLOCK_SIZE_BYTE;
	start_offset = tracer->buff.consumer_index * TRACER_BLOCK_SIZE_BYTE;

	/* Copy the block to local buffer to avoid HW override while being processed */
	memcpy(tmp_trace_block, tracer->buff.log_buf + start_offset,
	       TRACER_BLOCK_SIZE_BYTE);

	block_timestamp =
		get_block_timestamp(tracer, &tmp_trace_block[TRACES_PER_BLOCK - 1]);

	while (block_timestamp > tracer->last_timestamp) {
		/* Check block override if it's not the first block */
		if (!tracer->last_timestamp) {
			u64 *ts_event;
			/* To avoid block override be the HW in case of buffer
			 * wraparound, the time stamp of the previous block
			 * should be compared to the last timestamp handled
			 * by the driver.
			 */
			prev_consumer_index =
				(tracer->buff.consumer_index - 1) & (block_count - 1);
			prev_start_offset = prev_consumer_index * TRACER_BLOCK_SIZE_BYTE;

			ts_event = tracer->buff.log_buf + prev_start_offset +
				   (TRACES_PER_BLOCK - 1) * trace_event_size;
			last_block_timestamp = get_block_timestamp(tracer, ts_event);
			/* If previous timestamp different from last stored
			 * timestamp then there is a good chance that the
			 * current buffer is overwritten and therefore should
			 * not be parsed.
			 */
			if (tracer->last_timestamp != last_block_timestamp) {
				mlx5_core_warn(dev, "FWTracer: Events were lost\n");
				tracer->last_timestamp = block_timestamp;
				tracer->buff.consumer_index =
					(tracer->buff.consumer_index + 1) & (block_count - 1);
				break;
			}
		}

		/* Parse events */
		for (i = 0; i < TRACES_PER_BLOCK ; i++) {
			poll_trace(tracer, &tracer_event, &tmp_trace_block[i]);
			mlx5_tracer_handle_trace(tracer, &tracer_event);
		}

		tracer->buff.consumer_index =
			(tracer->buff.consumer_index + 1) & (block_count - 1);

		tracer->last_timestamp = block_timestamp;
		start_offset = tracer->buff.consumer_index * TRACER_BLOCK_SIZE_BYTE;
		memcpy(tmp_trace_block, tracer->buff.log_buf + start_offset,
		       TRACER_BLOCK_SIZE_BYTE);
		block_timestamp = get_block_timestamp(tracer,
						      &tmp_trace_block[TRACES_PER_BLOCK - 1]);
	}

arm:
	mlx5_fw_tracer_arm(dev);
}

static int mlx5_fw_tracer_set_mtrc_conf(struct mlx5_fw_tracer *tracer)
{
	struct mlx5_core_dev *dev = tracer->dev;
	u32 out[MLX5_ST_SZ_DW(mtrc_conf)] = {0};
	u32 in[MLX5_ST_SZ_DW(mtrc_conf)] = {0};
	int err;

	MLX5_SET(mtrc_conf, in, trace_mode, TRACE_TO_MEMORY);
	MLX5_SET(mtrc_conf, in, log_trace_buffer_size,
		 ilog2(TRACER_BUFFER_PAGE_NUM));
	MLX5_SET(mtrc_conf, in, trace_mkey, tracer->buff.mkey);

	err = mlx5_core_access_reg(dev, in, sizeof(in), out, sizeof(out),
				   MLX5_REG_MTRC_CONF, 0, 1);
	if (err)
		mlx5_core_warn(dev, "FWTracer: Failed to set tracer configurations %d\n", err);

	tracer->buff.consumer_index = 0;
	return err;
}

static int mlx5_fw_tracer_set_mtrc_ctrl(struct mlx5_fw_tracer *tracer, u8 status, u8 arm)
{
	struct mlx5_core_dev *dev = tracer->dev;
	u32 out[MLX5_ST_SZ_DW(mtrc_ctrl)] = {0};
	u32 in[MLX5_ST_SZ_DW(mtrc_ctrl)] = {0};
	int err;

	MLX5_SET(mtrc_ctrl, in, modify_field_select, TRACE_STATUS);
	MLX5_SET(mtrc_ctrl, in, trace_status, status);
	MLX5_SET(mtrc_ctrl, in, arm_event, arm);

	err = mlx5_core_access_reg(dev, in, sizeof(in), out, sizeof(out),
				   MLX5_REG_MTRC_CTRL, 0, 1);

	if (!err && status)
		tracer->last_timestamp = 0;

	return err;
}

static int mlx5_fw_tracer_start(struct mlx5_fw_tracer *tracer)
{
	struct mlx5_core_dev *dev = tracer->dev;
	int err;

	err = mlx5_fw_tracer_ownership_acquire(tracer);
	if (err) {
		mlx5_core_dbg(dev, "FWTracer: Ownership was not granted %d\n", err);
		/* Don't fail since ownership can be acquired on a later FW event */
		return 0;
	}

	err = mlx5_fw_tracer_set_mtrc_conf(tracer);
	if (err) {
		mlx5_core_warn(dev, "FWTracer: Failed to set tracer configuration %d\n", err);
		goto release_ownership;
	}

	/* enable tracer & trace events */
	err = mlx5_fw_tracer_set_mtrc_ctrl(tracer, 1, 1);
	if (err) {
		mlx5_core_warn(dev, "FWTracer: Failed to enable tracer %d\n", err);
		goto release_ownership;
	}

	mlx5_core_dbg(dev, "FWTracer: Ownership granted and active\n");
	return 0;

release_ownership:
	mlx5_fw_tracer_ownership_release(tracer);
	return err;
}

static void mlx5_fw_tracer_ownership_change(struct work_struct *work)
{
	struct mlx5_fw_tracer *tracer =
		container_of(work, struct mlx5_fw_tracer, ownership_change_work);

	mlx5_core_dbg(tracer->dev, "FWTracer: ownership changed, current=(%d)\n", tracer->owner);
	if (tracer->owner) {
<<<<<<< HEAD
		tracer->owner = false;
=======
		mlx5_fw_tracer_ownership_acquire(tracer);
>>>>>>> ccf0a997
		return;
	}

	mlx5_fw_tracer_start(tracer);
}

static int mlx5_fw_tracer_set_core_dump_reg(struct mlx5_core_dev *dev,
					    u32 *in, int size_in)
{
	u32 out[MLX5_ST_SZ_DW(core_dump_reg)] = {};

	if (!MLX5_CAP_DEBUG(dev, core_dump_general) &&
	    !MLX5_CAP_DEBUG(dev, core_dump_qp))
		return -EOPNOTSUPP;

	return mlx5_core_access_reg(dev, in, size_in, out, sizeof(out),
				    MLX5_REG_CORE_DUMP, 0, 1);
}

int mlx5_fw_tracer_trigger_core_dump_general(struct mlx5_core_dev *dev)
{
	struct mlx5_fw_tracer *tracer = dev->tracer;
	u32 in[MLX5_ST_SZ_DW(core_dump_reg)] = {};
	int err;

	if (!MLX5_CAP_DEBUG(dev, core_dump_general) || !tracer)
		return -EOPNOTSUPP;
	if (!tracer->owner)
		return -EPERM;

	MLX5_SET(core_dump_reg, in, core_dump_type, 0x0);

	err =  mlx5_fw_tracer_set_core_dump_reg(dev, in, sizeof(in));
	if (err)
		return err;
	queue_work(tracer->work_queue, &tracer->handle_traces_work);
	flush_workqueue(tracer->work_queue);
	return 0;
}

static int
mlx5_devlink_fmsg_fill_trace(struct devlink_fmsg *fmsg,
			     struct mlx5_fw_trace_data *trace_data)
{
	int err;

	err = devlink_fmsg_obj_nest_start(fmsg);
	if (err)
		return err;

	err = devlink_fmsg_u64_pair_put(fmsg, "timestamp", trace_data->timestamp);
	if (err)
		return err;

	err = devlink_fmsg_bool_pair_put(fmsg, "lost", trace_data->lost);
	if (err)
		return err;

	err = devlink_fmsg_u8_pair_put(fmsg, "event_id", trace_data->event_id);
	if (err)
		return err;

	err = devlink_fmsg_string_pair_put(fmsg, "msg", trace_data->msg);
	if (err)
		return err;

	err = devlink_fmsg_obj_nest_end(fmsg);
	if (err)
		return err;
	return 0;
}

int mlx5_fw_tracer_get_saved_traces_objects(struct mlx5_fw_tracer *tracer,
					    struct devlink_fmsg *fmsg)
{
	struct mlx5_fw_trace_data *straces = tracer->st_arr.straces;
	u32 index, start_index, end_index;
	u32 saved_traces_index;
	int err;

	if (!straces[0].timestamp)
		return -ENOMSG;

	mutex_lock(&tracer->st_arr.lock);
	saved_traces_index = tracer->st_arr.saved_traces_index;
	if (straces[saved_traces_index].timestamp)
		start_index = saved_traces_index;
	else
		start_index = 0;
	end_index = (saved_traces_index - 1) & (SAVED_TRACES_NUM - 1);

	err = devlink_fmsg_arr_pair_nest_start(fmsg, "dump fw traces");
	if (err)
		goto unlock;
	index = start_index;
	while (index != end_index) {
		err = mlx5_devlink_fmsg_fill_trace(fmsg, &straces[index]);
		if (err)
			goto unlock;

		index = (index + 1) & (SAVED_TRACES_NUM - 1);
	}

	err = devlink_fmsg_arr_pair_nest_end(fmsg);
unlock:
	mutex_unlock(&tracer->st_arr.lock);
	return err;
}

static void mlx5_fw_tracer_update_db(struct work_struct *work)
{
	struct mlx5_fw_tracer *tracer =
			container_of(work, struct mlx5_fw_tracer, update_db_work);

	mlx5_fw_tracer_reload(tracer);
}

/* Create software resources (Buffers, etc ..) */
struct mlx5_fw_tracer *mlx5_fw_tracer_create(struct mlx5_core_dev *dev)
{
	struct mlx5_fw_tracer *tracer = NULL;
	int err;

	if (!MLX5_CAP_MCAM_REG(dev, tracer_registers)) {
		mlx5_core_dbg(dev, "FWTracer: Tracer capability not present\n");
		return NULL;
	}

	tracer = kvzalloc(sizeof(*tracer), GFP_KERNEL);
	if (!tracer)
		return ERR_PTR(-ENOMEM);

	tracer->work_queue = create_singlethread_workqueue("mlx5_fw_tracer");
	if (!tracer->work_queue) {
		err = -ENOMEM;
		goto free_tracer;
	}

	tracer->dev = dev;

	INIT_LIST_HEAD(&tracer->ready_strings_list);
	INIT_WORK(&tracer->ownership_change_work, mlx5_fw_tracer_ownership_change);
	INIT_WORK(&tracer->read_fw_strings_work, mlx5_tracer_read_strings_db);
	INIT_WORK(&tracer->handle_traces_work, mlx5_fw_tracer_handle_traces);
	INIT_WORK(&tracer->update_db_work, mlx5_fw_tracer_update_db);
	mutex_init(&tracer->state_lock);


	err = mlx5_query_mtrc_caps(tracer);
	if (err) {
		mlx5_core_dbg(dev, "FWTracer: Failed to query capabilities %d\n", err);
		goto destroy_workqueue;
	}

	err = mlx5_fw_tracer_create_log_buf(tracer);
	if (err) {
		mlx5_core_warn(dev, "FWTracer: Create log buffer failed %d\n", err);
		goto destroy_workqueue;
	}

	err = mlx5_fw_tracer_allocate_strings_db(tracer);
	if (err) {
		mlx5_core_warn(dev, "FWTracer: Allocate strings database failed %d\n", err);
		goto free_log_buf;
	}

	mlx5_fw_tracer_init_saved_traces_array(tracer);
	mlx5_core_dbg(dev, "FWTracer: Tracer created\n");

	return tracer;

free_log_buf:
	mlx5_fw_tracer_destroy_log_buf(tracer);
destroy_workqueue:
	tracer->dev = NULL;
	destroy_workqueue(tracer->work_queue);
free_tracer:
	kvfree(tracer);
	return ERR_PTR(err);
}

static int fw_tracer_event(struct notifier_block *nb, unsigned long action, void *data);

/* Create HW resources + start tracer */
int mlx5_fw_tracer_init(struct mlx5_fw_tracer *tracer)
{
	struct mlx5_core_dev *dev;
	int err;

	if (IS_ERR_OR_NULL(tracer))
		return 0;

	if (!tracer->str_db.loaded)
		queue_work(tracer->work_queue, &tracer->read_fw_strings_work);

	mutex_lock(&tracer->state_lock);
	if (test_and_set_bit(MLX5_TRACER_STATE_UP, &tracer->state))
		goto unlock;

	dev = tracer->dev;

	err = mlx5_core_alloc_pd(dev, &tracer->buff.pdn);
	if (err) {
		mlx5_core_warn(dev, "FWTracer: Failed to allocate PD %d\n", err);
		goto err_cancel_work;
	}

	err = mlx5_fw_tracer_create_mkey(tracer);
	if (err) {
		mlx5_core_warn(dev, "FWTracer: Failed to create mkey %d\n", err);
		goto err_dealloc_pd;
	}

	MLX5_NB_INIT(&tracer->nb, fw_tracer_event, DEVICE_TRACER);
	mlx5_eq_notifier_register(dev, &tracer->nb);

	err = mlx5_fw_tracer_start(tracer);
	if (err) {
		mlx5_core_warn(dev, "FWTracer: Failed to start tracer %d\n", err);
		goto err_notifier_unregister;
	}
unlock:
	mutex_unlock(&tracer->state_lock);
	return 0;

err_notifier_unregister:
	mlx5_eq_notifier_unregister(dev, &tracer->nb);
	mlx5_core_destroy_mkey(dev, tracer->buff.mkey);
err_dealloc_pd:
	mlx5_core_dealloc_pd(dev, tracer->buff.pdn);
err_cancel_work:
	cancel_work_sync(&tracer->read_fw_strings_work);
	mutex_unlock(&tracer->state_lock);
	return err;
}

/* Stop tracer + Cleanup HW resources */
void mlx5_fw_tracer_cleanup(struct mlx5_fw_tracer *tracer)
{
	if (IS_ERR_OR_NULL(tracer))
		return;

	mutex_lock(&tracer->state_lock);
	if (!test_and_clear_bit(MLX5_TRACER_STATE_UP, &tracer->state))
		goto unlock;

	mlx5_core_dbg(tracer->dev, "FWTracer: Cleanup, is owner ? (%d)\n",
		      tracer->owner);
	mlx5_eq_notifier_unregister(tracer->dev, &tracer->nb);
	cancel_work_sync(&tracer->ownership_change_work);
	cancel_work_sync(&tracer->handle_traces_work);
	/* It is valid to get here from update_db_work. Hence, don't wait for
	 * update_db_work to finished.
	 */
	cancel_work(&tracer->update_db_work);

	if (tracer->owner)
		mlx5_fw_tracer_ownership_release(tracer);

	mlx5_core_destroy_mkey(tracer->dev, tracer->buff.mkey);
	mlx5_core_dealloc_pd(tracer->dev, tracer->buff.pdn);
unlock:
	mutex_unlock(&tracer->state_lock);
}

/* Free software resources (Buffers, etc ..) */
void mlx5_fw_tracer_destroy(struct mlx5_fw_tracer *tracer)
{
	if (IS_ERR_OR_NULL(tracer))
		return;

	mlx5_core_dbg(tracer->dev, "FWTracer: Destroy\n");

	cancel_work_sync(&tracer->read_fw_strings_work);
	mlx5_fw_tracer_clean_ready_list(tracer);
	mlx5_fw_tracer_clean_print_hash(tracer);
	mlx5_fw_tracer_clean_saved_traces_array(tracer);
	mlx5_fw_tracer_free_strings_db(tracer);
	mlx5_fw_tracer_destroy_log_buf(tracer);
	mutex_destroy(&tracer->state_lock);
	destroy_workqueue(tracer->work_queue);
	kvfree(tracer);
}

static int mlx5_fw_tracer_recreate_strings_db(struct mlx5_fw_tracer *tracer)
{
	struct mlx5_core_dev *dev;
	int err;

	if (test_and_set_bit(MLX5_TRACER_RECREATE_DB, &tracer->state))
		return 0;
	cancel_work_sync(&tracer->read_fw_strings_work);
	mlx5_fw_tracer_clean_ready_list(tracer);
	mlx5_fw_tracer_clean_print_hash(tracer);
	mlx5_fw_tracer_clean_saved_traces_array(tracer);
	mlx5_fw_tracer_free_strings_db(tracer);

	dev = tracer->dev;
	err = mlx5_query_mtrc_caps(tracer);
	if (err) {
		mlx5_core_dbg(dev, "FWTracer: Failed to query capabilities %d\n", err);
		goto out;
	}

	err = mlx5_fw_tracer_allocate_strings_db(tracer);
	if (err) {
		mlx5_core_warn(dev, "FWTracer: Allocate strings DB failed %d\n", err);
		goto out;
	}
	mlx5_fw_tracer_init_saved_traces_array(tracer);
out:
	clear_bit(MLX5_TRACER_RECREATE_DB, &tracer->state);
	return err;
}

int mlx5_fw_tracer_reload(struct mlx5_fw_tracer *tracer)
{
	struct mlx5_core_dev *dev;
	int err;

	if (IS_ERR_OR_NULL(tracer))
		return 0;

	dev = tracer->dev;
	mlx5_fw_tracer_cleanup(tracer);
	err = mlx5_fw_tracer_recreate_strings_db(tracer);
	if (err) {
		mlx5_core_warn(dev, "Failed to recreate FW tracer strings DB\n");
		return err;
	}
	err = mlx5_fw_tracer_init(tracer);
	if (err) {
		mlx5_core_warn(dev, "Failed to re-initialize FW tracer\n");
		return err;
	}

	return 0;
}

static int fw_tracer_event(struct notifier_block *nb, unsigned long action, void *data)
{
	struct mlx5_fw_tracer *tracer = mlx5_nb_cof(nb, struct mlx5_fw_tracer, nb);
	struct mlx5_core_dev *dev = tracer->dev;
	struct mlx5_eqe *eqe = data;

	switch (eqe->sub_type) {
	case MLX5_TRACER_SUBTYPE_OWNERSHIP_CHANGE:
		queue_work(tracer->work_queue, &tracer->ownership_change_work);
		break;
	case MLX5_TRACER_SUBTYPE_TRACES_AVAILABLE:
		queue_work(tracer->work_queue, &tracer->handle_traces_work);
		break;
	case MLX5_TRACER_SUBTYPE_STRINGS_DB_UPDATE:
		queue_work(tracer->work_queue, &tracer->update_db_work);
		break;
	default:
		mlx5_core_dbg(dev, "FWTracer: Event with unrecognized subtype: sub_type %d\n",
			      eqe->sub_type);
	}

	return NOTIFY_OK;
}

EXPORT_TRACEPOINT_SYMBOL(mlx5_fw);<|MERGE_RESOLUTION|>--- conflicted
+++ resolved
@@ -848,11 +848,7 @@
 
 	mlx5_core_dbg(tracer->dev, "FWTracer: ownership changed, current=(%d)\n", tracer->owner);
 	if (tracer->owner) {
-<<<<<<< HEAD
-		tracer->owner = false;
-=======
 		mlx5_fw_tracer_ownership_acquire(tracer);
->>>>>>> ccf0a997
 		return;
 	}
 
