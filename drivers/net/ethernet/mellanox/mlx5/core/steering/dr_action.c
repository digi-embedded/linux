// SPDX-License-Identifier: GPL-2.0 OR Linux-OpenIB
/* Copyright (c) 2019 Mellanox Technologies. */

#include "dr_types.h"
#include "dr_ste.h"

enum dr_action_domain {
	DR_ACTION_DOMAIN_NIC_INGRESS,
	DR_ACTION_DOMAIN_NIC_EGRESS,
	DR_ACTION_DOMAIN_FDB_INGRESS,
	DR_ACTION_DOMAIN_FDB_EGRESS,
	DR_ACTION_DOMAIN_MAX,
};

enum dr_action_valid_state {
	DR_ACTION_STATE_ERR,
	DR_ACTION_STATE_NO_ACTION,
	DR_ACTION_STATE_ENCAP,
	DR_ACTION_STATE_DECAP,
	DR_ACTION_STATE_MODIFY_HDR,
	DR_ACTION_STATE_POP_VLAN,
	DR_ACTION_STATE_PUSH_VLAN,
	DR_ACTION_STATE_NON_TERM,
	DR_ACTION_STATE_TERM,
	DR_ACTION_STATE_MAX,
};

static const char * const action_type_to_str[] = {
	[DR_ACTION_TYP_TNL_L2_TO_L2] = "DR_ACTION_TYP_TNL_L2_TO_L2",
	[DR_ACTION_TYP_L2_TO_TNL_L2] = "DR_ACTION_TYP_L2_TO_TNL_L2",
	[DR_ACTION_TYP_TNL_L3_TO_L2] = "DR_ACTION_TYP_TNL_L3_TO_L2",
	[DR_ACTION_TYP_L2_TO_TNL_L3] = "DR_ACTION_TYP_L2_TO_TNL_L3",
	[DR_ACTION_TYP_DROP] = "DR_ACTION_TYP_DROP",
	[DR_ACTION_TYP_QP] = "DR_ACTION_TYP_QP",
	[DR_ACTION_TYP_FT] = "DR_ACTION_TYP_FT",
	[DR_ACTION_TYP_CTR] = "DR_ACTION_TYP_CTR",
	[DR_ACTION_TYP_TAG] = "DR_ACTION_TYP_TAG",
	[DR_ACTION_TYP_MODIFY_HDR] = "DR_ACTION_TYP_MODIFY_HDR",
	[DR_ACTION_TYP_VPORT] = "DR_ACTION_TYP_VPORT",
	[DR_ACTION_TYP_POP_VLAN] = "DR_ACTION_TYP_POP_VLAN",
	[DR_ACTION_TYP_PUSH_VLAN] = "DR_ACTION_TYP_PUSH_VLAN",
	[DR_ACTION_TYP_INSERT_HDR] = "DR_ACTION_TYP_INSERT_HDR",
	[DR_ACTION_TYP_REMOVE_HDR] = "DR_ACTION_TYP_REMOVE_HDR",
	[DR_ACTION_TYP_MAX] = "DR_ACTION_UNKNOWN",
};

static const char *dr_action_id_to_str(enum mlx5dr_action_type action_id)
{
	if (action_id > DR_ACTION_TYP_MAX)
		action_id = DR_ACTION_TYP_MAX;
	return action_type_to_str[action_id];
}

static const enum dr_action_valid_state
next_action_state[DR_ACTION_DOMAIN_MAX][DR_ACTION_STATE_MAX][DR_ACTION_TYP_MAX] = {
	[DR_ACTION_DOMAIN_NIC_INGRESS] = {
		[DR_ACTION_STATE_NO_ACTION] = {
			[DR_ACTION_TYP_DROP]		= DR_ACTION_STATE_TERM,
			[DR_ACTION_TYP_QP]		= DR_ACTION_STATE_TERM,
			[DR_ACTION_TYP_FT]		= DR_ACTION_STATE_TERM,
			[DR_ACTION_TYP_SAMPLER]		= DR_ACTION_STATE_TERM,
			[DR_ACTION_TYP_TAG]		= DR_ACTION_STATE_NON_TERM,
			[DR_ACTION_TYP_CTR]		= DR_ACTION_STATE_NON_TERM,
			[DR_ACTION_TYP_TNL_L2_TO_L2]	= DR_ACTION_STATE_DECAP,
			[DR_ACTION_TYP_TNL_L3_TO_L2]	= DR_ACTION_STATE_DECAP,
			[DR_ACTION_TYP_L2_TO_TNL_L2]	= DR_ACTION_STATE_ENCAP,
			[DR_ACTION_TYP_L2_TO_TNL_L3]	= DR_ACTION_STATE_ENCAP,
			[DR_ACTION_TYP_INSERT_HDR]	= DR_ACTION_STATE_ENCAP,
			[DR_ACTION_TYP_REMOVE_HDR]	= DR_ACTION_STATE_DECAP,
			[DR_ACTION_TYP_MODIFY_HDR]	= DR_ACTION_STATE_MODIFY_HDR,
			[DR_ACTION_TYP_POP_VLAN]	= DR_ACTION_STATE_POP_VLAN,
			[DR_ACTION_TYP_PUSH_VLAN]	= DR_ACTION_STATE_PUSH_VLAN,
		},
		[DR_ACTION_STATE_DECAP] = {
			[DR_ACTION_TYP_DROP]		= DR_ACTION_STATE_TERM,
			[DR_ACTION_TYP_QP]		= DR_ACTION_STATE_TERM,
			[DR_ACTION_TYP_FT]		= DR_ACTION_STATE_TERM,
			[DR_ACTION_TYP_SAMPLER]		= DR_ACTION_STATE_TERM,
			[DR_ACTION_TYP_TAG]		= DR_ACTION_STATE_DECAP,
			[DR_ACTION_TYP_CTR]		= DR_ACTION_STATE_DECAP,
			[DR_ACTION_TYP_L2_TO_TNL_L2]	= DR_ACTION_STATE_ENCAP,
			[DR_ACTION_TYP_L2_TO_TNL_L3]	= DR_ACTION_STATE_ENCAP,
			[DR_ACTION_TYP_INSERT_HDR]	= DR_ACTION_STATE_ENCAP,
			[DR_ACTION_TYP_MODIFY_HDR]	= DR_ACTION_STATE_MODIFY_HDR,
			[DR_ACTION_TYP_POP_VLAN]	= DR_ACTION_STATE_POP_VLAN,
			[DR_ACTION_TYP_PUSH_VLAN]	= DR_ACTION_STATE_PUSH_VLAN,
		},
		[DR_ACTION_STATE_ENCAP] = {
			[DR_ACTION_TYP_DROP]		= DR_ACTION_STATE_TERM,
			[DR_ACTION_TYP_QP]		= DR_ACTION_STATE_TERM,
			[DR_ACTION_TYP_FT]		= DR_ACTION_STATE_TERM,
			[DR_ACTION_TYP_SAMPLER]		= DR_ACTION_STATE_TERM,
			[DR_ACTION_TYP_TAG]		= DR_ACTION_STATE_ENCAP,
			[DR_ACTION_TYP_CTR]		= DR_ACTION_STATE_ENCAP,
		},
		[DR_ACTION_STATE_MODIFY_HDR] = {
			[DR_ACTION_TYP_DROP]		= DR_ACTION_STATE_TERM,
			[DR_ACTION_TYP_QP]		= DR_ACTION_STATE_TERM,
			[DR_ACTION_TYP_FT]		= DR_ACTION_STATE_TERM,
			[DR_ACTION_TYP_SAMPLER]		= DR_ACTION_STATE_TERM,
			[DR_ACTION_TYP_TAG]		= DR_ACTION_STATE_MODIFY_HDR,
			[DR_ACTION_TYP_CTR]		= DR_ACTION_STATE_MODIFY_HDR,
			[DR_ACTION_TYP_L2_TO_TNL_L2]	= DR_ACTION_STATE_ENCAP,
			[DR_ACTION_TYP_L2_TO_TNL_L3]	= DR_ACTION_STATE_ENCAP,
			[DR_ACTION_TYP_INSERT_HDR]	= DR_ACTION_STATE_ENCAP,
			[DR_ACTION_TYP_PUSH_VLAN]	= DR_ACTION_STATE_PUSH_VLAN,
		},
		[DR_ACTION_STATE_POP_VLAN] = {
			[DR_ACTION_TYP_DROP]		= DR_ACTION_STATE_TERM,
			[DR_ACTION_TYP_QP]		= DR_ACTION_STATE_TERM,
			[DR_ACTION_TYP_FT]		= DR_ACTION_STATE_TERM,
			[DR_ACTION_TYP_SAMPLER]		= DR_ACTION_STATE_TERM,
			[DR_ACTION_TYP_TAG]		= DR_ACTION_STATE_POP_VLAN,
			[DR_ACTION_TYP_CTR]		= DR_ACTION_STATE_POP_VLAN,
			[DR_ACTION_TYP_POP_VLAN]	= DR_ACTION_STATE_POP_VLAN,
			[DR_ACTION_TYP_MODIFY_HDR]	= DR_ACTION_STATE_MODIFY_HDR,
			[DR_ACTION_TYP_L2_TO_TNL_L2]	= DR_ACTION_STATE_ENCAP,
			[DR_ACTION_TYP_L2_TO_TNL_L3]	= DR_ACTION_STATE_ENCAP,
			[DR_ACTION_TYP_INSERT_HDR]	= DR_ACTION_STATE_ENCAP,
		},
		[DR_ACTION_STATE_PUSH_VLAN] = {
			[DR_ACTION_TYP_QP]		= DR_ACTION_STATE_TERM,
			[DR_ACTION_TYP_FT]		= DR_ACTION_STATE_TERM,
			[DR_ACTION_TYP_SAMPLER]		= DR_ACTION_STATE_TERM,
			[DR_ACTION_TYP_TAG]		= DR_ACTION_STATE_PUSH_VLAN,
			[DR_ACTION_TYP_CTR]		= DR_ACTION_STATE_PUSH_VLAN,
			[DR_ACTION_TYP_PUSH_VLAN]	= DR_ACTION_STATE_PUSH_VLAN,
			[DR_ACTION_TYP_L2_TO_TNL_L2]	= DR_ACTION_STATE_ENCAP,
			[DR_ACTION_TYP_L2_TO_TNL_L3]	= DR_ACTION_STATE_ENCAP,
		},
		[DR_ACTION_STATE_NON_TERM] = {
			[DR_ACTION_TYP_DROP]		= DR_ACTION_STATE_TERM,
			[DR_ACTION_TYP_QP]		= DR_ACTION_STATE_TERM,
			[DR_ACTION_TYP_FT]		= DR_ACTION_STATE_TERM,
			[DR_ACTION_TYP_SAMPLER]		= DR_ACTION_STATE_TERM,
			[DR_ACTION_TYP_TAG]		= DR_ACTION_STATE_NON_TERM,
			[DR_ACTION_TYP_CTR]		= DR_ACTION_STATE_NON_TERM,
			[DR_ACTION_TYP_TNL_L2_TO_L2]	= DR_ACTION_STATE_DECAP,
			[DR_ACTION_TYP_TNL_L3_TO_L2]	= DR_ACTION_STATE_DECAP,
			[DR_ACTION_TYP_L2_TO_TNL_L2]	= DR_ACTION_STATE_ENCAP,
			[DR_ACTION_TYP_L2_TO_TNL_L3]	= DR_ACTION_STATE_ENCAP,
			[DR_ACTION_TYP_INSERT_HDR]	= DR_ACTION_STATE_ENCAP,
			[DR_ACTION_TYP_REMOVE_HDR]	= DR_ACTION_STATE_DECAP,
			[DR_ACTION_TYP_MODIFY_HDR]	= DR_ACTION_STATE_MODIFY_HDR,
			[DR_ACTION_TYP_POP_VLAN]	= DR_ACTION_STATE_POP_VLAN,
			[DR_ACTION_TYP_PUSH_VLAN]	= DR_ACTION_STATE_PUSH_VLAN,
		},
		[DR_ACTION_STATE_TERM] = {
			[DR_ACTION_TYP_CTR]		= DR_ACTION_STATE_TERM,
		},
	},
	[DR_ACTION_DOMAIN_NIC_EGRESS] = {
		[DR_ACTION_STATE_NO_ACTION] = {
			[DR_ACTION_TYP_DROP]		= DR_ACTION_STATE_TERM,
			[DR_ACTION_TYP_FT]		= DR_ACTION_STATE_TERM,
			[DR_ACTION_TYP_SAMPLER]		= DR_ACTION_STATE_TERM,
			[DR_ACTION_TYP_CTR]		= DR_ACTION_STATE_NON_TERM,
			[DR_ACTION_TYP_L2_TO_TNL_L2]	= DR_ACTION_STATE_ENCAP,
			[DR_ACTION_TYP_L2_TO_TNL_L3]	= DR_ACTION_STATE_ENCAP,
			[DR_ACTION_TYP_INSERT_HDR]	= DR_ACTION_STATE_ENCAP,
			[DR_ACTION_TYP_REMOVE_HDR]	= DR_ACTION_STATE_DECAP,
			[DR_ACTION_TYP_MODIFY_HDR]	= DR_ACTION_STATE_MODIFY_HDR,
			[DR_ACTION_TYP_PUSH_VLAN]	= DR_ACTION_STATE_PUSH_VLAN,
			[DR_ACTION_TYP_POP_VLAN]	= DR_ACTION_STATE_POP_VLAN,
		},
		[DR_ACTION_STATE_DECAP] = {
			[DR_ACTION_TYP_DROP]		= DR_ACTION_STATE_TERM,
			[DR_ACTION_TYP_FT]		= DR_ACTION_STATE_TERM,
			[DR_ACTION_TYP_SAMPLER]		= DR_ACTION_STATE_TERM,
			[DR_ACTION_TYP_CTR]		= DR_ACTION_STATE_DECAP,
		},
		[DR_ACTION_STATE_ENCAP] = {
			[DR_ACTION_TYP_DROP]		= DR_ACTION_STATE_TERM,
			[DR_ACTION_TYP_FT]		= DR_ACTION_STATE_TERM,
			[DR_ACTION_TYP_SAMPLER]		= DR_ACTION_STATE_TERM,
			[DR_ACTION_TYP_CTR]		= DR_ACTION_STATE_ENCAP,
		},
		[DR_ACTION_STATE_MODIFY_HDR] = {
			[DR_ACTION_TYP_DROP]		= DR_ACTION_STATE_TERM,
			[DR_ACTION_TYP_FT]		= DR_ACTION_STATE_TERM,
			[DR_ACTION_TYP_SAMPLER]		= DR_ACTION_STATE_TERM,
			[DR_ACTION_TYP_CTR]		= DR_ACTION_STATE_MODIFY_HDR,
			[DR_ACTION_TYP_L2_TO_TNL_L2]	= DR_ACTION_STATE_ENCAP,
			[DR_ACTION_TYP_L2_TO_TNL_L3]	= DR_ACTION_STATE_ENCAP,
			[DR_ACTION_TYP_INSERT_HDR]	= DR_ACTION_STATE_ENCAP,
			[DR_ACTION_TYP_PUSH_VLAN]	= DR_ACTION_STATE_PUSH_VLAN,
		},
		[DR_ACTION_STATE_POP_VLAN] = {
			[DR_ACTION_TYP_FT]		= DR_ACTION_STATE_TERM,
			[DR_ACTION_TYP_SAMPLER]		= DR_ACTION_STATE_TERM,
			[DR_ACTION_TYP_CTR]		= DR_ACTION_STATE_POP_VLAN,
			[DR_ACTION_TYP_POP_VLAN]	= DR_ACTION_STATE_POP_VLAN,
			[DR_ACTION_TYP_PUSH_VLAN]	= DR_ACTION_STATE_PUSH_VLAN,
			[DR_ACTION_TYP_MODIFY_HDR]	= DR_ACTION_STATE_MODIFY_HDR,
			[DR_ACTION_TYP_L2_TO_TNL_L2]	= DR_ACTION_STATE_ENCAP,
			[DR_ACTION_TYP_L2_TO_TNL_L3]	= DR_ACTION_STATE_ENCAP,
			[DR_ACTION_TYP_INSERT_HDR]	= DR_ACTION_STATE_ENCAP,
		},
		[DR_ACTION_STATE_PUSH_VLAN] = {
			[DR_ACTION_TYP_DROP]		= DR_ACTION_STATE_TERM,
			[DR_ACTION_TYP_FT]		= DR_ACTION_STATE_TERM,
			[DR_ACTION_TYP_SAMPLER]		= DR_ACTION_STATE_TERM,
			[DR_ACTION_TYP_CTR]		= DR_ACTION_STATE_PUSH_VLAN,
			[DR_ACTION_TYP_PUSH_VLAN]	= DR_ACTION_STATE_PUSH_VLAN,
			[DR_ACTION_TYP_L2_TO_TNL_L2]	= DR_ACTION_STATE_ENCAP,
			[DR_ACTION_TYP_L2_TO_TNL_L3]	= DR_ACTION_STATE_ENCAP,
			[DR_ACTION_TYP_INSERT_HDR]	= DR_ACTION_STATE_ENCAP,
		},
		[DR_ACTION_STATE_NON_TERM] = {
			[DR_ACTION_TYP_DROP]		= DR_ACTION_STATE_TERM,
			[DR_ACTION_TYP_FT]		= DR_ACTION_STATE_TERM,
			[DR_ACTION_TYP_SAMPLER]		= DR_ACTION_STATE_TERM,
			[DR_ACTION_TYP_CTR]		= DR_ACTION_STATE_NON_TERM,
			[DR_ACTION_TYP_L2_TO_TNL_L2]	= DR_ACTION_STATE_ENCAP,
			[DR_ACTION_TYP_L2_TO_TNL_L3]	= DR_ACTION_STATE_ENCAP,
			[DR_ACTION_TYP_INSERT_HDR]	= DR_ACTION_STATE_ENCAP,
			[DR_ACTION_TYP_REMOVE_HDR]	= DR_ACTION_STATE_DECAP,
			[DR_ACTION_TYP_MODIFY_HDR]	= DR_ACTION_STATE_MODIFY_HDR,
			[DR_ACTION_TYP_PUSH_VLAN]	= DR_ACTION_STATE_PUSH_VLAN,
			[DR_ACTION_TYP_POP_VLAN]	= DR_ACTION_STATE_POP_VLAN,
		},
		[DR_ACTION_STATE_TERM] = {
			[DR_ACTION_TYP_CTR]		= DR_ACTION_STATE_TERM,
		},
	},
	[DR_ACTION_DOMAIN_FDB_INGRESS] = {
		[DR_ACTION_STATE_NO_ACTION] = {
			[DR_ACTION_TYP_DROP]		= DR_ACTION_STATE_TERM,
			[DR_ACTION_TYP_FT]		= DR_ACTION_STATE_TERM,
			[DR_ACTION_TYP_SAMPLER]		= DR_ACTION_STATE_TERM,
			[DR_ACTION_TYP_CTR]		= DR_ACTION_STATE_NON_TERM,
			[DR_ACTION_TYP_TNL_L2_TO_L2]	= DR_ACTION_STATE_DECAP,
			[DR_ACTION_TYP_TNL_L3_TO_L2]	= DR_ACTION_STATE_DECAP,
			[DR_ACTION_TYP_L2_TO_TNL_L2]	= DR_ACTION_STATE_ENCAP,
			[DR_ACTION_TYP_L2_TO_TNL_L3]	= DR_ACTION_STATE_ENCAP,
			[DR_ACTION_TYP_INSERT_HDR]	= DR_ACTION_STATE_ENCAP,
			[DR_ACTION_TYP_REMOVE_HDR]	= DR_ACTION_STATE_DECAP,
			[DR_ACTION_TYP_MODIFY_HDR]	= DR_ACTION_STATE_MODIFY_HDR,
			[DR_ACTION_TYP_PUSH_VLAN]	= DR_ACTION_STATE_PUSH_VLAN,
			[DR_ACTION_TYP_POP_VLAN]	= DR_ACTION_STATE_POP_VLAN,
			[DR_ACTION_TYP_VPORT]		= DR_ACTION_STATE_TERM,
		},
		[DR_ACTION_STATE_DECAP] = {
			[DR_ACTION_TYP_DROP]		= DR_ACTION_STATE_TERM,
			[DR_ACTION_TYP_FT]		= DR_ACTION_STATE_TERM,
			[DR_ACTION_TYP_CTR]		= DR_ACTION_STATE_DECAP,
			[DR_ACTION_TYP_SAMPLER]		= DR_ACTION_STATE_TERM,
			[DR_ACTION_TYP_MODIFY_HDR]	= DR_ACTION_STATE_MODIFY_HDR,
			[DR_ACTION_TYP_VPORT]		= DR_ACTION_STATE_TERM,
			[DR_ACTION_TYP_L2_TO_TNL_L2]	= DR_ACTION_STATE_ENCAP,
			[DR_ACTION_TYP_L2_TO_TNL_L3]	= DR_ACTION_STATE_ENCAP,
			[DR_ACTION_TYP_INSERT_HDR]	= DR_ACTION_STATE_ENCAP,
			[DR_ACTION_TYP_POP_VLAN]	= DR_ACTION_STATE_POP_VLAN,
			[DR_ACTION_TYP_PUSH_VLAN]	= DR_ACTION_STATE_PUSH_VLAN,
		},
		[DR_ACTION_STATE_ENCAP] = {
			[DR_ACTION_TYP_DROP]		= DR_ACTION_STATE_TERM,
			[DR_ACTION_TYP_QP]		= DR_ACTION_STATE_TERM,
			[DR_ACTION_TYP_FT]		= DR_ACTION_STATE_TERM,
			[DR_ACTION_TYP_VPORT]		= DR_ACTION_STATE_TERM,
			[DR_ACTION_TYP_SAMPLER]		= DR_ACTION_STATE_TERM,
			[DR_ACTION_TYP_CTR]		= DR_ACTION_STATE_ENCAP,
		},
		[DR_ACTION_STATE_MODIFY_HDR] = {
			[DR_ACTION_TYP_DROP]		= DR_ACTION_STATE_TERM,
			[DR_ACTION_TYP_FT]		= DR_ACTION_STATE_TERM,
			[DR_ACTION_TYP_SAMPLER]		= DR_ACTION_STATE_TERM,
			[DR_ACTION_TYP_CTR]		= DR_ACTION_STATE_MODIFY_HDR,
			[DR_ACTION_TYP_VPORT]		= DR_ACTION_STATE_TERM,
			[DR_ACTION_TYP_L2_TO_TNL_L2]	= DR_ACTION_STATE_ENCAP,
			[DR_ACTION_TYP_L2_TO_TNL_L3]	= DR_ACTION_STATE_ENCAP,
			[DR_ACTION_TYP_INSERT_HDR]	= DR_ACTION_STATE_ENCAP,
			[DR_ACTION_TYP_PUSH_VLAN]	= DR_ACTION_STATE_PUSH_VLAN,
		},
		[DR_ACTION_STATE_POP_VLAN] = {
			[DR_ACTION_TYP_DROP]		= DR_ACTION_STATE_TERM,
			[DR_ACTION_TYP_FT]		= DR_ACTION_STATE_TERM,
			[DR_ACTION_TYP_SAMPLER]		= DR_ACTION_STATE_TERM,
			[DR_ACTION_TYP_POP_VLAN]	= DR_ACTION_STATE_POP_VLAN,
			[DR_ACTION_TYP_CTR]		= DR_ACTION_STATE_POP_VLAN,
			[DR_ACTION_TYP_VPORT]		= DR_ACTION_STATE_TERM,
			[DR_ACTION_TYP_MODIFY_HDR]	= DR_ACTION_STATE_MODIFY_HDR,
			[DR_ACTION_TYP_L2_TO_TNL_L2]	= DR_ACTION_STATE_ENCAP,
			[DR_ACTION_TYP_L2_TO_TNL_L3]	= DR_ACTION_STATE_ENCAP,
			[DR_ACTION_TYP_INSERT_HDR]	= DR_ACTION_STATE_ENCAP,
		},
		[DR_ACTION_STATE_PUSH_VLAN] = {
			[DR_ACTION_TYP_DROP]		= DR_ACTION_STATE_TERM,
			[DR_ACTION_TYP_FT]		= DR_ACTION_STATE_TERM,
			[DR_ACTION_TYP_SAMPLER]		= DR_ACTION_STATE_TERM,
			[DR_ACTION_TYP_PUSH_VLAN]	= DR_ACTION_STATE_PUSH_VLAN,
			[DR_ACTION_TYP_CTR]		= DR_ACTION_STATE_PUSH_VLAN,
			[DR_ACTION_TYP_VPORT]		= DR_ACTION_STATE_TERM,
			[DR_ACTION_TYP_MODIFY_HDR]	= DR_ACTION_STATE_MODIFY_HDR,
			[DR_ACTION_TYP_L2_TO_TNL_L2]	= DR_ACTION_STATE_ENCAP,
			[DR_ACTION_TYP_L2_TO_TNL_L3]	= DR_ACTION_STATE_ENCAP,
			[DR_ACTION_TYP_INSERT_HDR]	= DR_ACTION_STATE_ENCAP,
		},
		[DR_ACTION_STATE_NON_TERM] = {
			[DR_ACTION_TYP_DROP]		= DR_ACTION_STATE_TERM,
			[DR_ACTION_TYP_FT]		= DR_ACTION_STATE_TERM,
			[DR_ACTION_TYP_SAMPLER]		= DR_ACTION_STATE_TERM,
			[DR_ACTION_TYP_CTR]		= DR_ACTION_STATE_NON_TERM,
			[DR_ACTION_TYP_TNL_L2_TO_L2]	= DR_ACTION_STATE_DECAP,
			[DR_ACTION_TYP_TNL_L3_TO_L2]	= DR_ACTION_STATE_DECAP,
			[DR_ACTION_TYP_L2_TO_TNL_L2]	= DR_ACTION_STATE_ENCAP,
			[DR_ACTION_TYP_L2_TO_TNL_L3]	= DR_ACTION_STATE_ENCAP,
			[DR_ACTION_TYP_INSERT_HDR]	= DR_ACTION_STATE_ENCAP,
			[DR_ACTION_TYP_REMOVE_HDR]	= DR_ACTION_STATE_DECAP,
			[DR_ACTION_TYP_MODIFY_HDR]	= DR_ACTION_STATE_MODIFY_HDR,
			[DR_ACTION_TYP_POP_VLAN]	= DR_ACTION_STATE_POP_VLAN,
			[DR_ACTION_TYP_PUSH_VLAN]	= DR_ACTION_STATE_PUSH_VLAN,
			[DR_ACTION_TYP_VPORT]		= DR_ACTION_STATE_TERM,
		},
		[DR_ACTION_STATE_TERM] = {
			[DR_ACTION_TYP_CTR]		= DR_ACTION_STATE_TERM,
		},
	},
	[DR_ACTION_DOMAIN_FDB_EGRESS] = {
		[DR_ACTION_STATE_NO_ACTION] = {
			[DR_ACTION_TYP_DROP]		= DR_ACTION_STATE_TERM,
			[DR_ACTION_TYP_FT]		= DR_ACTION_STATE_TERM,
			[DR_ACTION_TYP_SAMPLER]		= DR_ACTION_STATE_TERM,
			[DR_ACTION_TYP_CTR]		= DR_ACTION_STATE_NON_TERM,
			[DR_ACTION_TYP_MODIFY_HDR]	= DR_ACTION_STATE_MODIFY_HDR,
			[DR_ACTION_TYP_L2_TO_TNL_L2]	= DR_ACTION_STATE_ENCAP,
			[DR_ACTION_TYP_L2_TO_TNL_L3]	= DR_ACTION_STATE_ENCAP,
			[DR_ACTION_TYP_INSERT_HDR]	= DR_ACTION_STATE_ENCAP,
			[DR_ACTION_TYP_REMOVE_HDR]	= DR_ACTION_STATE_DECAP,
			[DR_ACTION_TYP_PUSH_VLAN]	= DR_ACTION_STATE_PUSH_VLAN,
			[DR_ACTION_TYP_POP_VLAN]	= DR_ACTION_STATE_POP_VLAN,
			[DR_ACTION_TYP_VPORT]		= DR_ACTION_STATE_TERM,
		},
		[DR_ACTION_STATE_DECAP] = {
			[DR_ACTION_TYP_DROP]		= DR_ACTION_STATE_TERM,
			[DR_ACTION_TYP_FT]		= DR_ACTION_STATE_TERM,
			[DR_ACTION_TYP_CTR]		= DR_ACTION_STATE_DECAP,
			[DR_ACTION_TYP_VPORT]		= DR_ACTION_STATE_TERM,
			[DR_ACTION_TYP_SAMPLER]		= DR_ACTION_STATE_TERM,
		},
		[DR_ACTION_STATE_ENCAP] = {
			[DR_ACTION_TYP_DROP]		= DR_ACTION_STATE_TERM,
			[DR_ACTION_TYP_FT]		= DR_ACTION_STATE_TERM,
			[DR_ACTION_TYP_CTR]		= DR_ACTION_STATE_ENCAP,
			[DR_ACTION_TYP_SAMPLER]		= DR_ACTION_STATE_TERM,
			[DR_ACTION_TYP_VPORT]		= DR_ACTION_STATE_TERM,
		},
		[DR_ACTION_STATE_MODIFY_HDR] = {
			[DR_ACTION_TYP_DROP]		= DR_ACTION_STATE_TERM,
			[DR_ACTION_TYP_FT]		= DR_ACTION_STATE_TERM,
			[DR_ACTION_TYP_SAMPLER]		= DR_ACTION_STATE_TERM,
			[DR_ACTION_TYP_CTR]		= DR_ACTION_STATE_MODIFY_HDR,
			[DR_ACTION_TYP_L2_TO_TNL_L2]	= DR_ACTION_STATE_ENCAP,
			[DR_ACTION_TYP_L2_TO_TNL_L3]	= DR_ACTION_STATE_ENCAP,
			[DR_ACTION_TYP_INSERT_HDR]	= DR_ACTION_STATE_ENCAP,
			[DR_ACTION_TYP_PUSH_VLAN]	= DR_ACTION_STATE_PUSH_VLAN,
			[DR_ACTION_TYP_VPORT]		= DR_ACTION_STATE_TERM,
		},
		[DR_ACTION_STATE_POP_VLAN] = {
			[DR_ACTION_TYP_FT]		= DR_ACTION_STATE_TERM,
			[DR_ACTION_TYP_SAMPLER]		= DR_ACTION_STATE_TERM,
			[DR_ACTION_TYP_CTR]		= DR_ACTION_STATE_POP_VLAN,
			[DR_ACTION_TYP_POP_VLAN]	= DR_ACTION_STATE_POP_VLAN,
			[DR_ACTION_TYP_PUSH_VLAN]	= DR_ACTION_STATE_PUSH_VLAN,
			[DR_ACTION_TYP_MODIFY_HDR]	= DR_ACTION_STATE_MODIFY_HDR,
			[DR_ACTION_TYP_L2_TO_TNL_L2]	= DR_ACTION_STATE_ENCAP,
			[DR_ACTION_TYP_L2_TO_TNL_L3]	= DR_ACTION_STATE_ENCAP,
			[DR_ACTION_TYP_INSERT_HDR]	= DR_ACTION_STATE_ENCAP,
			[DR_ACTION_TYP_VPORT]		= DR_ACTION_STATE_TERM,
		},
		[DR_ACTION_STATE_PUSH_VLAN] = {
			[DR_ACTION_TYP_DROP]		= DR_ACTION_STATE_TERM,
			[DR_ACTION_TYP_FT]		= DR_ACTION_STATE_TERM,
			[DR_ACTION_TYP_SAMPLER]		= DR_ACTION_STATE_TERM,
			[DR_ACTION_TYP_PUSH_VLAN]	= DR_ACTION_STATE_PUSH_VLAN,
			[DR_ACTION_TYP_CTR]		= DR_ACTION_STATE_PUSH_VLAN,
			[DR_ACTION_TYP_L2_TO_TNL_L2]	= DR_ACTION_STATE_ENCAP,
			[DR_ACTION_TYP_L2_TO_TNL_L3]	= DR_ACTION_STATE_ENCAP,
			[DR_ACTION_TYP_INSERT_HDR]	= DR_ACTION_STATE_ENCAP,
			[DR_ACTION_TYP_VPORT]		= DR_ACTION_STATE_TERM,
		},
		[DR_ACTION_STATE_NON_TERM] = {
			[DR_ACTION_TYP_DROP]		= DR_ACTION_STATE_TERM,
			[DR_ACTION_TYP_FT]		= DR_ACTION_STATE_TERM,
			[DR_ACTION_TYP_SAMPLER]		= DR_ACTION_STATE_TERM,
			[DR_ACTION_TYP_CTR]		= DR_ACTION_STATE_NON_TERM,
			[DR_ACTION_TYP_MODIFY_HDR]	= DR_ACTION_STATE_MODIFY_HDR,
			[DR_ACTION_TYP_L2_TO_TNL_L2]	= DR_ACTION_STATE_ENCAP,
			[DR_ACTION_TYP_L2_TO_TNL_L3]	= DR_ACTION_STATE_ENCAP,
			[DR_ACTION_TYP_INSERT_HDR]	= DR_ACTION_STATE_ENCAP,
			[DR_ACTION_TYP_REMOVE_HDR]	= DR_ACTION_STATE_DECAP,
			[DR_ACTION_TYP_PUSH_VLAN]	= DR_ACTION_STATE_PUSH_VLAN,
			[DR_ACTION_TYP_POP_VLAN]	= DR_ACTION_STATE_POP_VLAN,
			[DR_ACTION_TYP_VPORT]		= DR_ACTION_STATE_TERM,
		},
		[DR_ACTION_STATE_TERM] = {
			[DR_ACTION_TYP_CTR]		= DR_ACTION_STATE_TERM,
		},
	},
};

static int
dr_action_reformat_to_action_type(enum mlx5dr_action_reformat_type reformat_type,
				  enum mlx5dr_action_type *action_type)
{
	switch (reformat_type) {
	case DR_ACTION_REFORMAT_TYP_TNL_L2_TO_L2:
		*action_type = DR_ACTION_TYP_TNL_L2_TO_L2;
		break;
	case DR_ACTION_REFORMAT_TYP_L2_TO_TNL_L2:
		*action_type = DR_ACTION_TYP_L2_TO_TNL_L2;
		break;
	case DR_ACTION_REFORMAT_TYP_TNL_L3_TO_L2:
		*action_type = DR_ACTION_TYP_TNL_L3_TO_L2;
		break;
	case DR_ACTION_REFORMAT_TYP_L2_TO_TNL_L3:
		*action_type = DR_ACTION_TYP_L2_TO_TNL_L3;
		break;
	case DR_ACTION_REFORMAT_TYP_INSERT_HDR:
		*action_type = DR_ACTION_TYP_INSERT_HDR;
		break;
	case DR_ACTION_REFORMAT_TYP_REMOVE_HDR:
		*action_type = DR_ACTION_TYP_REMOVE_HDR;
		break;
	default:
		return -EINVAL;
	}

	return 0;
}

/* Apply the actions on the rule STE array starting from the last_ste.
 * Actions might require more than one STE, new_num_stes will return
 * the new size of the STEs array, rule with actions.
 */
static void dr_actions_apply(struct mlx5dr_domain *dmn,
			     enum mlx5dr_domain_nic_type nic_type,
			     u8 *action_type_set,
			     u8 *last_ste,
			     struct mlx5dr_ste_actions_attr *attr,
			     u32 *new_num_stes)
{
	struct mlx5dr_ste_ctx *ste_ctx = dmn->ste_ctx;
	u32 added_stes = 0;

	if (nic_type == DR_DOMAIN_NIC_TYPE_RX)
		mlx5dr_ste_set_actions_rx(ste_ctx, dmn, action_type_set,
					  last_ste, attr, &added_stes);
	else
		mlx5dr_ste_set_actions_tx(ste_ctx, dmn, action_type_set,
					  last_ste, attr, &added_stes);

	*new_num_stes += added_stes;
}

static enum dr_action_domain
dr_action_get_action_domain(enum mlx5dr_domain_type domain,
			    enum mlx5dr_domain_nic_type nic_type)
{
	switch (domain) {
	case MLX5DR_DOMAIN_TYPE_NIC_RX:
		return DR_ACTION_DOMAIN_NIC_INGRESS;
	case MLX5DR_DOMAIN_TYPE_NIC_TX:
		return DR_ACTION_DOMAIN_NIC_EGRESS;
	case MLX5DR_DOMAIN_TYPE_FDB:
		if (nic_type == DR_DOMAIN_NIC_TYPE_RX)
			return DR_ACTION_DOMAIN_FDB_INGRESS;
		return DR_ACTION_DOMAIN_FDB_EGRESS;
	default:
		WARN_ON(true);
		return DR_ACTION_DOMAIN_MAX;
	}
}

static
int dr_action_validate_and_get_next_state(enum dr_action_domain action_domain,
					  u32 action_type,
					  u32 *state)
{
	u32 cur_state = *state;

	/* Check action state machine is valid */
	*state = next_action_state[action_domain][cur_state][action_type];

	if (*state == DR_ACTION_STATE_ERR)
		return -EOPNOTSUPP;

	return 0;
}

static int dr_action_handle_cs_recalc(struct mlx5dr_domain *dmn,
				      struct mlx5dr_action *dest_action,
				      u64 *final_icm_addr)
{
	int ret;

	switch (dest_action->action_type) {
	case DR_ACTION_TYP_FT:
		/* Allow destination flow table only if table is a terminating
		 * table, since there is an *assumption* that in such case FW
		 * will recalculate the CS.
		 */
		if (dest_action->dest_tbl->is_fw_tbl) {
			*final_icm_addr = dest_action->dest_tbl->fw_tbl.rx_icm_addr;
		} else {
			mlx5dr_dbg(dmn,
				   "Destination FT should be terminating when modify TTL is used\n");
			return -EINVAL;
		}
		break;

	case DR_ACTION_TYP_VPORT:
		/* If destination is vport we will get the FW flow table
		 * that recalculates the CS and forwards to the vport.
		 */
		ret = mlx5dr_domain_cache_get_recalc_cs_ft_addr(dest_action->vport->dmn,
								dest_action->vport->caps->num,
								final_icm_addr);
		if (ret) {
			mlx5dr_err(dmn, "Failed to get FW cs recalc flow table\n");
			return ret;
		}
		break;

	default:
		break;
	}

	return 0;
}

static void dr_action_print_sequence(struct mlx5dr_domain *dmn,
				     struct mlx5dr_action *actions[],
				     int last_idx)
{
	int i;

	for (i = 0; i <= last_idx; i++)
		mlx5dr_err(dmn, "< %s (%d) > ",
			   dr_action_id_to_str(actions[i]->action_type),
			   actions[i]->action_type);
}

#define WITH_VLAN_NUM_HW_ACTIONS 6

int mlx5dr_actions_build_ste_arr(struct mlx5dr_matcher *matcher,
				 struct mlx5dr_matcher_rx_tx *nic_matcher,
				 struct mlx5dr_action *actions[],
				 u32 num_actions,
				 u8 *ste_arr,
				 u32 *new_hw_ste_arr_sz)
{
	struct mlx5dr_domain_rx_tx *nic_dmn = nic_matcher->nic_tbl->nic_dmn;
	bool rx_rule = nic_dmn->type == DR_DOMAIN_NIC_TYPE_RX;
	struct mlx5dr_domain *dmn = matcher->tbl->dmn;
	u8 action_type_set[DR_ACTION_TYP_MAX] = {};
	struct mlx5dr_ste_actions_attr attr = {};
	struct mlx5dr_action *dest_action = NULL;
	u32 state = DR_ACTION_STATE_NO_ACTION;
	enum dr_action_domain action_domain;
	bool recalc_cs_required = false;
	u8 *last_ste;
	int i, ret;

	attr.gvmi = dmn->info.caps.gvmi;
	attr.hit_gvmi = dmn->info.caps.gvmi;
	attr.final_icm_addr = nic_dmn->default_icm_addr;
	action_domain = dr_action_get_action_domain(dmn->type, nic_dmn->type);

	for (i = 0; i < num_actions; i++) {
		struct mlx5dr_action_dest_tbl *dest_tbl;
		struct mlx5dr_action *action;
		int max_actions_type = 1;
		u32 action_type;

		action = actions[i];
		action_type = action->action_type;

		switch (action_type) {
		case DR_ACTION_TYP_DROP:
			attr.final_icm_addr = nic_dmn->drop_icm_addr;
			break;
		case DR_ACTION_TYP_FT:
			dest_action = action;
			dest_tbl = action->dest_tbl;
			if (!dest_tbl->is_fw_tbl) {
				if (dest_tbl->tbl->dmn != dmn) {
					mlx5dr_err(dmn,
						   "Destination table belongs to a different domain\n");
					return -EINVAL;
				}
				if (dest_tbl->tbl->level <= matcher->tbl->level) {
					mlx5_core_dbg_once(dmn->mdev,
							   "Connecting table to a lower/same level destination table\n");
					mlx5dr_dbg(dmn,
						   "Connecting table at level %d to a destination table at level %d\n",
						   matcher->tbl->level,
						   dest_tbl->tbl->level);
				}
				attr.final_icm_addr = rx_rule ?
					dest_tbl->tbl->rx.s_anchor->chunk->icm_addr :
					dest_tbl->tbl->tx.s_anchor->chunk->icm_addr;
			} else {
				struct mlx5dr_cmd_query_flow_table_details output;
				int ret;

				/* get the relevant addresses */
				if (!action->dest_tbl->fw_tbl.rx_icm_addr) {
					ret = mlx5dr_cmd_query_flow_table(dmn->mdev,
									  dest_tbl->fw_tbl.type,
									  dest_tbl->fw_tbl.id,
									  &output);
					if (!ret) {
						dest_tbl->fw_tbl.tx_icm_addr =
							output.sw_owner_icm_root_1;
						dest_tbl->fw_tbl.rx_icm_addr =
							output.sw_owner_icm_root_0;
					} else {
						mlx5dr_err(dmn,
							   "Failed mlx5_cmd_query_flow_table ret: %d\n",
							   ret);
						return ret;
					}
				}
				attr.final_icm_addr = rx_rule ?
					dest_tbl->fw_tbl.rx_icm_addr :
					dest_tbl->fw_tbl.tx_icm_addr;
			}
			break;
		case DR_ACTION_TYP_QP:
			mlx5dr_info(dmn, "Domain doesn't support QP\n");
			return -EOPNOTSUPP;
		case DR_ACTION_TYP_CTR:
			attr.ctr_id = action->ctr->ctr_id +
				action->ctr->offeset;
			break;
		case DR_ACTION_TYP_TAG:
			attr.flow_tag = action->flow_tag->flow_tag;
			break;
		case DR_ACTION_TYP_TNL_L2_TO_L2:
			break;
		case DR_ACTION_TYP_TNL_L3_TO_L2:
			attr.decap_index = action->rewrite->index;
			attr.decap_actions = action->rewrite->num_of_actions;
			attr.decap_with_vlan =
				attr.decap_actions == WITH_VLAN_NUM_HW_ACTIONS;
			break;
		case DR_ACTION_TYP_MODIFY_HDR:
			attr.modify_index = action->rewrite->index;
			attr.modify_actions = action->rewrite->num_of_actions;
			recalc_cs_required = action->rewrite->modify_ttl &&
					     !mlx5dr_ste_supp_ttl_cs_recalc(&dmn->info.caps);
			break;
		case DR_ACTION_TYP_L2_TO_TNL_L2:
		case DR_ACTION_TYP_L2_TO_TNL_L3:
			if (rx_rule &&
			    !(dmn->ste_ctx->actions_caps & DR_STE_CTX_ACTION_CAP_RX_ENCAP)) {
				mlx5dr_info(dmn, "Device doesn't support Encap on RX\n");
				return -EOPNOTSUPP;
			}
			attr.reformat.size = action->reformat->size;
			attr.reformat.id = action->reformat->id;
			break;
		case DR_ACTION_TYP_SAMPLER:
			attr.final_icm_addr = rx_rule ? action->sampler->rx_icm_addr :
							action->sampler->tx_icm_addr;
			break;
		case DR_ACTION_TYP_VPORT:
			attr.hit_gvmi = action->vport->caps->vhca_gvmi;
			dest_action = action;
			if (rx_rule) {
				if (action->vport->caps->num == WIRE_PORT) {
					mlx5dr_dbg(dmn, "Device doesn't support Loopback on WIRE vport\n");
					return -EOPNOTSUPP;
				}
				attr.final_icm_addr = action->vport->caps->icm_address_rx;
			} else {
				attr.final_icm_addr = action->vport->caps->icm_address_tx;
			}
			break;
		case DR_ACTION_TYP_POP_VLAN:
			if (!rx_rule && !(dmn->ste_ctx->actions_caps &
					  DR_STE_CTX_ACTION_CAP_TX_POP)) {
				mlx5dr_dbg(dmn, "Device doesn't support POP VLAN action on TX\n");
				return -EOPNOTSUPP;
			}

			max_actions_type = MLX5DR_MAX_VLANS;
			attr.vlans.count++;
			break;
		case DR_ACTION_TYP_PUSH_VLAN:
			if (rx_rule && !(dmn->ste_ctx->actions_caps &
					 DR_STE_CTX_ACTION_CAP_RX_PUSH)) {
				mlx5dr_dbg(dmn, "Device doesn't support PUSH VLAN action on RX\n");
				return -EOPNOTSUPP;
			}

			max_actions_type = MLX5DR_MAX_VLANS;
			if (attr.vlans.count == MLX5DR_MAX_VLANS) {
				mlx5dr_dbg(dmn, "Max VLAN push/pop count exceeded\n");
				return -EINVAL;
			}

			attr.vlans.headers[attr.vlans.count++] = action->push_vlan->vlan_hdr;
			break;
		case DR_ACTION_TYP_INSERT_HDR:
		case DR_ACTION_TYP_REMOVE_HDR:
			attr.reformat.size = action->reformat->size;
			attr.reformat.id = action->reformat->id;
			attr.reformat.param_0 = action->reformat->param_0;
			attr.reformat.param_1 = action->reformat->param_1;
			break;
		default:
			mlx5dr_err(dmn, "Unsupported action type %d\n", action_type);
			return -EINVAL;
		}

		/* Check action duplication */
		if (++action_type_set[action_type] > max_actions_type) {
			mlx5dr_err(dmn, "Action type %d supports only max %d time(s)\n",
				   action_type, max_actions_type);
			return -EINVAL;
		}

		/* Check action state machine is valid */
		if (dr_action_validate_and_get_next_state(action_domain,
							  action_type,
							  &state)) {
			mlx5dr_err(dmn, "Invalid action (gvmi: %d, is_rx: %d) sequence provided:",
				   attr.gvmi, rx_rule);
			dr_action_print_sequence(dmn, actions, i);
			return -EOPNOTSUPP;
		}
	}

	*new_hw_ste_arr_sz = nic_matcher->num_of_builders;
	last_ste = ste_arr + DR_STE_SIZE * (nic_matcher->num_of_builders - 1);

	/* Due to a HW bug in some devices, modifying TTL on RX flows will
	 * cause an incorrect checksum calculation. In this case we will
	 * use a FW table to recalculate.
	 */
	if (dmn->type == MLX5DR_DOMAIN_TYPE_FDB &&
	    rx_rule && recalc_cs_required && dest_action) {
		ret = dr_action_handle_cs_recalc(dmn, dest_action, &attr.final_icm_addr);
		if (ret) {
			mlx5dr_err(dmn,
				   "Failed to handle checksum recalculation err %d\n",
				   ret);
			return ret;
		}
	}

	dr_actions_apply(dmn,
			 nic_dmn->type,
			 action_type_set,
			 last_ste,
			 &attr,
			 new_hw_ste_arr_sz);

	return 0;
}

<<<<<<< HEAD
#define CVLAN_ETHERTYPE 0x8100
#define SVLAN_ETHERTYPE 0x88a8
#define HDR_LEN_L2_ONLY 14
#define HDR_LEN_L2_VLAN 18
#define REWRITE_HW_ACTION_NUM 6

static int dr_actions_l2_rewrite(struct mlx5dr_domain *dmn,
				 struct mlx5dr_action *action,
				 void *data, size_t data_sz)
{
	struct mlx5_ifc_l2_hdr_bits *l2_hdr = data;
	u64 ops[REWRITE_HW_ACTION_NUM] = {};
	u32 hdr_fld_4b;
	u16 hdr_fld_2b;
	u16 vlan_type;
	bool vlan;
	int i = 0;
	int ret;

	vlan = (data_sz != HDR_LEN_L2_ONLY);

	/* dmac_47_16 */
	MLX5_SET(dr_action_hw_set, ops + i,
		 opcode, MLX5DR_ACTION_MDFY_HW_OP_SET);
	MLX5_SET(dr_action_hw_set, ops + i,
		 destination_length, 0);
	MLX5_SET(dr_action_hw_set, ops + i,
		 destination_field_code, MLX5DR_ACTION_MDFY_HW_FLD_L2_0);
	MLX5_SET(dr_action_hw_set, ops + i,
		 destination_left_shifter, 16);
	hdr_fld_4b = MLX5_GET(l2_hdr, l2_hdr, dmac_47_16);
	MLX5_SET(dr_action_hw_set, ops + i,
		 inline_data, hdr_fld_4b);
	i++;

	/* smac_47_16 */
	MLX5_SET(dr_action_hw_set, ops + i,
		 opcode, MLX5DR_ACTION_MDFY_HW_OP_SET);
	MLX5_SET(dr_action_hw_set, ops + i,
		 destination_length, 0);
	MLX5_SET(dr_action_hw_set, ops + i,
		 destination_field_code, MLX5DR_ACTION_MDFY_HW_FLD_L2_1);
	MLX5_SET(dr_action_hw_set, ops + i,
		 destination_left_shifter, 16);
	hdr_fld_4b = (MLX5_GET(l2_hdr, l2_hdr, smac_31_0) >> 16 |
		      MLX5_GET(l2_hdr, l2_hdr, smac_47_32) << 16);
	MLX5_SET(dr_action_hw_set, ops + i,
		 inline_data, hdr_fld_4b);
	i++;

	/* dmac_15_0 */
	MLX5_SET(dr_action_hw_set, ops + i,
		 opcode, MLX5DR_ACTION_MDFY_HW_OP_SET);
	MLX5_SET(dr_action_hw_set, ops + i,
		 destination_length, 16);
	MLX5_SET(dr_action_hw_set, ops + i,
		 destination_field_code, MLX5DR_ACTION_MDFY_HW_FLD_L2_0);
	MLX5_SET(dr_action_hw_set, ops + i,
		 destination_left_shifter, 0);
	hdr_fld_2b = MLX5_GET(l2_hdr, l2_hdr, dmac_15_0);
	MLX5_SET(dr_action_hw_set, ops + i,
		 inline_data, hdr_fld_2b);
	i++;

	/* ethertype + (optional) vlan */
	MLX5_SET(dr_action_hw_set, ops + i,
		 opcode, MLX5DR_ACTION_MDFY_HW_OP_SET);
	MLX5_SET(dr_action_hw_set, ops + i,
		 destination_field_code, MLX5DR_ACTION_MDFY_HW_FLD_L2_2);
	MLX5_SET(dr_action_hw_set, ops + i,
		 destination_left_shifter, 32);
	if (!vlan) {
		hdr_fld_2b = MLX5_GET(l2_hdr, l2_hdr, ethertype);
		MLX5_SET(dr_action_hw_set, ops + i, inline_data, hdr_fld_2b);
		MLX5_SET(dr_action_hw_set, ops + i, destination_length, 16);
	} else {
		hdr_fld_2b = MLX5_GET(l2_hdr, l2_hdr, ethertype);
		vlan_type = hdr_fld_2b == SVLAN_ETHERTYPE ? DR_STE_SVLAN : DR_STE_CVLAN;
		hdr_fld_2b = MLX5_GET(l2_hdr, l2_hdr, vlan);
		hdr_fld_4b = (vlan_type << 16) | hdr_fld_2b;
		MLX5_SET(dr_action_hw_set, ops + i, inline_data, hdr_fld_4b);
		MLX5_SET(dr_action_hw_set, ops + i, destination_length, 18);
	}
	i++;

	/* smac_15_0 */
	MLX5_SET(dr_action_hw_set, ops + i,
		 opcode, MLX5DR_ACTION_MDFY_HW_OP_SET);
	MLX5_SET(dr_action_hw_set, ops + i,
		 destination_length, 16);
	MLX5_SET(dr_action_hw_set, ops + i,
		 destination_field_code, MLX5DR_ACTION_MDFY_HW_FLD_L2_1);
	MLX5_SET(dr_action_hw_set, ops + i,
		 destination_left_shifter, 0);
	hdr_fld_2b = MLX5_GET(l2_hdr, l2_hdr, smac_31_0);
	MLX5_SET(dr_action_hw_set, ops + i,
		 inline_data, hdr_fld_2b);
	i++;

	if (vlan) {
		MLX5_SET(dr_action_hw_set, ops + i,
			 opcode, MLX5DR_ACTION_MDFY_HW_OP_SET);
		hdr_fld_2b = MLX5_GET(l2_hdr, l2_hdr, vlan_type);
		MLX5_SET(dr_action_hw_set, ops + i,
			 inline_data, hdr_fld_2b);
		MLX5_SET(dr_action_hw_set, ops + i,
			 destination_length, 16);
		MLX5_SET(dr_action_hw_set, ops + i,
			 destination_field_code, MLX5DR_ACTION_MDFY_HW_FLD_L2_2);
		MLX5_SET(dr_action_hw_set, ops + i,
			 destination_left_shifter, 0);
		i++;
	}

	action->rewrite.data = (void *)ops;
	action->rewrite.num_of_actions = i;

	ret = mlx5dr_send_postsend_action(dmn, action);
	if (ret) {
		mlx5dr_dbg(dmn, "Writing encapsulation action to ICM failed\n");
		return ret;
	}

	return 0;
}
=======
static unsigned int action_size[DR_ACTION_TYP_MAX] = {
	[DR_ACTION_TYP_TNL_L2_TO_L2] = sizeof(struct mlx5dr_action_reformat),
	[DR_ACTION_TYP_L2_TO_TNL_L2] = sizeof(struct mlx5dr_action_reformat),
	[DR_ACTION_TYP_TNL_L3_TO_L2] = sizeof(struct mlx5dr_action_rewrite),
	[DR_ACTION_TYP_L2_TO_TNL_L3] = sizeof(struct mlx5dr_action_reformat),
	[DR_ACTION_TYP_FT]           = sizeof(struct mlx5dr_action_dest_tbl),
	[DR_ACTION_TYP_CTR]          = sizeof(struct mlx5dr_action_ctr),
	[DR_ACTION_TYP_TAG]          = sizeof(struct mlx5dr_action_flow_tag),
	[DR_ACTION_TYP_MODIFY_HDR]   = sizeof(struct mlx5dr_action_rewrite),
	[DR_ACTION_TYP_VPORT]        = sizeof(struct mlx5dr_action_vport),
	[DR_ACTION_TYP_PUSH_VLAN]    = sizeof(struct mlx5dr_action_push_vlan),
	[DR_ACTION_TYP_INSERT_HDR]   = sizeof(struct mlx5dr_action_reformat),
	[DR_ACTION_TYP_REMOVE_HDR]   = sizeof(struct mlx5dr_action_reformat),
	[DR_ACTION_TYP_SAMPLER]      = sizeof(struct mlx5dr_action_sampler),
};
>>>>>>> c1084c27

static struct mlx5dr_action *
dr_action_create_generic(enum mlx5dr_action_type action_type)
{
	struct mlx5dr_action *action;
	int extra_size;

	if (action_type < DR_ACTION_TYP_MAX)
		extra_size = action_size[action_type];
	else
		return NULL;

	action = kzalloc(sizeof(*action) + extra_size, GFP_KERNEL);
	if (!action)
		return NULL;

	action->action_type = action_type;
	refcount_set(&action->refcount, 1);
	action->data = action + 1;

	return action;
}

struct mlx5dr_action *mlx5dr_action_create_drop(void)
{
	return dr_action_create_generic(DR_ACTION_TYP_DROP);
}

struct mlx5dr_action *
mlx5dr_action_create_dest_table_num(struct mlx5dr_domain *dmn, u32 table_num)
{
	struct mlx5dr_action *action;

	action = dr_action_create_generic(DR_ACTION_TYP_FT);
	if (!action)
		return NULL;

	action->dest_tbl->is_fw_tbl = true;
	action->dest_tbl->fw_tbl.dmn = dmn;
	action->dest_tbl->fw_tbl.id = table_num;
	action->dest_tbl->fw_tbl.type = FS_FT_FDB;
	refcount_inc(&dmn->refcount);

	return action;
}

struct mlx5dr_action *
mlx5dr_action_create_dest_table(struct mlx5dr_table *tbl)
{
	struct mlx5dr_action *action;

	refcount_inc(&tbl->refcount);

	action = dr_action_create_generic(DR_ACTION_TYP_FT);
	if (!action)
		goto dec_ref;

	action->dest_tbl->tbl = tbl;

	return action;

dec_ref:
	refcount_dec(&tbl->refcount);
	return NULL;
}

struct mlx5dr_action *
mlx5dr_action_create_mult_dest_tbl(struct mlx5dr_domain *dmn,
				   struct mlx5dr_action_dest *dests,
				   u32 num_of_dests,
				   bool ignore_flow_level)
{
	struct mlx5dr_cmd_flow_destination_hw_info *hw_dests;
	struct mlx5dr_action **ref_actions;
	struct mlx5dr_action *action;
	bool reformat_req = false;
	u32 num_of_ref = 0;
	int ret;
	int i;

	if (dmn->type != MLX5DR_DOMAIN_TYPE_FDB) {
		mlx5dr_err(dmn, "Multiple destination support is for FDB only\n");
		return NULL;
	}

	hw_dests = kzalloc(sizeof(*hw_dests) * num_of_dests, GFP_KERNEL);
	if (!hw_dests)
		return NULL;

	ref_actions = kzalloc(sizeof(*ref_actions) * num_of_dests * 2, GFP_KERNEL);
	if (!ref_actions)
		goto free_hw_dests;

	for (i = 0; i < num_of_dests; i++) {
		struct mlx5dr_action *reformat_action = dests[i].reformat;
		struct mlx5dr_action *dest_action = dests[i].dest;

		ref_actions[num_of_ref++] = dest_action;

		switch (dest_action->action_type) {
		case DR_ACTION_TYP_VPORT:
			hw_dests[i].vport.flags = MLX5_FLOW_DEST_VPORT_VHCA_ID;
			hw_dests[i].type = MLX5_FLOW_DESTINATION_TYPE_VPORT;
			hw_dests[i].vport.num = dest_action->vport->caps->num;
			hw_dests[i].vport.vhca_id = dest_action->vport->caps->vhca_gvmi;
			if (reformat_action) {
				reformat_req = true;
				hw_dests[i].vport.reformat_id =
					reformat_action->reformat->id;
				ref_actions[num_of_ref++] = reformat_action;
				hw_dests[i].vport.flags |= MLX5_FLOW_DEST_VPORT_REFORMAT_ID;
			}
			break;

		case DR_ACTION_TYP_FT:
			hw_dests[i].type = MLX5_FLOW_DESTINATION_TYPE_FLOW_TABLE;
			if (dest_action->dest_tbl->is_fw_tbl)
				hw_dests[i].ft_id = dest_action->dest_tbl->fw_tbl.id;
			else
				hw_dests[i].ft_id = dest_action->dest_tbl->tbl->table_id;
			break;

		default:
			mlx5dr_dbg(dmn, "Invalid multiple destinations action\n");
			goto free_ref_actions;
		}
	}

	action = dr_action_create_generic(DR_ACTION_TYP_FT);
	if (!action)
		goto free_ref_actions;

	ret = mlx5dr_fw_create_md_tbl(dmn,
				      hw_dests,
				      num_of_dests,
				      reformat_req,
				      &action->dest_tbl->fw_tbl.id,
				      &action->dest_tbl->fw_tbl.group_id,
				      ignore_flow_level);
	if (ret)
		goto free_action;

	refcount_inc(&dmn->refcount);

	for (i = 0; i < num_of_ref; i++)
		refcount_inc(&ref_actions[i]->refcount);

	action->dest_tbl->is_fw_tbl = true;
	action->dest_tbl->fw_tbl.dmn = dmn;
	action->dest_tbl->fw_tbl.type = FS_FT_FDB;
	action->dest_tbl->fw_tbl.ref_actions = ref_actions;
	action->dest_tbl->fw_tbl.num_of_ref_actions = num_of_ref;

	kfree(hw_dests);

	return action;

free_action:
	kfree(action);
free_ref_actions:
	kfree(ref_actions);
free_hw_dests:
	kfree(hw_dests);
	return NULL;
}

struct mlx5dr_action *
mlx5dr_action_create_dest_flow_fw_table(struct mlx5dr_domain *dmn,
					struct mlx5_flow_table *ft)
{
	struct mlx5dr_action *action;

	action = dr_action_create_generic(DR_ACTION_TYP_FT);
	if (!action)
		return NULL;

	action->dest_tbl->is_fw_tbl = 1;
	action->dest_tbl->fw_tbl.type = ft->type;
	action->dest_tbl->fw_tbl.id = ft->id;
	action->dest_tbl->fw_tbl.dmn = dmn;

	refcount_inc(&dmn->refcount);

	return action;
}

struct mlx5dr_action *
mlx5dr_action_create_flow_counter(u32 counter_id)
{
	struct mlx5dr_action *action;

	action = dr_action_create_generic(DR_ACTION_TYP_CTR);
	if (!action)
		return NULL;

	action->ctr->ctr_id = counter_id;

	return action;
}

struct mlx5dr_action *mlx5dr_action_create_tag(u32 tag_value)
{
	struct mlx5dr_action *action;

	action = dr_action_create_generic(DR_ACTION_TYP_TAG);
	if (!action)
		return NULL;

	action->flow_tag->flow_tag = tag_value & 0xffffff;

	return action;
}

struct mlx5dr_action *
mlx5dr_action_create_flow_sampler(struct mlx5dr_domain *dmn, u32 sampler_id)
{
	struct mlx5dr_action *action;
	u64 icm_rx, icm_tx;
	int ret;

	ret = mlx5dr_cmd_query_flow_sampler(dmn->mdev, sampler_id,
					    &icm_rx, &icm_tx);
	if (ret)
		return NULL;

	action = dr_action_create_generic(DR_ACTION_TYP_SAMPLER);
	if (!action)
		return NULL;

	action->sampler->dmn = dmn;
	action->sampler->sampler_id = sampler_id;
	action->sampler->rx_icm_addr = icm_rx;
	action->sampler->tx_icm_addr = icm_tx;

	refcount_inc(&dmn->refcount);
	return action;
}

static int
dr_action_verify_reformat_params(enum mlx5dr_action_type reformat_type,
				 struct mlx5dr_domain *dmn,
				 u8 reformat_param_0,
				 u8 reformat_param_1,
				 size_t data_sz,
				 void *data)
{
	if (reformat_type == DR_ACTION_TYP_INSERT_HDR) {
		if ((!data && data_sz) || (data && !data_sz) ||
		    MLX5_CAP_GEN_2(dmn->mdev, max_reformat_insert_size) < data_sz ||
		    MLX5_CAP_GEN_2(dmn->mdev, max_reformat_insert_offset) < reformat_param_1) {
			mlx5dr_dbg(dmn, "Invalid reformat parameters for INSERT_HDR\n");
			goto out_err;
		}
	} else if (reformat_type == DR_ACTION_TYP_REMOVE_HDR) {
		if (data ||
		    MLX5_CAP_GEN_2(dmn->mdev, max_reformat_remove_size) < data_sz ||
		    MLX5_CAP_GEN_2(dmn->mdev, max_reformat_remove_offset) < reformat_param_1) {
			mlx5dr_dbg(dmn, "Invalid reformat parameters for REMOVE_HDR\n");
			goto out_err;
		}
	} else if (reformat_param_0 || reformat_param_1 ||
		   reformat_type > DR_ACTION_TYP_REMOVE_HDR) {
		mlx5dr_dbg(dmn, "Invalid reformat parameters\n");
		goto out_err;
	}

	if (dmn->type == MLX5DR_DOMAIN_TYPE_FDB)
		return 0;

	if (dmn->type == MLX5DR_DOMAIN_TYPE_NIC_RX) {
		if (reformat_type != DR_ACTION_TYP_TNL_L2_TO_L2 &&
		    reformat_type != DR_ACTION_TYP_TNL_L3_TO_L2) {
			mlx5dr_dbg(dmn, "Action reformat type not support on RX domain\n");
			goto out_err;
		}
	} else if (dmn->type == MLX5DR_DOMAIN_TYPE_NIC_TX) {
		if (reformat_type != DR_ACTION_TYP_L2_TO_TNL_L2 &&
		    reformat_type != DR_ACTION_TYP_L2_TO_TNL_L3) {
			mlx5dr_dbg(dmn, "Action reformat type not support on TX domain\n");
			goto out_err;
		}
	}

	return 0;

out_err:
	return -EINVAL;
}

#define ACTION_CACHE_LINE_SIZE 64

static int
dr_action_create_reformat_action(struct mlx5dr_domain *dmn,
				 u8 reformat_param_0, u8 reformat_param_1,
				 size_t data_sz, void *data,
				 struct mlx5dr_action *action)
{
	u32 reformat_id;
	int ret;

	switch (action->action_type) {
	case DR_ACTION_TYP_L2_TO_TNL_L2:
	case DR_ACTION_TYP_L2_TO_TNL_L3:
	{
		enum mlx5_reformat_ctx_type rt;

		if (action->action_type == DR_ACTION_TYP_L2_TO_TNL_L2)
			rt = MLX5_REFORMAT_TYPE_L2_TO_L2_TUNNEL;
		else
			rt = MLX5_REFORMAT_TYPE_L2_TO_L3_TUNNEL;

		ret = mlx5dr_cmd_create_reformat_ctx(dmn->mdev, rt, 0, 0,
						     data_sz, data,
						     &reformat_id);
		if (ret)
			return ret;

		action->reformat->id = reformat_id;
		action->reformat->size = data_sz;
		return 0;
	}
	case DR_ACTION_TYP_TNL_L2_TO_L2:
	{
		return 0;
	}
	case DR_ACTION_TYP_TNL_L3_TO_L2:
	{
		u8 hw_actions[ACTION_CACHE_LINE_SIZE] = {};
		int ret;

		ret = mlx5dr_ste_set_action_decap_l3_list(dmn->ste_ctx,
							  data, data_sz,
							  hw_actions,
							  ACTION_CACHE_LINE_SIZE,
							  &action->rewrite->num_of_actions);
		if (ret) {
			mlx5dr_dbg(dmn, "Failed creating decap l3 action list\n");
			return ret;
		}

		action->rewrite->chunk = mlx5dr_icm_alloc_chunk(dmn->action_icm_pool,
								DR_CHUNK_SIZE_8);
		if (!action->rewrite->chunk) {
			mlx5dr_dbg(dmn, "Failed allocating modify header chunk\n");
			return -ENOMEM;
		}

		action->rewrite->data = (void *)hw_actions;
		action->rewrite->index = (action->rewrite->chunk->icm_addr -
					 dmn->info.caps.hdr_modify_icm_addr) /
					 ACTION_CACHE_LINE_SIZE;

		ret = mlx5dr_send_postsend_action(dmn, action);
		if (ret) {
			mlx5dr_dbg(dmn, "Writing decap l3 actions to ICM failed\n");
			mlx5dr_icm_free_chunk(action->rewrite->chunk);
			return ret;
		}
		return 0;
	}
	case DR_ACTION_TYP_INSERT_HDR:
		ret = mlx5dr_cmd_create_reformat_ctx(dmn->mdev,
						     MLX5_REFORMAT_TYPE_INSERT_HDR,
						     reformat_param_0,
						     reformat_param_1,
						     data_sz, data,
						     &reformat_id);
		if (ret)
			return ret;

		action->reformat->id = reformat_id;
		action->reformat->size = data_sz;
		action->reformat->param_0 = reformat_param_0;
		action->reformat->param_1 = reformat_param_1;
		return 0;
	case DR_ACTION_TYP_REMOVE_HDR:
		action->reformat->id = 0;
		action->reformat->size = data_sz;
		action->reformat->param_0 = reformat_param_0;
		action->reformat->param_1 = reformat_param_1;
		return 0;
	default:
		mlx5dr_info(dmn, "Reformat type is not supported %d\n", action->action_type);
		return -EINVAL;
	}
}

#define CVLAN_ETHERTYPE 0x8100
#define SVLAN_ETHERTYPE 0x88a8

struct mlx5dr_action *mlx5dr_action_create_pop_vlan(void)
{
	return dr_action_create_generic(DR_ACTION_TYP_POP_VLAN);
}

struct mlx5dr_action *mlx5dr_action_create_push_vlan(struct mlx5dr_domain *dmn,
						     __be32 vlan_hdr)
{
	u32 vlan_hdr_h = ntohl(vlan_hdr);
	u16 ethertype = vlan_hdr_h >> 16;
	struct mlx5dr_action *action;

	if (ethertype != SVLAN_ETHERTYPE && ethertype != CVLAN_ETHERTYPE) {
		mlx5dr_dbg(dmn, "Invalid vlan ethertype\n");
		return NULL;
	}

	action = dr_action_create_generic(DR_ACTION_TYP_PUSH_VLAN);
	if (!action)
		return NULL;

	action->push_vlan->vlan_hdr = vlan_hdr_h;
	return action;
}

struct mlx5dr_action *
mlx5dr_action_create_packet_reformat(struct mlx5dr_domain *dmn,
				     enum mlx5dr_action_reformat_type reformat_type,
				     u8 reformat_param_0,
				     u8 reformat_param_1,
				     size_t data_sz,
				     void *data)
{
	enum mlx5dr_action_type action_type;
	struct mlx5dr_action *action;
	int ret;

	refcount_inc(&dmn->refcount);

	/* General checks */
	ret = dr_action_reformat_to_action_type(reformat_type, &action_type);
	if (ret) {
		mlx5dr_dbg(dmn, "Invalid reformat_type provided\n");
		goto dec_ref;
	}

	ret = dr_action_verify_reformat_params(action_type, dmn,
					       reformat_param_0, reformat_param_1,
					       data_sz, data);
	if (ret)
		goto dec_ref;

	action = dr_action_create_generic(action_type);
	if (!action)
		goto dec_ref;

	action->reformat->dmn = dmn;

	ret = dr_action_create_reformat_action(dmn,
					       reformat_param_0,
					       reformat_param_1,
					       data_sz,
					       data,
					       action);
	if (ret) {
		mlx5dr_dbg(dmn, "Failed creating reformat action %d\n", ret);
		goto free_action;
	}

	return action;

free_action:
	kfree(action);
dec_ref:
	refcount_dec(&dmn->refcount);
	return NULL;
}

static int
dr_action_modify_sw_to_hw_add(struct mlx5dr_domain *dmn,
			      __be64 *sw_action,
			      __be64 *hw_action,
			      const struct mlx5dr_ste_action_modify_field **ret_hw_info)
{
	const struct mlx5dr_ste_action_modify_field *hw_action_info;
	u8 max_length;
	u16 sw_field;
	u32 data;

	/* Get SW modify action data */
	sw_field = MLX5_GET(set_action_in, sw_action, field);
	data = MLX5_GET(set_action_in, sw_action, data);

	/* Convert SW data to HW modify action format */
	hw_action_info = mlx5dr_ste_conv_modify_hdr_sw_field(dmn->ste_ctx, sw_field);
	if (!hw_action_info) {
		mlx5dr_dbg(dmn, "Modify add action invalid field given\n");
		return -EINVAL;
	}

	max_length = hw_action_info->end - hw_action_info->start + 1;

	mlx5dr_ste_set_action_add(dmn->ste_ctx,
				  hw_action,
				  hw_action_info->hw_field,
				  hw_action_info->start,
				  max_length,
				  data);

	*ret_hw_info = hw_action_info;

	return 0;
}

static int
dr_action_modify_sw_to_hw_set(struct mlx5dr_domain *dmn,
			      __be64 *sw_action,
			      __be64 *hw_action,
			      const struct mlx5dr_ste_action_modify_field **ret_hw_info)
{
	const struct mlx5dr_ste_action_modify_field *hw_action_info;
	u8 offset, length, max_length;
	u16 sw_field;
	u32 data;

	/* Get SW modify action data */
	length = MLX5_GET(set_action_in, sw_action, length);
	offset = MLX5_GET(set_action_in, sw_action, offset);
	sw_field = MLX5_GET(set_action_in, sw_action, field);
	data = MLX5_GET(set_action_in, sw_action, data);

	/* Convert SW data to HW modify action format */
	hw_action_info = mlx5dr_ste_conv_modify_hdr_sw_field(dmn->ste_ctx, sw_field);
	if (!hw_action_info) {
		mlx5dr_dbg(dmn, "Modify set action invalid field given\n");
		return -EINVAL;
	}

	/* PRM defines that length zero specific length of 32bits */
	length = length ? length : 32;

	max_length = hw_action_info->end - hw_action_info->start + 1;

	if (length + offset > max_length) {
		mlx5dr_dbg(dmn, "Modify action length + offset exceeds limit\n");
		return -EINVAL;
	}

	mlx5dr_ste_set_action_set(dmn->ste_ctx,
				  hw_action,
				  hw_action_info->hw_field,
				  hw_action_info->start + offset,
				  length,
				  data);

	*ret_hw_info = hw_action_info;

	return 0;
}

static int
dr_action_modify_sw_to_hw_copy(struct mlx5dr_domain *dmn,
			       __be64 *sw_action,
			       __be64 *hw_action,
			       const struct mlx5dr_ste_action_modify_field **ret_dst_hw_info,
			       const struct mlx5dr_ste_action_modify_field **ret_src_hw_info)
{
	u8 src_offset, dst_offset, src_max_length, dst_max_length, length;
	const struct mlx5dr_ste_action_modify_field *hw_dst_action_info;
	const struct mlx5dr_ste_action_modify_field *hw_src_action_info;
	u16 src_field, dst_field;

	/* Get SW modify action data */
	src_field = MLX5_GET(copy_action_in, sw_action, src_field);
	dst_field = MLX5_GET(copy_action_in, sw_action, dst_field);
	src_offset = MLX5_GET(copy_action_in, sw_action, src_offset);
	dst_offset = MLX5_GET(copy_action_in, sw_action, dst_offset);
	length = MLX5_GET(copy_action_in, sw_action, length);

	/* Convert SW data to HW modify action format */
	hw_src_action_info = mlx5dr_ste_conv_modify_hdr_sw_field(dmn->ste_ctx, src_field);
	hw_dst_action_info = mlx5dr_ste_conv_modify_hdr_sw_field(dmn->ste_ctx, dst_field);
	if (!hw_src_action_info || !hw_dst_action_info) {
		mlx5dr_dbg(dmn, "Modify copy action invalid field given\n");
		return -EINVAL;
	}

	/* PRM defines that length zero specific length of 32bits */
	length = length ? length : 32;

	src_max_length = hw_src_action_info->end -
			 hw_src_action_info->start + 1;
	dst_max_length = hw_dst_action_info->end -
			 hw_dst_action_info->start + 1;

	if (length + src_offset > src_max_length ||
	    length + dst_offset > dst_max_length) {
		mlx5dr_dbg(dmn, "Modify action length + offset exceeds limit\n");
		return -EINVAL;
	}

	mlx5dr_ste_set_action_copy(dmn->ste_ctx,
				   hw_action,
				   hw_dst_action_info->hw_field,
				   hw_dst_action_info->start + dst_offset,
				   length,
				   hw_src_action_info->hw_field,
				   hw_src_action_info->start + src_offset);

	*ret_dst_hw_info = hw_dst_action_info;
	*ret_src_hw_info = hw_src_action_info;

	return 0;
}

static int
dr_action_modify_sw_to_hw(struct mlx5dr_domain *dmn,
			  __be64 *sw_action,
			  __be64 *hw_action,
			  const struct mlx5dr_ste_action_modify_field **ret_dst_hw_info,
			  const struct mlx5dr_ste_action_modify_field **ret_src_hw_info)
{
	u8 action;
	int ret;

	*hw_action = 0;
	*ret_src_hw_info = NULL;

	/* Get SW modify action type */
	action = MLX5_GET(set_action_in, sw_action, action_type);

	switch (action) {
	case MLX5_ACTION_TYPE_SET:
		ret = dr_action_modify_sw_to_hw_set(dmn, sw_action,
						    hw_action,
						    ret_dst_hw_info);
		break;

	case MLX5_ACTION_TYPE_ADD:
		ret = dr_action_modify_sw_to_hw_add(dmn, sw_action,
						    hw_action,
						    ret_dst_hw_info);
		break;

	case MLX5_ACTION_TYPE_COPY:
		ret = dr_action_modify_sw_to_hw_copy(dmn, sw_action,
						     hw_action,
						     ret_dst_hw_info,
						     ret_src_hw_info);
		break;

	default:
		mlx5dr_info(dmn, "Unsupported action_type for modify action\n");
		ret = -EOPNOTSUPP;
	}

	return ret;
}

static int
dr_action_modify_check_set_field_limitation(struct mlx5dr_action *action,
					    const __be64 *sw_action)
{
	u16 sw_field = MLX5_GET(set_action_in, sw_action, field);
	struct mlx5dr_domain *dmn = action->rewrite->dmn;

	if (sw_field == MLX5_ACTION_IN_FIELD_METADATA_REG_A) {
		action->rewrite->allow_rx = 0;
		if (dmn->type != MLX5DR_DOMAIN_TYPE_NIC_TX) {
			mlx5dr_dbg(dmn, "Unsupported field %d for RX/FDB set action\n",
				   sw_field);
			return -EINVAL;
		}
	} else if (sw_field == MLX5_ACTION_IN_FIELD_METADATA_REG_B) {
		action->rewrite->allow_tx = 0;
		if (dmn->type != MLX5DR_DOMAIN_TYPE_NIC_RX) {
			mlx5dr_dbg(dmn, "Unsupported field %d for TX/FDB set action\n",
				   sw_field);
			return -EINVAL;
		}
	}

	if (!action->rewrite->allow_rx && !action->rewrite->allow_tx) {
		mlx5dr_dbg(dmn, "Modify SET actions not supported on both RX and TX\n");
		return -EINVAL;
	}

	return 0;
}

static int
dr_action_modify_check_add_field_limitation(struct mlx5dr_action *action,
					    const __be64 *sw_action)
{
	u16 sw_field = MLX5_GET(set_action_in, sw_action, field);
	struct mlx5dr_domain *dmn = action->rewrite->dmn;

	if (sw_field != MLX5_ACTION_IN_FIELD_OUT_IP_TTL &&
	    sw_field != MLX5_ACTION_IN_FIELD_OUT_IPV6_HOPLIMIT &&
	    sw_field != MLX5_ACTION_IN_FIELD_OUT_TCP_SEQ_NUM &&
	    sw_field != MLX5_ACTION_IN_FIELD_OUT_TCP_ACK_NUM) {
		mlx5dr_dbg(dmn, "Unsupported field %d for add action\n",
			   sw_field);
		return -EINVAL;
	}

	return 0;
}

static int
dr_action_modify_check_copy_field_limitation(struct mlx5dr_action *action,
					     const __be64 *sw_action)
{
	struct mlx5dr_domain *dmn = action->rewrite->dmn;
	u16 sw_fields[2];
	int i;

	sw_fields[0] = MLX5_GET(copy_action_in, sw_action, src_field);
	sw_fields[1] = MLX5_GET(copy_action_in, sw_action, dst_field);

	for (i = 0; i < 2; i++) {
		if (sw_fields[i] == MLX5_ACTION_IN_FIELD_METADATA_REG_A) {
			action->rewrite->allow_rx = 0;
			if (dmn->type != MLX5DR_DOMAIN_TYPE_NIC_TX) {
				mlx5dr_dbg(dmn, "Unsupported field %d for RX/FDB set action\n",
					   sw_fields[i]);
				return -EINVAL;
			}
		} else if (sw_fields[i] == MLX5_ACTION_IN_FIELD_METADATA_REG_B) {
			action->rewrite->allow_tx = 0;
			if (dmn->type != MLX5DR_DOMAIN_TYPE_NIC_RX) {
				mlx5dr_dbg(dmn, "Unsupported field %d for TX/FDB set action\n",
					   sw_fields[i]);
				return -EINVAL;
			}
		}
	}

	if (!action->rewrite->allow_rx && !action->rewrite->allow_tx) {
		mlx5dr_dbg(dmn, "Modify copy actions not supported on both RX and TX\n");
		return -EINVAL;
	}

	return 0;
}

static int
dr_action_modify_check_field_limitation(struct mlx5dr_action *action,
					const __be64 *sw_action)
{
	struct mlx5dr_domain *dmn = action->rewrite->dmn;
	u8 action_type;
	int ret;

	action_type = MLX5_GET(set_action_in, sw_action, action_type);

	switch (action_type) {
	case MLX5_ACTION_TYPE_SET:
		ret = dr_action_modify_check_set_field_limitation(action,
								  sw_action);
		break;

	case MLX5_ACTION_TYPE_ADD:
		ret = dr_action_modify_check_add_field_limitation(action,
								  sw_action);
		break;

	case MLX5_ACTION_TYPE_COPY:
		ret = dr_action_modify_check_copy_field_limitation(action,
								   sw_action);
		break;

	default:
		mlx5dr_info(dmn, "Unsupported action %d modify action\n",
			    action_type);
		ret = -EOPNOTSUPP;
	}

	return ret;
}

static bool
dr_action_modify_check_is_ttl_modify(const void *sw_action)
{
	u16 sw_field = MLX5_GET(set_action_in, sw_action, field);

	return sw_field == MLX5_ACTION_IN_FIELD_OUT_IP_TTL;
}

static int dr_actions_convert_modify_header(struct mlx5dr_action *action,
					    u32 max_hw_actions,
					    u32 num_sw_actions,
					    __be64 sw_actions[],
					    __be64 hw_actions[],
					    u32 *num_hw_actions,
					    bool *modify_ttl)
{
	const struct mlx5dr_ste_action_modify_field *hw_dst_action_info;
	const struct mlx5dr_ste_action_modify_field *hw_src_action_info;
	struct mlx5dr_domain *dmn = action->rewrite->dmn;
	int ret, i, hw_idx = 0;
	__be64 *sw_action;
	__be64 hw_action;
	u16 hw_field = 0;
	u32 l3_type = 0;
	u32 l4_type = 0;

	*modify_ttl = false;

	action->rewrite->allow_rx = 1;
	action->rewrite->allow_tx = 1;

	for (i = 0; i < num_sw_actions; i++) {
		sw_action = &sw_actions[i];

		ret = dr_action_modify_check_field_limitation(action,
							      sw_action);
		if (ret)
			return ret;

		if (!(*modify_ttl))
			*modify_ttl = dr_action_modify_check_is_ttl_modify(sw_action);

		/* Convert SW action to HW action */
		ret = dr_action_modify_sw_to_hw(dmn,
						sw_action,
						&hw_action,
						&hw_dst_action_info,
						&hw_src_action_info);
		if (ret)
			return ret;

		/* Due to a HW limitation we cannot modify 2 different L3 types */
		if (l3_type && hw_dst_action_info->l3_type &&
		    hw_dst_action_info->l3_type != l3_type) {
			mlx5dr_dbg(dmn, "Action list can't support two different L3 types\n");
			return -EINVAL;
		}
		if (hw_dst_action_info->l3_type)
			l3_type = hw_dst_action_info->l3_type;

		/* Due to a HW limitation we cannot modify two different L4 types */
		if (l4_type && hw_dst_action_info->l4_type &&
		    hw_dst_action_info->l4_type != l4_type) {
			mlx5dr_dbg(dmn, "Action list can't support two different L4 types\n");
			return -EINVAL;
		}
		if (hw_dst_action_info->l4_type)
			l4_type = hw_dst_action_info->l4_type;

		/* HW reads and executes two actions at once this means we
		 * need to create a gap if two actions access the same field
		 */
		if ((hw_idx % 2) && (hw_field == hw_dst_action_info->hw_field ||
				     (hw_src_action_info &&
				      hw_field == hw_src_action_info->hw_field))) {
			/* Check if after gap insertion the total number of HW
			 * modify actions doesn't exceeds the limit
			 */
			hw_idx++;
			if ((num_sw_actions + hw_idx - i) >= max_hw_actions) {
				mlx5dr_dbg(dmn, "Modify header action number exceeds HW limit\n");
				return -EINVAL;
			}
		}
		hw_field = hw_dst_action_info->hw_field;

		hw_actions[hw_idx] = hw_action;
		hw_idx++;
	}

	*num_hw_actions = hw_idx;

	return 0;
}

static int dr_action_create_modify_action(struct mlx5dr_domain *dmn,
					  size_t actions_sz,
					  __be64 actions[],
					  struct mlx5dr_action *action)
{
	struct mlx5dr_icm_chunk *chunk;
	u32 max_hw_actions;
	u32 num_hw_actions;
	u32 num_sw_actions;
	__be64 *hw_actions;
	bool modify_ttl;
	int ret;

	num_sw_actions = actions_sz / DR_MODIFY_ACTION_SIZE;
	max_hw_actions = mlx5dr_icm_pool_chunk_size_to_entries(DR_CHUNK_SIZE_16);

	if (num_sw_actions > max_hw_actions) {
		mlx5dr_dbg(dmn, "Max number of actions %d exceeds limit %d\n",
			   num_sw_actions, max_hw_actions);
		return -EINVAL;
	}

	chunk = mlx5dr_icm_alloc_chunk(dmn->action_icm_pool, DR_CHUNK_SIZE_16);
	if (!chunk)
		return -ENOMEM;

	hw_actions = kcalloc(1, max_hw_actions * DR_MODIFY_ACTION_SIZE, GFP_KERNEL);
	if (!hw_actions) {
		ret = -ENOMEM;
		goto free_chunk;
	}

	ret = dr_actions_convert_modify_header(action,
					       max_hw_actions,
					       num_sw_actions,
					       actions,
					       hw_actions,
					       &num_hw_actions,
					       &modify_ttl);
	if (ret)
		goto free_hw_actions;

	action->rewrite->chunk = chunk;
	action->rewrite->modify_ttl = modify_ttl;
	action->rewrite->data = (u8 *)hw_actions;
	action->rewrite->num_of_actions = num_hw_actions;
	action->rewrite->index = (chunk->icm_addr -
				  dmn->info.caps.hdr_modify_icm_addr) /
				  ACTION_CACHE_LINE_SIZE;

	ret = mlx5dr_send_postsend_action(dmn, action);
	if (ret)
		goto free_hw_actions;

	return 0;

free_hw_actions:
	kfree(hw_actions);
free_chunk:
	mlx5dr_icm_free_chunk(chunk);
	return ret;
}

struct mlx5dr_action *
mlx5dr_action_create_modify_header(struct mlx5dr_domain *dmn,
				   u32 flags,
				   size_t actions_sz,
				   __be64 actions[])
{
	struct mlx5dr_action *action;
	int ret = 0;

	refcount_inc(&dmn->refcount);

	if (actions_sz % DR_MODIFY_ACTION_SIZE) {
		mlx5dr_dbg(dmn, "Invalid modify actions size provided\n");
		goto dec_ref;
	}

	action = dr_action_create_generic(DR_ACTION_TYP_MODIFY_HDR);
	if (!action)
		goto dec_ref;

	action->rewrite->dmn = dmn;

	ret = dr_action_create_modify_action(dmn,
					     actions_sz,
					     actions,
					     action);
	if (ret) {
		mlx5dr_dbg(dmn, "Failed creating modify header action %d\n", ret);
		goto free_action;
	}

	return action;

free_action:
	kfree(action);
dec_ref:
	refcount_dec(&dmn->refcount);
	return NULL;
}

struct mlx5dr_action *
mlx5dr_action_create_dest_vport(struct mlx5dr_domain *dmn,
				u32 vport, u8 vhca_id_valid,
				u16 vhca_id)
{
	struct mlx5dr_cmd_vport_cap *vport_cap;
	struct mlx5dr_domain *vport_dmn;
	struct mlx5dr_action *action;
	u8 peer_vport;

	peer_vport = vhca_id_valid && (vhca_id != dmn->info.caps.gvmi);
	vport_dmn = peer_vport ? dmn->peer_dmn : dmn;
	if (!vport_dmn) {
		mlx5dr_dbg(dmn, "No peer vport domain for given vhca_id\n");
		return NULL;
	}

	if (vport_dmn->type != MLX5DR_DOMAIN_TYPE_FDB) {
		mlx5dr_dbg(dmn, "Domain doesn't support vport actions\n");
		return NULL;
	}

	vport_cap = mlx5dr_get_vport_cap(&vport_dmn->info.caps, vport);
	if (!vport_cap) {
		mlx5dr_dbg(dmn, "Failed to get vport %d caps\n", vport);
		return NULL;
	}

	action = dr_action_create_generic(DR_ACTION_TYP_VPORT);
	if (!action)
		return NULL;

	action->vport->dmn = vport_dmn;
	action->vport->caps = vport_cap;

	return action;
}

int mlx5dr_action_destroy(struct mlx5dr_action *action)
{
	if (refcount_read(&action->refcount) > 1)
		return -EBUSY;

	switch (action->action_type) {
	case DR_ACTION_TYP_FT:
		if (action->dest_tbl->is_fw_tbl)
			refcount_dec(&action->dest_tbl->fw_tbl.dmn->refcount);
		else
			refcount_dec(&action->dest_tbl->tbl->refcount);

		if (action->dest_tbl->is_fw_tbl &&
		    action->dest_tbl->fw_tbl.num_of_ref_actions) {
			struct mlx5dr_action **ref_actions;
			int i;

			ref_actions = action->dest_tbl->fw_tbl.ref_actions;
			for (i = 0; i < action->dest_tbl->fw_tbl.num_of_ref_actions; i++)
				refcount_dec(&ref_actions[i]->refcount);

			kfree(ref_actions);

			mlx5dr_fw_destroy_md_tbl(action->dest_tbl->fw_tbl.dmn,
						 action->dest_tbl->fw_tbl.id,
						 action->dest_tbl->fw_tbl.group_id);
		}
		break;
	case DR_ACTION_TYP_TNL_L2_TO_L2:
	case DR_ACTION_TYP_REMOVE_HDR:
		refcount_dec(&action->reformat->dmn->refcount);
		break;
	case DR_ACTION_TYP_TNL_L3_TO_L2:
		mlx5dr_icm_free_chunk(action->rewrite->chunk);
		refcount_dec(&action->rewrite->dmn->refcount);
		break;
	case DR_ACTION_TYP_L2_TO_TNL_L2:
	case DR_ACTION_TYP_L2_TO_TNL_L3:
	case DR_ACTION_TYP_INSERT_HDR:
		mlx5dr_cmd_destroy_reformat_ctx((action->reformat->dmn)->mdev,
						action->reformat->id);
		refcount_dec(&action->reformat->dmn->refcount);
		break;
	case DR_ACTION_TYP_MODIFY_HDR:
		mlx5dr_icm_free_chunk(action->rewrite->chunk);
		kfree(action->rewrite->data);
		refcount_dec(&action->rewrite->dmn->refcount);
		break;
	case DR_ACTION_TYP_SAMPLER:
		refcount_dec(&action->sampler->dmn->refcount);
		break;
	default:
		break;
	}

	kfree(action);
	return 0;
}<|MERGE_RESOLUTION|>--- conflicted
+++ resolved
@@ -761,133 +761,6 @@
 	return 0;
 }
 
-<<<<<<< HEAD
-#define CVLAN_ETHERTYPE 0x8100
-#define SVLAN_ETHERTYPE 0x88a8
-#define HDR_LEN_L2_ONLY 14
-#define HDR_LEN_L2_VLAN 18
-#define REWRITE_HW_ACTION_NUM 6
-
-static int dr_actions_l2_rewrite(struct mlx5dr_domain *dmn,
-				 struct mlx5dr_action *action,
-				 void *data, size_t data_sz)
-{
-	struct mlx5_ifc_l2_hdr_bits *l2_hdr = data;
-	u64 ops[REWRITE_HW_ACTION_NUM] = {};
-	u32 hdr_fld_4b;
-	u16 hdr_fld_2b;
-	u16 vlan_type;
-	bool vlan;
-	int i = 0;
-	int ret;
-
-	vlan = (data_sz != HDR_LEN_L2_ONLY);
-
-	/* dmac_47_16 */
-	MLX5_SET(dr_action_hw_set, ops + i,
-		 opcode, MLX5DR_ACTION_MDFY_HW_OP_SET);
-	MLX5_SET(dr_action_hw_set, ops + i,
-		 destination_length, 0);
-	MLX5_SET(dr_action_hw_set, ops + i,
-		 destination_field_code, MLX5DR_ACTION_MDFY_HW_FLD_L2_0);
-	MLX5_SET(dr_action_hw_set, ops + i,
-		 destination_left_shifter, 16);
-	hdr_fld_4b = MLX5_GET(l2_hdr, l2_hdr, dmac_47_16);
-	MLX5_SET(dr_action_hw_set, ops + i,
-		 inline_data, hdr_fld_4b);
-	i++;
-
-	/* smac_47_16 */
-	MLX5_SET(dr_action_hw_set, ops + i,
-		 opcode, MLX5DR_ACTION_MDFY_HW_OP_SET);
-	MLX5_SET(dr_action_hw_set, ops + i,
-		 destination_length, 0);
-	MLX5_SET(dr_action_hw_set, ops + i,
-		 destination_field_code, MLX5DR_ACTION_MDFY_HW_FLD_L2_1);
-	MLX5_SET(dr_action_hw_set, ops + i,
-		 destination_left_shifter, 16);
-	hdr_fld_4b = (MLX5_GET(l2_hdr, l2_hdr, smac_31_0) >> 16 |
-		      MLX5_GET(l2_hdr, l2_hdr, smac_47_32) << 16);
-	MLX5_SET(dr_action_hw_set, ops + i,
-		 inline_data, hdr_fld_4b);
-	i++;
-
-	/* dmac_15_0 */
-	MLX5_SET(dr_action_hw_set, ops + i,
-		 opcode, MLX5DR_ACTION_MDFY_HW_OP_SET);
-	MLX5_SET(dr_action_hw_set, ops + i,
-		 destination_length, 16);
-	MLX5_SET(dr_action_hw_set, ops + i,
-		 destination_field_code, MLX5DR_ACTION_MDFY_HW_FLD_L2_0);
-	MLX5_SET(dr_action_hw_set, ops + i,
-		 destination_left_shifter, 0);
-	hdr_fld_2b = MLX5_GET(l2_hdr, l2_hdr, dmac_15_0);
-	MLX5_SET(dr_action_hw_set, ops + i,
-		 inline_data, hdr_fld_2b);
-	i++;
-
-	/* ethertype + (optional) vlan */
-	MLX5_SET(dr_action_hw_set, ops + i,
-		 opcode, MLX5DR_ACTION_MDFY_HW_OP_SET);
-	MLX5_SET(dr_action_hw_set, ops + i,
-		 destination_field_code, MLX5DR_ACTION_MDFY_HW_FLD_L2_2);
-	MLX5_SET(dr_action_hw_set, ops + i,
-		 destination_left_shifter, 32);
-	if (!vlan) {
-		hdr_fld_2b = MLX5_GET(l2_hdr, l2_hdr, ethertype);
-		MLX5_SET(dr_action_hw_set, ops + i, inline_data, hdr_fld_2b);
-		MLX5_SET(dr_action_hw_set, ops + i, destination_length, 16);
-	} else {
-		hdr_fld_2b = MLX5_GET(l2_hdr, l2_hdr, ethertype);
-		vlan_type = hdr_fld_2b == SVLAN_ETHERTYPE ? DR_STE_SVLAN : DR_STE_CVLAN;
-		hdr_fld_2b = MLX5_GET(l2_hdr, l2_hdr, vlan);
-		hdr_fld_4b = (vlan_type << 16) | hdr_fld_2b;
-		MLX5_SET(dr_action_hw_set, ops + i, inline_data, hdr_fld_4b);
-		MLX5_SET(dr_action_hw_set, ops + i, destination_length, 18);
-	}
-	i++;
-
-	/* smac_15_0 */
-	MLX5_SET(dr_action_hw_set, ops + i,
-		 opcode, MLX5DR_ACTION_MDFY_HW_OP_SET);
-	MLX5_SET(dr_action_hw_set, ops + i,
-		 destination_length, 16);
-	MLX5_SET(dr_action_hw_set, ops + i,
-		 destination_field_code, MLX5DR_ACTION_MDFY_HW_FLD_L2_1);
-	MLX5_SET(dr_action_hw_set, ops + i,
-		 destination_left_shifter, 0);
-	hdr_fld_2b = MLX5_GET(l2_hdr, l2_hdr, smac_31_0);
-	MLX5_SET(dr_action_hw_set, ops + i,
-		 inline_data, hdr_fld_2b);
-	i++;
-
-	if (vlan) {
-		MLX5_SET(dr_action_hw_set, ops + i,
-			 opcode, MLX5DR_ACTION_MDFY_HW_OP_SET);
-		hdr_fld_2b = MLX5_GET(l2_hdr, l2_hdr, vlan_type);
-		MLX5_SET(dr_action_hw_set, ops + i,
-			 inline_data, hdr_fld_2b);
-		MLX5_SET(dr_action_hw_set, ops + i,
-			 destination_length, 16);
-		MLX5_SET(dr_action_hw_set, ops + i,
-			 destination_field_code, MLX5DR_ACTION_MDFY_HW_FLD_L2_2);
-		MLX5_SET(dr_action_hw_set, ops + i,
-			 destination_left_shifter, 0);
-		i++;
-	}
-
-	action->rewrite.data = (void *)ops;
-	action->rewrite.num_of_actions = i;
-
-	ret = mlx5dr_send_postsend_action(dmn, action);
-	if (ret) {
-		mlx5dr_dbg(dmn, "Writing encapsulation action to ICM failed\n");
-		return ret;
-	}
-
-	return 0;
-}
-=======
 static unsigned int action_size[DR_ACTION_TYP_MAX] = {
 	[DR_ACTION_TYP_TNL_L2_TO_L2] = sizeof(struct mlx5dr_action_reformat),
 	[DR_ACTION_TYP_L2_TO_TNL_L2] = sizeof(struct mlx5dr_action_reformat),
@@ -903,7 +776,6 @@
 	[DR_ACTION_TYP_REMOVE_HDR]   = sizeof(struct mlx5dr_action_reformat),
 	[DR_ACTION_TYP_SAMPLER]      = sizeof(struct mlx5dr_action_sampler),
 };
->>>>>>> c1084c27
 
 static struct mlx5dr_action *
 dr_action_create_generic(enum mlx5dr_action_type action_type)
