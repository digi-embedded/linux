/*
 * Copyright (c) 2013-2015, Mellanox Technologies. All rights reserved.
 *
 * This software is available to you under a choice of one of two
 * licenses.  You may choose to be licensed under the terms of the GNU
 * General Public License (GPL) Version 2, available from the file
 * COPYING in the main directory of this source tree, or the
 * OpenIB.org BSD license below:
 *
 *     Redistribution and use in source and binary forms, with or
 *     without modification, are permitted provided that the following
 *     conditions are met:
 *
 *      - Redistributions of source code must retain the above
 *        copyright notice, this list of conditions and the following
 *        disclaimer.
 *
 *      - Redistributions in binary form must reproduce the above
 *        copyright notice, this list of conditions and the following
 *        disclaimer in the documentation and/or other materials
 *        provided with the distribution.
 *
 * THE SOFTWARE IS PROVIDED "AS IS", WITHOUT WARRANTY OF ANY KIND,
 * EXPRESS OR IMPLIED, INCLUDING BUT NOT LIMITED TO THE WARRANTIES OF
 * MERCHANTABILITY, FITNESS FOR A PARTICULAR PURPOSE AND
 * NONINFRINGEMENT. IN NO EVENT SHALL THE AUTHORS OR COPYRIGHT HOLDERS
 * BE LIABLE FOR ANY CLAIM, DAMAGES OR OTHER LIABILITY, WHETHER IN AN
 * ACTION OF CONTRACT, TORT OR OTHERWISE, ARISING FROM, OUT OF OR IN
 * CONNECTION WITH THE SOFTWARE OR THE USE OR OTHER DEALINGS IN THE
 * SOFTWARE.
 */

#include <linux/highmem.h>
#include <linux/module.h>
#include <linux/init.h>
#include <linux/errno.h>
#include <linux/pci.h>
#include <linux/dma-mapping.h>
#include <linux/slab.h>
#include <linux/io-mapping.h>
#include <linux/interrupt.h>
#include <linux/delay.h>
#include <linux/mlx5/driver.h>
#include <linux/mlx5/cq.h>
#include <linux/mlx5/qp.h>
#include <linux/debugfs.h>
#include <linux/kmod.h>
#include <linux/mlx5/mlx5_ifc.h>
#include <linux/mlx5/vport.h>
#ifdef CONFIG_RFS_ACCEL
#include <linux/cpu_rmap.h>
#endif
#include <linux/version.h>
#include <net/devlink.h>
#include "mlx5_core.h"
#include "lib/eq.h"
#include "fs_core.h"
#include "lib/mpfs.h"
#include "eswitch.h"
#include "devlink.h"
#include "fw_reset.h"
#include "lib/mlx5.h"
#include "fpga/core.h"
#include "fpga/ipsec.h"
#include "accel/ipsec.h"
#include "accel/tls.h"
#include "lib/clock.h"
#include "lib/vxlan.h"
#include "lib/geneve.h"
#include "lib/devcom.h"
#include "lib/pci_vsc.h"
#include "diag/fw_tracer.h"
#include "ecpf.h"
#include "lib/hv_vhca.h"
#include "diag/rsc_dump.h"
#include "sf/vhca_event.h"
#include "sf/dev/dev.h"
#include "sf/sf.h"
#include "mlx5_irq.h"

MODULE_AUTHOR("Eli Cohen <eli@mellanox.com>");
MODULE_DESCRIPTION("Mellanox 5th generation network adapters (ConnectX series) core driver");
MODULE_LICENSE("Dual BSD/GPL");

unsigned int mlx5_core_debug_mask;
module_param_named(debug_mask, mlx5_core_debug_mask, uint, 0644);
MODULE_PARM_DESC(debug_mask, "debug mask: 1 = dump cmd data, 2 = dump cmd exec time, 3 = both. Default=0");

static unsigned int prof_sel = MLX5_DEFAULT_PROF;
module_param_named(prof_sel, prof_sel, uint, 0444);
MODULE_PARM_DESC(prof_sel, "profile selector. Valid range 0 - 2");

static u32 sw_owner_id[4];

enum {
	MLX5_ATOMIC_REQ_MODE_BE = 0x0,
	MLX5_ATOMIC_REQ_MODE_HOST_ENDIANNESS = 0x1,
};

static struct mlx5_profile profile[] = {
	[0] = {
		.mask           = 0,
	},
	[1] = {
		.mask		= MLX5_PROF_MASK_QP_SIZE,
		.log_max_qp	= 12,
	},
	[2] = {
		.mask		= MLX5_PROF_MASK_QP_SIZE |
				  MLX5_PROF_MASK_MR_CACHE,
		.log_max_qp	= 18,
		.mr_cache[0]	= {
			.size	= 500,
			.limit	= 250
		},
		.mr_cache[1]	= {
			.size	= 500,
			.limit	= 250
		},
		.mr_cache[2]	= {
			.size	= 500,
			.limit	= 250
		},
		.mr_cache[3]	= {
			.size	= 500,
			.limit	= 250
		},
		.mr_cache[4]	= {
			.size	= 500,
			.limit	= 250
		},
		.mr_cache[5]	= {
			.size	= 500,
			.limit	= 250
		},
		.mr_cache[6]	= {
			.size	= 500,
			.limit	= 250
		},
		.mr_cache[7]	= {
			.size	= 500,
			.limit	= 250
		},
		.mr_cache[8]	= {
			.size	= 500,
			.limit	= 250
		},
		.mr_cache[9]	= {
			.size	= 500,
			.limit	= 250
		},
		.mr_cache[10]	= {
			.size	= 500,
			.limit	= 250
		},
		.mr_cache[11]	= {
			.size	= 500,
			.limit	= 250
		},
		.mr_cache[12]	= {
			.size	= 64,
			.limit	= 32
		},
		.mr_cache[13]	= {
			.size	= 32,
			.limit	= 16
		},
		.mr_cache[14]	= {
			.size	= 16,
			.limit	= 8
		},
		.mr_cache[15]	= {
			.size	= 8,
			.limit	= 4
		},
	},
};

#define FW_INIT_TIMEOUT_MILI		2000
#define FW_INIT_WAIT_MS			2
#define FW_PRE_INIT_TIMEOUT_MILI	120000
#define FW_INIT_WARN_MESSAGE_INTERVAL	20000

static int fw_initializing(struct mlx5_core_dev *dev)
{
	return ioread32be(&dev->iseg->initializing) >> 31;
}

static int wait_fw_init(struct mlx5_core_dev *dev, u32 max_wait_mili,
			u32 warn_time_mili)
{
	unsigned long warn = jiffies + msecs_to_jiffies(warn_time_mili);
	unsigned long end = jiffies + msecs_to_jiffies(max_wait_mili);
	int err = 0;

	BUILD_BUG_ON(FW_PRE_INIT_TIMEOUT_MILI < FW_INIT_WARN_MESSAGE_INTERVAL);

	while (fw_initializing(dev)) {
		if (time_after(jiffies, end)) {
			err = -EBUSY;
			break;
		}
		if (warn_time_mili && time_after(jiffies, warn)) {
			mlx5_core_warn(dev, "Waiting for FW initialization, timeout abort in %ds\n",
				       jiffies_to_msecs(end - warn) / 1000);
			warn = jiffies + msecs_to_jiffies(warn_time_mili);
		}
		msleep(FW_INIT_WAIT_MS);
	}

	return err;
}

static void mlx5_set_driver_version(struct mlx5_core_dev *dev)
{
	int driver_ver_sz = MLX5_FLD_SZ_BYTES(set_driver_version_in,
					      driver_version);
	u8 in[MLX5_ST_SZ_BYTES(set_driver_version_in)] = {};
	int remaining_size = driver_ver_sz;
	char *string;

	if (!MLX5_CAP_GEN(dev, driver_version))
		return;

	string = MLX5_ADDR_OF(set_driver_version_in, in, driver_version);

	strncpy(string, "Linux", remaining_size);

	remaining_size = max_t(int, 0, driver_ver_sz - strlen(string));
	strncat(string, ",", remaining_size);

	remaining_size = max_t(int, 0, driver_ver_sz - strlen(string));
	strncat(string, KBUILD_MODNAME, remaining_size);

	remaining_size = max_t(int, 0, driver_ver_sz - strlen(string));
	strncat(string, ",", remaining_size);

	remaining_size = max_t(int, 0, driver_ver_sz - strlen(string));

	snprintf(string + strlen(string), remaining_size, "%u.%u.%u",
		LINUX_VERSION_MAJOR, LINUX_VERSION_PATCHLEVEL,
		LINUX_VERSION_SUBLEVEL);

	/*Send the command*/
	MLX5_SET(set_driver_version_in, in, opcode,
		 MLX5_CMD_OP_SET_DRIVER_VERSION);

	mlx5_cmd_exec_in(dev, set_driver_version, in);
}

static int set_dma_caps(struct pci_dev *pdev)
{
	int err;

	err = dma_set_mask_and_coherent(&pdev->dev, DMA_BIT_MASK(64));
	if (err) {
		dev_warn(&pdev->dev, "Warning: couldn't set 64-bit PCI DMA mask\n");
		err = dma_set_mask_and_coherent(&pdev->dev, DMA_BIT_MASK(32));
		if (err) {
			dev_err(&pdev->dev, "Can't set PCI DMA mask, aborting\n");
			return err;
		}
	}

	dma_set_max_seg_size(&pdev->dev, 2u * 1024 * 1024 * 1024);
	return err;
}

static int mlx5_pci_enable_device(struct mlx5_core_dev *dev)
{
	struct pci_dev *pdev = dev->pdev;
	int err = 0;

	mutex_lock(&dev->pci_status_mutex);
	if (dev->pci_status == MLX5_PCI_STATUS_DISABLED) {
		err = pci_enable_device(pdev);
		if (!err)
			dev->pci_status = MLX5_PCI_STATUS_ENABLED;
	}
	mutex_unlock(&dev->pci_status_mutex);

	return err;
}

static void mlx5_pci_disable_device(struct mlx5_core_dev *dev)
{
	struct pci_dev *pdev = dev->pdev;

	mutex_lock(&dev->pci_status_mutex);
	if (dev->pci_status == MLX5_PCI_STATUS_ENABLED) {
		pci_disable_device(pdev);
		dev->pci_status = MLX5_PCI_STATUS_DISABLED;
	}
	mutex_unlock(&dev->pci_status_mutex);
}

static int request_bar(struct pci_dev *pdev)
{
	int err = 0;

	if (!(pci_resource_flags(pdev, 0) & IORESOURCE_MEM)) {
		dev_err(&pdev->dev, "Missing registers BAR, aborting\n");
		return -ENODEV;
	}

	err = pci_request_regions(pdev, KBUILD_MODNAME);
	if (err)
		dev_err(&pdev->dev, "Couldn't get PCI resources, aborting\n");

	return err;
}

static void release_bar(struct pci_dev *pdev)
{
	pci_release_regions(pdev);
}

struct mlx5_reg_host_endianness {
	u8	he;
	u8      rsvd[15];
};

#define CAP_MASK(pos, size) ((u64)((1 << (size)) - 1) << (pos))

enum {
	MLX5_CAP_BITS_RW_MASK = CAP_MASK(MLX5_CAP_OFF_CMDIF_CSUM, 2) |
				MLX5_DEV_CAP_FLAG_DCT,
};

static u16 to_fw_pkey_sz(struct mlx5_core_dev *dev, u32 size)
{
	switch (size) {
	case 128:
		return 0;
	case 256:
		return 1;
	case 512:
		return 2;
	case 1024:
		return 3;
	case 2048:
		return 4;
	case 4096:
		return 5;
	default:
		mlx5_core_warn(dev, "invalid pkey table size %d\n", size);
		return 0;
	}
}

static int mlx5_core_get_caps_mode(struct mlx5_core_dev *dev,
				   enum mlx5_cap_type cap_type,
				   enum mlx5_cap_mode cap_mode)
{
	u8 in[MLX5_ST_SZ_BYTES(query_hca_cap_in)];
	int out_sz = MLX5_ST_SZ_BYTES(query_hca_cap_out);
	void *out, *hca_caps;
	u16 opmod = (cap_type << 1) | (cap_mode & 0x01);
	int err;

	memset(in, 0, sizeof(in));
	out = kzalloc(out_sz, GFP_KERNEL);
	if (!out)
		return -ENOMEM;

	MLX5_SET(query_hca_cap_in, in, opcode, MLX5_CMD_OP_QUERY_HCA_CAP);
	MLX5_SET(query_hca_cap_in, in, op_mod, opmod);
	err = mlx5_cmd_exec_inout(dev, query_hca_cap, in, out);
	if (err) {
		mlx5_core_warn(dev,
			       "QUERY_HCA_CAP : type(%x) opmode(%x) Failed(%d)\n",
			       cap_type, cap_mode, err);
		goto query_ex;
	}

	hca_caps =  MLX5_ADDR_OF(query_hca_cap_out, out, capability);

	switch (cap_mode) {
	case HCA_CAP_OPMOD_GET_MAX:
		memcpy(dev->caps.hca[cap_type]->max, hca_caps,
		       MLX5_UN_SZ_BYTES(hca_cap_union));
		break;
	case HCA_CAP_OPMOD_GET_CUR:
		memcpy(dev->caps.hca[cap_type]->cur, hca_caps,
		       MLX5_UN_SZ_BYTES(hca_cap_union));
		break;
	default:
		mlx5_core_warn(dev,
			       "Tried to query dev cap type(%x) with wrong opmode(%x)\n",
			       cap_type, cap_mode);
		err = -EINVAL;
		break;
	}
query_ex:
	kfree(out);
	return err;
}

int mlx5_core_get_caps(struct mlx5_core_dev *dev, enum mlx5_cap_type cap_type)
{
	int ret;

	ret = mlx5_core_get_caps_mode(dev, cap_type, HCA_CAP_OPMOD_GET_CUR);
	if (ret)
		return ret;
	return mlx5_core_get_caps_mode(dev, cap_type, HCA_CAP_OPMOD_GET_MAX);
}

static int set_caps(struct mlx5_core_dev *dev, void *in, int opmod)
{
	MLX5_SET(set_hca_cap_in, in, opcode, MLX5_CMD_OP_SET_HCA_CAP);
	MLX5_SET(set_hca_cap_in, in, op_mod, opmod << 1);
	return mlx5_cmd_exec_in(dev, set_hca_cap, in);
}

static int handle_hca_cap_atomic(struct mlx5_core_dev *dev, void *set_ctx)
{
	void *set_hca_cap;
	int req_endianness;
	int err;

	if (!MLX5_CAP_GEN(dev, atomic))
		return 0;

	err = mlx5_core_get_caps(dev, MLX5_CAP_ATOMIC);
	if (err)
		return err;

	req_endianness =
		MLX5_CAP_ATOMIC(dev,
				supported_atomic_req_8B_endianness_mode_1);

	if (req_endianness != MLX5_ATOMIC_REQ_MODE_HOST_ENDIANNESS)
		return 0;

	set_hca_cap = MLX5_ADDR_OF(set_hca_cap_in, set_ctx, capability);

	/* Set requestor to host endianness */
	MLX5_SET(atomic_caps, set_hca_cap, atomic_req_8B_endianness_mode,
		 MLX5_ATOMIC_REQ_MODE_HOST_ENDIANNESS);

	return set_caps(dev, set_ctx, MLX5_SET_HCA_CAP_OP_MOD_ATOMIC);
}

static int handle_hca_cap_odp(struct mlx5_core_dev *dev, void *set_ctx)
{
	void *set_hca_cap;
	bool do_set = false;
	int err;

	if (!IS_ENABLED(CONFIG_INFINIBAND_ON_DEMAND_PAGING) ||
	    !MLX5_CAP_GEN(dev, pg))
		return 0;

	err = mlx5_core_get_caps(dev, MLX5_CAP_ODP);
	if (err)
		return err;

	set_hca_cap = MLX5_ADDR_OF(set_hca_cap_in, set_ctx, capability);
	memcpy(set_hca_cap, dev->caps.hca[MLX5_CAP_ODP]->cur,
	       MLX5_ST_SZ_BYTES(odp_cap));

#define ODP_CAP_SET_MAX(dev, field)                                            \
	do {                                                                   \
		u32 _res = MLX5_CAP_ODP_MAX(dev, field);                       \
		if (_res) {                                                    \
			do_set = true;                                         \
			MLX5_SET(odp_cap, set_hca_cap, field, _res);           \
		}                                                              \
	} while (0)

	ODP_CAP_SET_MAX(dev, ud_odp_caps.srq_receive);
	ODP_CAP_SET_MAX(dev, rc_odp_caps.srq_receive);
	ODP_CAP_SET_MAX(dev, xrc_odp_caps.srq_receive);
	ODP_CAP_SET_MAX(dev, xrc_odp_caps.send);
	ODP_CAP_SET_MAX(dev, xrc_odp_caps.receive);
	ODP_CAP_SET_MAX(dev, xrc_odp_caps.write);
	ODP_CAP_SET_MAX(dev, xrc_odp_caps.read);
	ODP_CAP_SET_MAX(dev, xrc_odp_caps.atomic);
	ODP_CAP_SET_MAX(dev, dc_odp_caps.srq_receive);
	ODP_CAP_SET_MAX(dev, dc_odp_caps.send);
	ODP_CAP_SET_MAX(dev, dc_odp_caps.receive);
	ODP_CAP_SET_MAX(dev, dc_odp_caps.write);
	ODP_CAP_SET_MAX(dev, dc_odp_caps.read);
	ODP_CAP_SET_MAX(dev, dc_odp_caps.atomic);

	if (!do_set)
		return 0;

	return set_caps(dev, set_ctx, MLX5_SET_HCA_CAP_OP_MOD_ODP);
}

static int handle_hca_cap(struct mlx5_core_dev *dev, void *set_ctx)
{
	struct mlx5_profile *prof = &dev->profile;
	void *set_hca_cap;
	int err;

	err = mlx5_core_get_caps(dev, MLX5_CAP_GENERAL);
	if (err)
		return err;

	set_hca_cap = MLX5_ADDR_OF(set_hca_cap_in, set_ctx,
				   capability);
	memcpy(set_hca_cap, dev->caps.hca[MLX5_CAP_GENERAL]->cur,
	       MLX5_ST_SZ_BYTES(cmd_hca_cap));

	mlx5_core_dbg(dev, "Current Pkey table size %d Setting new size %d\n",
		      mlx5_to_sw_pkey_sz(MLX5_CAP_GEN(dev, pkey_table_size)),
		      128);
	/* we limit the size of the pkey table to 128 entries for now */
	MLX5_SET(cmd_hca_cap, set_hca_cap, pkey_table_size,
		 to_fw_pkey_sz(dev, 128));

	/* Check log_max_qp from HCA caps to set in current profile */
	if (MLX5_CAP_GEN_MAX(dev, log_max_qp) < prof->log_max_qp) {
		mlx5_core_warn(dev, "log_max_qp value in current profile is %d, changing it to HCA capability limit (%d)\n",
			       prof->log_max_qp,
			       MLX5_CAP_GEN_MAX(dev, log_max_qp));
		prof->log_max_qp = MLX5_CAP_GEN_MAX(dev, log_max_qp);
	}
	if (prof->mask & MLX5_PROF_MASK_QP_SIZE)
		MLX5_SET(cmd_hca_cap, set_hca_cap, log_max_qp,
			 prof->log_max_qp);

	/* disable cmdif checksum */
	MLX5_SET(cmd_hca_cap, set_hca_cap, cmdif_checksum, 0);

	/* Enable 4K UAR only when HCA supports it and page size is bigger
	 * than 4K.
	 */
	if (MLX5_CAP_GEN_MAX(dev, uar_4k) && PAGE_SIZE > 4096)
		MLX5_SET(cmd_hca_cap, set_hca_cap, uar_4k, 1);

	MLX5_SET(cmd_hca_cap, set_hca_cap, log_uar_page_sz, PAGE_SHIFT - 12);

	if (MLX5_CAP_GEN_MAX(dev, cache_line_128byte))
		MLX5_SET(cmd_hca_cap,
			 set_hca_cap,
			 cache_line_128byte,
			 cache_line_size() >= 128 ? 1 : 0);

	if (MLX5_CAP_GEN_MAX(dev, dct))
		MLX5_SET(cmd_hca_cap, set_hca_cap, dct, 1);

	if (MLX5_CAP_GEN_MAX(dev, pci_sync_for_fw_update_event))
		MLX5_SET(cmd_hca_cap, set_hca_cap, pci_sync_for_fw_update_event, 1);

	if (MLX5_CAP_GEN_MAX(dev, num_vhca_ports))
		MLX5_SET(cmd_hca_cap,
			 set_hca_cap,
			 num_vhca_ports,
			 MLX5_CAP_GEN_MAX(dev, num_vhca_ports));

	if (MLX5_CAP_GEN_MAX(dev, release_all_pages))
		MLX5_SET(cmd_hca_cap, set_hca_cap, release_all_pages, 1);

	if (MLX5_CAP_GEN_MAX(dev, mkey_by_name))
		MLX5_SET(cmd_hca_cap, set_hca_cap, mkey_by_name, 1);

	mlx5_vhca_state_cap_handle(dev, set_hca_cap);

	if (MLX5_CAP_GEN_MAX(dev, num_total_dynamic_vf_msix))
		MLX5_SET(cmd_hca_cap, set_hca_cap, num_total_dynamic_vf_msix,
			 MLX5_CAP_GEN_MAX(dev, num_total_dynamic_vf_msix));

	return set_caps(dev, set_ctx, MLX5_SET_HCA_CAP_OP_MOD_GENERAL_DEVICE);
}

static int handle_hca_cap_roce(struct mlx5_core_dev *dev, void *set_ctx)
{
	void *set_hca_cap;
	int err;

	if (!MLX5_CAP_GEN(dev, roce))
		return 0;

	err = mlx5_core_get_caps(dev, MLX5_CAP_ROCE);
	if (err)
		return err;

	if (MLX5_CAP_ROCE(dev, sw_r_roce_src_udp_port) ||
	    !MLX5_CAP_ROCE_MAX(dev, sw_r_roce_src_udp_port))
		return 0;

	set_hca_cap = MLX5_ADDR_OF(set_hca_cap_in, set_ctx, capability);
	memcpy(set_hca_cap, dev->caps.hca[MLX5_CAP_ROCE]->cur,
	       MLX5_ST_SZ_BYTES(roce_cap));
	MLX5_SET(roce_cap, set_hca_cap, sw_r_roce_src_udp_port, 1);

	err = set_caps(dev, set_ctx, MLX5_SET_HCA_CAP_OP_MOD_ROCE);
	return err;
}

static int set_hca_cap(struct mlx5_core_dev *dev)
{
	int set_sz = MLX5_ST_SZ_BYTES(set_hca_cap_in);
	void *set_ctx;
	int err;

	set_ctx = kzalloc(set_sz, GFP_KERNEL);
	if (!set_ctx)
		return -ENOMEM;

	err = handle_hca_cap(dev, set_ctx);
	if (err) {
		mlx5_core_err(dev, "handle_hca_cap failed\n");
		goto out;
	}

	memset(set_ctx, 0, set_sz);
	err = handle_hca_cap_atomic(dev, set_ctx);
	if (err) {
		mlx5_core_err(dev, "handle_hca_cap_atomic failed\n");
		goto out;
	}

	memset(set_ctx, 0, set_sz);
	err = handle_hca_cap_odp(dev, set_ctx);
	if (err) {
		mlx5_core_err(dev, "handle_hca_cap_odp failed\n");
		goto out;
	}

	memset(set_ctx, 0, set_sz);
	err = handle_hca_cap_roce(dev, set_ctx);
	if (err) {
		mlx5_core_err(dev, "handle_hca_cap_roce failed\n");
		goto out;
	}

out:
	kfree(set_ctx);
	return err;
}

static int set_hca_ctrl(struct mlx5_core_dev *dev)
{
	struct mlx5_reg_host_endianness he_in;
	struct mlx5_reg_host_endianness he_out;
	int err;

	if (!mlx5_core_is_pf(dev))
		return 0;

	memset(&he_in, 0, sizeof(he_in));
	he_in.he = MLX5_SET_HOST_ENDIANNESS;
	err = mlx5_core_access_reg(dev, &he_in,  sizeof(he_in),
					&he_out, sizeof(he_out),
					MLX5_REG_HOST_ENDIANNESS, 0, 1);
	return err;
}

static int mlx5_core_set_hca_defaults(struct mlx5_core_dev *dev)
{
	int ret = 0;

	/* Disable local_lb by default */
	if (MLX5_CAP_GEN(dev, port_type) == MLX5_CAP_PORT_TYPE_ETH)
		ret = mlx5_nic_vport_update_local_lb(dev, false);

	return ret;
}

int mlx5_core_enable_hca(struct mlx5_core_dev *dev, u16 func_id)
{
	u32 in[MLX5_ST_SZ_DW(enable_hca_in)] = {};

	MLX5_SET(enable_hca_in, in, opcode, MLX5_CMD_OP_ENABLE_HCA);
	MLX5_SET(enable_hca_in, in, function_id, func_id);
	MLX5_SET(enable_hca_in, in, embedded_cpu_function,
		 dev->caps.embedded_cpu);
	return mlx5_cmd_exec_in(dev, enable_hca, in);
}

int mlx5_core_disable_hca(struct mlx5_core_dev *dev, u16 func_id)
{
	u32 in[MLX5_ST_SZ_DW(disable_hca_in)] = {};

	MLX5_SET(disable_hca_in, in, opcode, MLX5_CMD_OP_DISABLE_HCA);
	MLX5_SET(disable_hca_in, in, function_id, func_id);
	MLX5_SET(enable_hca_in, in, embedded_cpu_function,
		 dev->caps.embedded_cpu);
	return mlx5_cmd_exec_in(dev, disable_hca, in);
}

static int mlx5_core_set_issi(struct mlx5_core_dev *dev)
{
	u32 query_out[MLX5_ST_SZ_DW(query_issi_out)] = {};
	u32 query_in[MLX5_ST_SZ_DW(query_issi_in)] = {};
	u32 sup_issi;
	int err;

	MLX5_SET(query_issi_in, query_in, opcode, MLX5_CMD_OP_QUERY_ISSI);
	err = mlx5_cmd_exec_inout(dev, query_issi, query_in, query_out);
	if (err) {
		u32 syndrome;
		u8 status;

		mlx5_cmd_mbox_status(query_out, &status, &syndrome);
		if (!status || syndrome == MLX5_DRIVER_SYND) {
			mlx5_core_err(dev, "Failed to query ISSI err(%d) status(%d) synd(%d)\n",
				      err, status, syndrome);
			return err;
		}

		mlx5_core_warn(dev, "Query ISSI is not supported by FW, ISSI is 0\n");
		dev->issi = 0;
		return 0;
	}

	sup_issi = MLX5_GET(query_issi_out, query_out, supported_issi_dw0);

	if (sup_issi & (1 << 1)) {
		u32 set_in[MLX5_ST_SZ_DW(set_issi_in)] = {};

		MLX5_SET(set_issi_in, set_in, opcode, MLX5_CMD_OP_SET_ISSI);
		MLX5_SET(set_issi_in, set_in, current_issi, 1);
		err = mlx5_cmd_exec_in(dev, set_issi, set_in);
		if (err) {
			mlx5_core_err(dev, "Failed to set ISSI to 1 err(%d)\n",
				      err);
			return err;
		}

		dev->issi = 1;

		return 0;
	} else if (sup_issi & (1 << 0) || !sup_issi) {
		return 0;
	}

	return -EOPNOTSUPP;
}

static int mlx5_pci_init(struct mlx5_core_dev *dev, struct pci_dev *pdev,
			 const struct pci_device_id *id)
{
	int err = 0;

	mutex_init(&dev->pci_status_mutex);
	pci_set_drvdata(dev->pdev, dev);

	dev->bar_addr = pci_resource_start(pdev, 0);

	err = mlx5_pci_enable_device(dev);
	if (err) {
		mlx5_core_err(dev, "Cannot enable PCI device, aborting\n");
		return err;
	}

	err = request_bar(pdev);
	if (err) {
		mlx5_core_err(dev, "error requesting BARs, aborting\n");
		goto err_disable;
	}

	pci_set_master(pdev);

	err = set_dma_caps(pdev);
	if (err) {
		mlx5_core_err(dev, "Failed setting DMA capabilities mask, aborting\n");
		goto err_clr_master;
	}

	if (pci_enable_atomic_ops_to_root(pdev, PCI_EXP_DEVCAP2_ATOMIC_COMP32) &&
	    pci_enable_atomic_ops_to_root(pdev, PCI_EXP_DEVCAP2_ATOMIC_COMP64) &&
	    pci_enable_atomic_ops_to_root(pdev, PCI_EXP_DEVCAP2_ATOMIC_COMP128))
		mlx5_core_dbg(dev, "Enabling pci atomics failed\n");

	dev->iseg_base = dev->bar_addr;
	dev->iseg = ioremap(dev->iseg_base, sizeof(*dev->iseg));
	if (!dev->iseg) {
		err = -ENOMEM;
		mlx5_core_err(dev, "Failed mapping initialization segment, aborting\n");
		goto err_clr_master;
	}

	mlx5_pci_vsc_init(dev);
	dev->caps.embedded_cpu = mlx5_read_embedded_cpu(dev);
	return 0;

err_clr_master:
	pci_clear_master(dev->pdev);
	release_bar(dev->pdev);
err_disable:
	mlx5_pci_disable_device(dev);
	return err;
}

static void mlx5_pci_close(struct mlx5_core_dev *dev)
{
	/* health work might still be active, and it needs pci bar in
	 * order to know the NIC state. Therefore, drain the health WQ
	 * before removing the pci bars
	 */
	mlx5_drain_health_wq(dev);
	iounmap(dev->iseg);
	pci_clear_master(dev->pdev);
	release_bar(dev->pdev);
	mlx5_pci_disable_device(dev);
}

static int mlx5_init_once(struct mlx5_core_dev *dev)
{
	int err;

	dev->priv.devcom = mlx5_devcom_register_device(dev);
	if (IS_ERR(dev->priv.devcom))
		mlx5_core_err(dev, "failed to register with devcom (0x%p)\n",
			      dev->priv.devcom);

	err = mlx5_query_board_id(dev);
	if (err) {
		mlx5_core_err(dev, "query board id failed\n");
		goto err_devcom;
	}

	err = mlx5_irq_table_init(dev);
	if (err) {
		mlx5_core_err(dev, "failed to initialize irq table\n");
		goto err_devcom;
	}

	err = mlx5_eq_table_init(dev);
	if (err) {
		mlx5_core_err(dev, "failed to initialize eq\n");
		goto err_irq_cleanup;
	}

	err = mlx5_events_init(dev);
	if (err) {
		mlx5_core_err(dev, "failed to initialize events\n");
		goto err_eq_cleanup;
	}

	err = mlx5_fw_reset_init(dev);
	if (err) {
		mlx5_core_err(dev, "failed to initialize fw reset events\n");
		goto err_events_cleanup;
	}

	mlx5_cq_debugfs_init(dev);

	mlx5_init_reserved_gids(dev);

	mlx5_init_clock(dev);

	dev->vxlan = mlx5_vxlan_create(dev);
	dev->geneve = mlx5_geneve_create(dev);

	err = mlx5_init_rl_table(dev);
	if (err) {
		mlx5_core_err(dev, "Failed to init rate limiting\n");
		goto err_tables_cleanup;
	}

	err = mlx5_mpfs_init(dev);
	if (err) {
		mlx5_core_err(dev, "Failed to init l2 table %d\n", err);
		goto err_rl_cleanup;
	}

	err = mlx5_sriov_init(dev);
	if (err) {
		mlx5_core_err(dev, "Failed to init sriov %d\n", err);
		goto err_mpfs_cleanup;
	}

	err = mlx5_eswitch_init(dev);
	if (err) {
		mlx5_core_err(dev, "Failed to init eswitch %d\n", err);
		goto err_sriov_cleanup;
	}

	err = mlx5_fpga_init(dev);
	if (err) {
		mlx5_core_err(dev, "Failed to init fpga device %d\n", err);
		goto err_eswitch_cleanup;
	}

	err = mlx5_vhca_event_init(dev);
	if (err) {
		mlx5_core_err(dev, "Failed to init vhca event notifier %d\n", err);
		goto err_fpga_cleanup;
	}

	err = mlx5_sf_hw_table_init(dev);
	if (err) {
		mlx5_core_err(dev, "Failed to init SF HW table %d\n", err);
		goto err_sf_hw_table_cleanup;
	}

	err = mlx5_sf_table_init(dev);
	if (err) {
		mlx5_core_err(dev, "Failed to init SF table %d\n", err);
		goto err_sf_table_cleanup;
	}

	dev->dm = mlx5_dm_create(dev);
	if (IS_ERR(dev->dm))
		mlx5_core_warn(dev, "Failed to init device memory%d\n", err);

	dev->tracer = mlx5_fw_tracer_create(dev);
	dev->hv_vhca = mlx5_hv_vhca_create(dev);
	dev->rsc_dump = mlx5_rsc_dump_create(dev);

	return 0;

err_sf_table_cleanup:
	mlx5_sf_hw_table_cleanup(dev);
err_sf_hw_table_cleanup:
	mlx5_vhca_event_cleanup(dev);
err_fpga_cleanup:
	mlx5_fpga_cleanup(dev);
err_eswitch_cleanup:
	mlx5_eswitch_cleanup(dev->priv.eswitch);
err_sriov_cleanup:
	mlx5_sriov_cleanup(dev);
err_mpfs_cleanup:
	mlx5_mpfs_cleanup(dev);
err_rl_cleanup:
	mlx5_cleanup_rl_table(dev);
err_tables_cleanup:
	mlx5_geneve_destroy(dev->geneve);
	mlx5_vxlan_destroy(dev->vxlan);
	mlx5_cq_debugfs_cleanup(dev);
	mlx5_fw_reset_cleanup(dev);
err_events_cleanup:
	mlx5_events_cleanup(dev);
err_eq_cleanup:
	mlx5_eq_table_cleanup(dev);
err_irq_cleanup:
	mlx5_irq_table_cleanup(dev);
err_devcom:
	mlx5_devcom_unregister_device(dev->priv.devcom);

	return err;
}

static void mlx5_cleanup_once(struct mlx5_core_dev *dev)
{
	mlx5_rsc_dump_destroy(dev);
	mlx5_hv_vhca_destroy(dev->hv_vhca);
	mlx5_fw_tracer_destroy(dev->tracer);
	mlx5_dm_cleanup(dev);
	mlx5_sf_table_cleanup(dev);
	mlx5_sf_hw_table_cleanup(dev);
	mlx5_vhca_event_cleanup(dev);
	mlx5_fpga_cleanup(dev);
	mlx5_eswitch_cleanup(dev->priv.eswitch);
	mlx5_sriov_cleanup(dev);
	mlx5_mpfs_cleanup(dev);
	mlx5_cleanup_rl_table(dev);
	mlx5_geneve_destroy(dev->geneve);
	mlx5_vxlan_destroy(dev->vxlan);
	mlx5_cleanup_clock(dev);
	mlx5_cleanup_reserved_gids(dev);
	mlx5_cq_debugfs_cleanup(dev);
	mlx5_fw_reset_cleanup(dev);
	mlx5_events_cleanup(dev);
	mlx5_eq_table_cleanup(dev);
	mlx5_irq_table_cleanup(dev);
	mlx5_devcom_unregister_device(dev->priv.devcom);
}

static int mlx5_function_setup(struct mlx5_core_dev *dev, bool boot)
{
	int err;

	mlx5_core_info(dev, "firmware version: %d.%d.%d\n", fw_rev_maj(dev),
		       fw_rev_min(dev), fw_rev_sub(dev));

	/* Only PFs hold the relevant PCIe information for this query */
	if (mlx5_core_is_pf(dev))
		pcie_print_link_status(dev->pdev);

	/* wait for firmware to accept initialization segments configurations
	 */
	err = wait_fw_init(dev, FW_PRE_INIT_TIMEOUT_MILI, FW_INIT_WARN_MESSAGE_INTERVAL);
	if (err) {
		mlx5_core_err(dev, "Firmware over %d MS in pre-initializing state, aborting\n",
			      FW_PRE_INIT_TIMEOUT_MILI);
		return err;
	}

	err = mlx5_cmd_init(dev);
	if (err) {
		mlx5_core_err(dev, "Failed initializing command interface, aborting\n");
		return err;
	}

	err = wait_fw_init(dev, FW_INIT_TIMEOUT_MILI, 0);
	if (err) {
		mlx5_core_err(dev, "Firmware over %d MS in initializing state, aborting\n",
			      FW_INIT_TIMEOUT_MILI);
		goto err_cmd_cleanup;
	}

	mlx5_cmd_set_state(dev, MLX5_CMDIF_STATE_UP);

	err = mlx5_core_enable_hca(dev, 0);
	if (err) {
		mlx5_core_err(dev, "enable hca failed\n");
		goto err_cmd_cleanup;
	}

	err = mlx5_core_set_issi(dev);
	if (err) {
		mlx5_core_err(dev, "failed to set issi\n");
		goto err_disable_hca;
	}

	err = mlx5_satisfy_startup_pages(dev, 1);
	if (err) {
		mlx5_core_err(dev, "failed to allocate boot pages\n");
		goto err_disable_hca;
	}

	err = set_hca_ctrl(dev);
	if (err) {
		mlx5_core_err(dev, "set_hca_ctrl failed\n");
		goto reclaim_boot_pages;
	}

	err = set_hca_cap(dev);
	if (err) {
		mlx5_core_err(dev, "set_hca_cap failed\n");
		goto reclaim_boot_pages;
	}

	err = mlx5_satisfy_startup_pages(dev, 0);
	if (err) {
		mlx5_core_err(dev, "failed to allocate init pages\n");
		goto reclaim_boot_pages;
	}

	err = mlx5_cmd_init_hca(dev, sw_owner_id);
	if (err) {
		mlx5_core_err(dev, "init hca failed\n");
		goto reclaim_boot_pages;
	}

	mlx5_set_driver_version(dev);

	mlx5_start_health_poll(dev);

	err = mlx5_query_hca_caps(dev);
	if (err) {
		mlx5_core_err(dev, "query hca failed\n");
		goto stop_health;
	}

	return 0;

stop_health:
	mlx5_stop_health_poll(dev, boot);
reclaim_boot_pages:
	mlx5_reclaim_startup_pages(dev);
err_disable_hca:
	mlx5_core_disable_hca(dev, 0);
err_cmd_cleanup:
	mlx5_cmd_set_state(dev, MLX5_CMDIF_STATE_DOWN);
	mlx5_cmd_cleanup(dev);

	return err;
}

static int mlx5_function_teardown(struct mlx5_core_dev *dev, bool boot)
{
	int err;

	mlx5_stop_health_poll(dev, boot);
	err = mlx5_cmd_teardown_hca(dev);
	if (err) {
		mlx5_core_err(dev, "tear_down_hca failed, skip cleanup\n");
		return err;
	}
	mlx5_reclaim_startup_pages(dev);
	mlx5_core_disable_hca(dev, 0);
	mlx5_cmd_set_state(dev, MLX5_CMDIF_STATE_DOWN);
	mlx5_cmd_cleanup(dev);

	return 0;
}

static int mlx5_load(struct mlx5_core_dev *dev)
{
	int err;

	dev->priv.uar = mlx5_get_uars_page(dev);
	if (IS_ERR(dev->priv.uar)) {
		mlx5_core_err(dev, "Failed allocating uar, aborting\n");
		err = PTR_ERR(dev->priv.uar);
		return err;
	}

	mlx5_events_start(dev);
	mlx5_pagealloc_start(dev);

	err = mlx5_irq_table_create(dev);
	if (err) {
		mlx5_core_err(dev, "Failed to alloc IRQs\n");
		goto err_irq_table;
	}

	err = mlx5_eq_table_create(dev);
	if (err) {
		mlx5_core_err(dev, "Failed to create EQs\n");
		goto err_eq_table;
	}

	err = mlx5_fw_tracer_init(dev->tracer);
	if (err) {
		mlx5_core_err(dev, "Failed to init FW tracer\n");
		goto err_fw_tracer;
	}

	mlx5_fw_reset_events_start(dev);
	mlx5_hv_vhca_init(dev->hv_vhca);

	err = mlx5_rsc_dump_init(dev);
	if (err) {
		mlx5_core_err(dev, "Failed to init Resource dump\n");
		goto err_rsc_dump;
	}

	err = mlx5_fpga_device_start(dev);
	if (err) {
		mlx5_core_err(dev, "fpga device start failed %d\n", err);
		goto err_fpga_start;
	}

	mlx5_accel_ipsec_init(dev);

	err = mlx5_accel_tls_init(dev);
	if (err) {
		mlx5_core_err(dev, "TLS device start failed %d\n", err);
		goto err_tls_start;
	}

	err = mlx5_init_fs(dev);
	if (err) {
		mlx5_core_err(dev, "Failed to init flow steering\n");
		goto err_fs;
	}

	err = mlx5_core_set_hca_defaults(dev);
	if (err) {
		mlx5_core_err(dev, "Failed to set hca defaults\n");
		goto err_set_hca;
	}

	mlx5_vhca_event_start(dev);

	err = mlx5_sf_hw_table_create(dev);
	if (err) {
		mlx5_core_err(dev, "sf table create failed %d\n", err);
		goto err_vhca;
	}

	err = mlx5_ec_init(dev);
	if (err) {
		mlx5_core_err(dev, "Failed to init embedded CPU\n");
		goto err_ec;
	}

	mlx5_lag_add_mdev(dev);
	err = mlx5_sriov_attach(dev);
	if (err) {
		mlx5_core_err(dev, "sriov init failed %d\n", err);
		goto err_sriov;
	}

	mlx5_sf_dev_table_create(dev);

	return 0;

err_sriov:
	mlx5_lag_remove_mdev(dev);
	mlx5_ec_cleanup(dev);
err_ec:
	mlx5_sf_hw_table_destroy(dev);
err_vhca:
	mlx5_vhca_event_stop(dev);
err_set_hca:
	mlx5_cleanup_fs(dev);
err_fs:
	mlx5_accel_tls_cleanup(dev);
err_tls_start:
	mlx5_accel_ipsec_cleanup(dev);
	mlx5_fpga_device_stop(dev);
err_fpga_start:
	mlx5_rsc_dump_cleanup(dev);
err_rsc_dump:
	mlx5_hv_vhca_cleanup(dev->hv_vhca);
	mlx5_fw_reset_events_stop(dev);
	mlx5_fw_tracer_cleanup(dev->tracer);
err_fw_tracer:
	mlx5_eq_table_destroy(dev);
err_eq_table:
	mlx5_irq_table_destroy(dev);
err_irq_table:
	mlx5_pagealloc_stop(dev);
	mlx5_events_stop(dev);
	mlx5_put_uars_page(dev, dev->priv.uar);
	return err;
}

static void mlx5_unload(struct mlx5_core_dev *dev)
{
	mlx5_sf_dev_table_destroy(dev);
	mlx5_sriov_detach(dev);
	mlx5_lag_remove_mdev(dev);
	mlx5_ec_cleanup(dev);
	mlx5_sf_hw_table_destroy(dev);
	mlx5_vhca_event_stop(dev);
	mlx5_cleanup_fs(dev);
	mlx5_accel_ipsec_cleanup(dev);
	mlx5_accel_tls_cleanup(dev);
	mlx5_fpga_device_stop(dev);
	mlx5_rsc_dump_cleanup(dev);
	mlx5_hv_vhca_cleanup(dev->hv_vhca);
	mlx5_fw_reset_events_stop(dev);
	mlx5_fw_tracer_cleanup(dev->tracer);
	mlx5_eq_table_destroy(dev);
	mlx5_irq_table_destroy(dev);
	mlx5_pagealloc_stop(dev);
	mlx5_events_stop(dev);
	mlx5_put_uars_page(dev, dev->priv.uar);
}

int mlx5_init_one(struct mlx5_core_dev *dev)
{
	int err = 0;

	mutex_lock(&dev->intf_state_mutex);
	dev->state = MLX5_DEVICE_STATE_UP;

	err = mlx5_function_setup(dev, true);
	if (err)
		goto err_function;

	err = mlx5_init_once(dev);
	if (err) {
		mlx5_core_err(dev, "sw objs init failed\n");
		goto function_teardown;
	}

	err = mlx5_load(dev);
	if (err)
		goto err_load;

<<<<<<< HEAD
	if (boot) {
		err = mlx5_devlink_register(priv_to_devlink(dev), dev->device);
		if (err)
			goto err_devlink_reg;
	}

	if (mlx5_device_registered(dev)) {
		mlx5_attach_device(dev);
	} else {
		err = mlx5_register_device(dev);
		if (err) {
			mlx5_core_err(dev, "register device failed %d\n", err);
			goto err_reg_dev;
		}
	}

=======
>>>>>>> c1084c27
	set_bit(MLX5_INTERFACE_STATE_UP, &dev->intf_state);

	err = mlx5_devlink_register(priv_to_devlink(dev));
	if (err)
		goto err_devlink_reg;

	err = mlx5_register_device(dev);
	if (err)
		goto err_register;

<<<<<<< HEAD
err_reg_dev:
	if (boot)
		mlx5_devlink_unregister(priv_to_devlink(dev));
err_devlink_reg:
=======
	mutex_unlock(&dev->intf_state_mutex);
	return 0;

err_register:
	mlx5_devlink_unregister(priv_to_devlink(dev));
err_devlink_reg:
	clear_bit(MLX5_INTERFACE_STATE_UP, &dev->intf_state);
>>>>>>> c1084c27
	mlx5_unload(dev);
err_load:
	mlx5_cleanup_once(dev);
function_teardown:
<<<<<<< HEAD
	mlx5_function_teardown(dev, boot);
=======
	mlx5_function_teardown(dev, true);
>>>>>>> c1084c27
err_function:
	dev->state = MLX5_DEVICE_STATE_INTERNAL_ERROR;
	mutex_unlock(&dev->intf_state_mutex);
	return err;
}

void mlx5_uninit_one(struct mlx5_core_dev *dev)
{
	mutex_lock(&dev->intf_state_mutex);

	mlx5_unregister_device(dev);
	mlx5_devlink_unregister(priv_to_devlink(dev));

	if (!test_bit(MLX5_INTERFACE_STATE_UP, &dev->intf_state)) {
		mlx5_core_warn(dev, "%s: interface is down, NOP\n",
			       __func__);
		mlx5_cleanup_once(dev);
		goto out;
	}

	clear_bit(MLX5_INTERFACE_STATE_UP, &dev->intf_state);
	mlx5_unload(dev);
	mlx5_cleanup_once(dev);
	mlx5_function_teardown(dev, true);
out:
	mutex_unlock(&dev->intf_state_mutex);
}

int mlx5_load_one(struct mlx5_core_dev *dev)
{
	int err = 0;

	mutex_lock(&dev->intf_state_mutex);
	if (test_bit(MLX5_INTERFACE_STATE_UP, &dev->intf_state)) {
		mlx5_core_warn(dev, "interface is up, NOP\n");
		goto out;
	}
	/* remove any previous indication of internal error */
	dev->state = MLX5_DEVICE_STATE_UP;

	err = mlx5_function_setup(dev, false);
	if (err)
		goto err_function;

	err = mlx5_load(dev);
	if (err)
		goto err_load;

	set_bit(MLX5_INTERFACE_STATE_UP, &dev->intf_state);

	err = mlx5_attach_device(dev);
	if (err)
		goto err_attach;

	mutex_unlock(&dev->intf_state_mutex);
	return 0;

err_attach:
	clear_bit(MLX5_INTERFACE_STATE_UP, &dev->intf_state);
	mlx5_unload(dev);
err_load:
	mlx5_function_teardown(dev, false);
err_function:
	dev->state = MLX5_DEVICE_STATE_INTERNAL_ERROR;
out:
	mutex_unlock(&dev->intf_state_mutex);
	return err;
}

void mlx5_unload_one(struct mlx5_core_dev *dev)
{
	mutex_lock(&dev->intf_state_mutex);

	mlx5_detach_device(dev);

	if (!test_bit(MLX5_INTERFACE_STATE_UP, &dev->intf_state)) {
		mlx5_core_warn(dev, "%s: interface is down, NOP\n",
			       __func__);
		goto out;
	}

	clear_bit(MLX5_INTERFACE_STATE_UP, &dev->intf_state);
	mlx5_unload(dev);
	mlx5_function_teardown(dev, false);
out:
	mutex_unlock(&dev->intf_state_mutex);
}

static const int types[] = {
	MLX5_CAP_GENERAL,
	MLX5_CAP_GENERAL_2,
	MLX5_CAP_ETHERNET_OFFLOADS,
	MLX5_CAP_IPOIB_ENHANCED_OFFLOADS,
	MLX5_CAP_ODP,
	MLX5_CAP_ATOMIC,
	MLX5_CAP_ROCE,
	MLX5_CAP_IPOIB_OFFLOADS,
	MLX5_CAP_FLOW_TABLE,
	MLX5_CAP_ESWITCH_FLOW_TABLE,
	MLX5_CAP_ESWITCH,
	MLX5_CAP_VECTOR_CALC,
	MLX5_CAP_QOS,
	MLX5_CAP_DEBUG,
	MLX5_CAP_DEV_MEM,
	MLX5_CAP_DEV_EVENT,
	MLX5_CAP_TLS,
	MLX5_CAP_VDPA_EMULATION,
	MLX5_CAP_IPSEC,
};

static void mlx5_hca_caps_free(struct mlx5_core_dev *dev)
{
	int type;
	int i;

	for (i = 0; i < ARRAY_SIZE(types); i++) {
		type = types[i];
		kfree(dev->caps.hca[type]);
	}
}

static int mlx5_hca_caps_alloc(struct mlx5_core_dev *dev)
{
	struct mlx5_hca_cap *cap;
	int type;
	int i;

	for (i = 0; i < ARRAY_SIZE(types); i++) {
		cap = kzalloc(sizeof(*cap), GFP_KERNEL);
		if (!cap)
			goto err;
		type = types[i];
		dev->caps.hca[type] = cap;
	}

	return 0;

err:
	mlx5_hca_caps_free(dev);
	return -ENOMEM;
}

int mlx5_mdev_init(struct mlx5_core_dev *dev, int profile_idx)
{
	struct mlx5_priv *priv = &dev->priv;
	int err;

	memcpy(&dev->profile, &profile[profile_idx], sizeof(dev->profile));
	INIT_LIST_HEAD(&priv->ctx_list);
	spin_lock_init(&priv->ctx_lock);
	mutex_init(&dev->intf_state_mutex);

	mutex_init(&priv->bfregs.reg_head.lock);
	mutex_init(&priv->bfregs.wc_head.lock);
	INIT_LIST_HEAD(&priv->bfregs.reg_head.list);
	INIT_LIST_HEAD(&priv->bfregs.wc_head.list);

	mutex_init(&priv->alloc_mutex);
	mutex_init(&priv->pgdir_mutex);
	INIT_LIST_HEAD(&priv->pgdir_list);

	priv->numa_node = dev_to_node(mlx5_core_dma_dev(dev));
	priv->dbg_root = debugfs_create_dir(dev_name(dev->device),
					    mlx5_debugfs_root);
	INIT_LIST_HEAD(&priv->traps);

	err = mlx5_health_init(dev);
	if (err)
		goto err_health_init;

	err = mlx5_pagealloc_init(dev);
	if (err)
		goto err_pagealloc_init;

	err = mlx5_adev_init(dev);
	if (err)
		goto err_adev_init;

	err = mlx5_hca_caps_alloc(dev);
	if (err)
		goto err_hca_caps;

	return 0;

err_hca_caps:
	mlx5_adev_cleanup(dev);
err_adev_init:
	mlx5_pagealloc_cleanup(dev);
err_pagealloc_init:
	mlx5_health_cleanup(dev);
err_health_init:
	debugfs_remove(dev->priv.dbg_root);
	mutex_destroy(&priv->pgdir_mutex);
	mutex_destroy(&priv->alloc_mutex);
	mutex_destroy(&priv->bfregs.wc_head.lock);
	mutex_destroy(&priv->bfregs.reg_head.lock);
	mutex_destroy(&dev->intf_state_mutex);
	return err;
}

void mlx5_mdev_uninit(struct mlx5_core_dev *dev)
{
	struct mlx5_priv *priv = &dev->priv;

	mlx5_hca_caps_free(dev);
	mlx5_adev_cleanup(dev);
	mlx5_pagealloc_cleanup(dev);
	mlx5_health_cleanup(dev);
	debugfs_remove_recursive(dev->priv.dbg_root);
	mutex_destroy(&priv->pgdir_mutex);
	mutex_destroy(&priv->alloc_mutex);
	mutex_destroy(&priv->bfregs.wc_head.lock);
	mutex_destroy(&priv->bfregs.reg_head.lock);
	mutex_destroy(&dev->intf_state_mutex);
}

static int probe_one(struct pci_dev *pdev, const struct pci_device_id *id)
{
	struct mlx5_core_dev *dev;
	struct devlink *devlink;
	int err;

	devlink = mlx5_devlink_alloc(&pdev->dev);
	if (!devlink) {
		dev_err(&pdev->dev, "devlink alloc failed\n");
		return -ENOMEM;
	}

	dev = devlink_priv(devlink);
	dev->device = &pdev->dev;
	dev->pdev = pdev;

	dev->coredev_type = id->driver_data & MLX5_PCI_DEV_IS_VF ?
			 MLX5_COREDEV_VF : MLX5_COREDEV_PF;

	dev->priv.adev_idx = mlx5_adev_idx_alloc();
	if (dev->priv.adev_idx < 0) {
		err = dev->priv.adev_idx;
		goto adev_init_err;
	}

	err = mlx5_mdev_init(dev, prof_sel);
	if (err)
		goto mdev_init_err;

	err = mlx5_pci_init(dev, pdev, id);
	if (err) {
		mlx5_core_err(dev, "mlx5_pci_init failed with error code %d\n",
			      err);
		goto pci_init_err;
	}

	err = mlx5_init_one(dev);
	if (err) {
		mlx5_core_err(dev, "mlx5_init_one failed with error code %d\n",
			      err);
		goto err_init_one;
	}

<<<<<<< HEAD
	request_module_nowait(MLX5_IB_MOD);

=======
>>>>>>> c1084c27
	err = mlx5_crdump_enable(dev);
	if (err)
		dev_err(&pdev->dev, "mlx5_crdump_enable failed with error code %d\n", err);

	pci_save_state(pdev);
	devlink_register(devlink);
	if (!mlx5_core_is_mp_slave(dev))
		devlink_reload_enable(devlink);
	return 0;

<<<<<<< HEAD
err_load_one:
=======
err_init_one:
>>>>>>> c1084c27
	mlx5_pci_close(dev);
pci_init_err:
	mlx5_mdev_uninit(dev);
mdev_init_err:
	mlx5_adev_idx_free(dev->priv.adev_idx);
adev_init_err:
	mlx5_devlink_free(devlink);

	return err;
}

static void remove_one(struct pci_dev *pdev)
{
	struct mlx5_core_dev *dev  = pci_get_drvdata(pdev);
	struct devlink *devlink = priv_to_devlink(dev);

	devlink_reload_disable(devlink);
	devlink_unregister(devlink);
	mlx5_crdump_disable(dev);
	mlx5_drain_health_wq(dev);
	mlx5_uninit_one(dev);
	mlx5_pci_close(dev);
	mlx5_mdev_uninit(dev);
	mlx5_adev_idx_free(dev->priv.adev_idx);
	mlx5_devlink_free(devlink);
}

static pci_ers_result_t mlx5_pci_err_detected(struct pci_dev *pdev,
					      pci_channel_state_t state)
{
	struct mlx5_core_dev *dev = pci_get_drvdata(pdev);

	mlx5_core_info(dev, "%s was called\n", __func__);

	mlx5_enter_error_state(dev, false);
	mlx5_error_sw_reset(dev);
	mlx5_unload_one(dev);
	mlx5_drain_health_wq(dev);
	mlx5_pci_disable_device(dev);

	return state == pci_channel_io_perm_failure ?
		PCI_ERS_RESULT_DISCONNECT : PCI_ERS_RESULT_NEED_RESET;
}

/* wait for the device to show vital signs by waiting
 * for the health counter to start counting.
 */
static int wait_vital(struct pci_dev *pdev)
{
	struct mlx5_core_dev *dev = pci_get_drvdata(pdev);
	struct mlx5_core_health *health = &dev->priv.health;
	const int niter = 100;
	u32 last_count = 0;
	u32 count;
	int i;

	for (i = 0; i < niter; i++) {
		count = ioread32be(health->health_counter);
		if (count && count != 0xffffffff) {
			if (last_count && last_count != count) {
				mlx5_core_info(dev,
					       "wait vital counter value 0x%x after %d iterations\n",
					       count, i);
				return 0;
			}
			last_count = count;
		}
		msleep(50);
	}

	return -ETIMEDOUT;
}

static pci_ers_result_t mlx5_pci_slot_reset(struct pci_dev *pdev)
{
	struct mlx5_core_dev *dev = pci_get_drvdata(pdev);
	int err;

	mlx5_core_info(dev, "%s was called\n", __func__);

	err = mlx5_pci_enable_device(dev);
	if (err) {
		mlx5_core_err(dev, "%s: mlx5_pci_enable_device failed with error code: %d\n",
			      __func__, err);
		return PCI_ERS_RESULT_DISCONNECT;
	}

	pci_set_master(pdev);
	pci_restore_state(pdev);
	pci_save_state(pdev);

	if (wait_vital(pdev)) {
		mlx5_core_err(dev, "%s: wait_vital timed out\n", __func__);
		return PCI_ERS_RESULT_DISCONNECT;
	}

	return PCI_ERS_RESULT_RECOVERED;
}

static void mlx5_pci_resume(struct pci_dev *pdev)
{
	struct mlx5_core_dev *dev = pci_get_drvdata(pdev);
	int err;

	mlx5_core_info(dev, "%s was called\n", __func__);

	err = mlx5_load_one(dev);
	if (err)
		mlx5_core_err(dev, "%s: mlx5_load_one failed with error code: %d\n",
			      __func__, err);
	else
		mlx5_core_info(dev, "%s: device recovered\n", __func__);
}

static const struct pci_error_handlers mlx5_err_handler = {
	.error_detected = mlx5_pci_err_detected,
	.slot_reset	= mlx5_pci_slot_reset,
	.resume		= mlx5_pci_resume
};

static int mlx5_try_fast_unload(struct mlx5_core_dev *dev)
{
	bool fast_teardown = false, force_teardown = false;
	int ret = 1;

	fast_teardown = MLX5_CAP_GEN(dev, fast_teardown);
	force_teardown = MLX5_CAP_GEN(dev, force_teardown);

	mlx5_core_dbg(dev, "force teardown firmware support=%d\n", force_teardown);
	mlx5_core_dbg(dev, "fast teardown firmware support=%d\n", fast_teardown);

	if (!fast_teardown && !force_teardown)
		return -EOPNOTSUPP;

	if (dev->state == MLX5_DEVICE_STATE_INTERNAL_ERROR) {
		mlx5_core_dbg(dev, "Device in internal error state, giving up\n");
		return -EAGAIN;
	}

	/* Panic tear down fw command will stop the PCI bus communication
	 * with the HCA, so the health polll is no longer needed.
	 */
	mlx5_drain_health_wq(dev);
	mlx5_stop_health_poll(dev, false);

	ret = mlx5_cmd_fast_teardown_hca(dev);
	if (!ret)
		goto succeed;

	ret = mlx5_cmd_force_teardown_hca(dev);
	if (!ret)
		goto succeed;

	mlx5_core_dbg(dev, "Firmware couldn't do fast unload error: %d\n", ret);
	mlx5_start_health_poll(dev);
	return ret;

succeed:
	mlx5_enter_error_state(dev, true);

	/* Some platforms requiring freeing the IRQ's in the shutdown
	 * flow. If they aren't freed they can't be allocated after
	 * kexec. There is no need to cleanup the mlx5_core software
	 * contexts.
	 */
	mlx5_core_eq_free_irqs(dev);

	return 0;
}

static void shutdown(struct pci_dev *pdev)
{
	struct mlx5_core_dev *dev  = pci_get_drvdata(pdev);
	int err;

	mlx5_core_info(dev, "Shutdown was called\n");
	err = mlx5_try_fast_unload(dev);
	if (err)
		mlx5_unload_one(dev);
	mlx5_pci_disable_device(dev);
}

static int mlx5_suspend(struct pci_dev *pdev, pm_message_t state)
{
	struct mlx5_core_dev *dev = pci_get_drvdata(pdev);

<<<<<<< HEAD
	mlx5_unload_one(dev, false);
=======
	mlx5_unload_one(dev);
>>>>>>> c1084c27

	return 0;
}

static int mlx5_resume(struct pci_dev *pdev)
{
	struct mlx5_core_dev *dev = pci_get_drvdata(pdev);

<<<<<<< HEAD
	return mlx5_load_one(dev, false);
=======
	return mlx5_load_one(dev);
>>>>>>> c1084c27
}

static const struct pci_device_id mlx5_core_pci_table[] = {
	{ PCI_VDEVICE(MELLANOX, PCI_DEVICE_ID_MELLANOX_CONNECTIB) },
	{ PCI_VDEVICE(MELLANOX, 0x1012), MLX5_PCI_DEV_IS_VF},	/* Connect-IB VF */
	{ PCI_VDEVICE(MELLANOX, PCI_DEVICE_ID_MELLANOX_CONNECTX4) },
	{ PCI_VDEVICE(MELLANOX, 0x1014), MLX5_PCI_DEV_IS_VF},	/* ConnectX-4 VF */
	{ PCI_VDEVICE(MELLANOX, PCI_DEVICE_ID_MELLANOX_CONNECTX4_LX) },
	{ PCI_VDEVICE(MELLANOX, 0x1016), MLX5_PCI_DEV_IS_VF},	/* ConnectX-4LX VF */
	{ PCI_VDEVICE(MELLANOX, 0x1017) },			/* ConnectX-5, PCIe 3.0 */
	{ PCI_VDEVICE(MELLANOX, 0x1018), MLX5_PCI_DEV_IS_VF},	/* ConnectX-5 VF */
	{ PCI_VDEVICE(MELLANOX, 0x1019) },			/* ConnectX-5 Ex */
	{ PCI_VDEVICE(MELLANOX, 0x101a), MLX5_PCI_DEV_IS_VF},	/* ConnectX-5 Ex VF */
	{ PCI_VDEVICE(MELLANOX, 0x101b) },			/* ConnectX-6 */
	{ PCI_VDEVICE(MELLANOX, 0x101c), MLX5_PCI_DEV_IS_VF},	/* ConnectX-6 VF */
	{ PCI_VDEVICE(MELLANOX, 0x101d) },			/* ConnectX-6 Dx */
	{ PCI_VDEVICE(MELLANOX, 0x101e), MLX5_PCI_DEV_IS_VF},	/* ConnectX Family mlx5Gen Virtual Function */
	{ PCI_VDEVICE(MELLANOX, 0x101f) },			/* ConnectX-6 LX */
	{ PCI_VDEVICE(MELLANOX, 0x1021) },			/* ConnectX-7 */
	{ PCI_VDEVICE(MELLANOX, 0xa2d2) },			/* BlueField integrated ConnectX-5 network controller */
	{ PCI_VDEVICE(MELLANOX, 0xa2d3), MLX5_PCI_DEV_IS_VF},	/* BlueField integrated ConnectX-5 network controller VF */
	{ PCI_VDEVICE(MELLANOX, 0xa2d6) },			/* BlueField-2 integrated ConnectX-6 Dx network controller */
	{ PCI_VDEVICE(MELLANOX, 0xa2dc) },			/* BlueField-3 integrated ConnectX-7 network controller */
	{ 0, }
};

MODULE_DEVICE_TABLE(pci, mlx5_core_pci_table);

void mlx5_disable_device(struct mlx5_core_dev *dev)
{
	mlx5_error_sw_reset(dev);
	mlx5_unload_one(dev);
}

int mlx5_recover_device(struct mlx5_core_dev *dev)
{
	int ret = -EIO;

	mlx5_pci_disable_device(dev);
	if (mlx5_pci_slot_reset(dev->pdev) == PCI_ERS_RESULT_RECOVERED)
		ret = mlx5_load_one(dev);
	return ret;
}

static struct pci_driver mlx5_core_driver = {
	.name           = KBUILD_MODNAME,
	.id_table       = mlx5_core_pci_table,
	.probe          = probe_one,
	.remove         = remove_one,
	.suspend        = mlx5_suspend,
	.resume         = mlx5_resume,
	.shutdown	= shutdown,
	.err_handler	= &mlx5_err_handler,
	.sriov_configure   = mlx5_core_sriov_configure,
	.sriov_get_vf_total_msix = mlx5_sriov_get_vf_total_msix,
	.sriov_set_msix_vec_count = mlx5_core_sriov_set_msix_vec_count,
};

static void mlx5_core_verify_params(void)
{
	if (prof_sel >= ARRAY_SIZE(profile)) {
		pr_warn("mlx5_core: WARNING: Invalid module parameter prof_sel %d, valid range 0-%zu, changing back to default(%d)\n",
			prof_sel,
			ARRAY_SIZE(profile) - 1,
			MLX5_DEFAULT_PROF);
		prof_sel = MLX5_DEFAULT_PROF;
	}
}

static int __init init(void)
{
	int err;

	WARN_ONCE(strcmp(MLX5_ADEV_NAME, KBUILD_MODNAME),
		  "mlx5_core name not in sync with kernel module name");

	get_random_bytes(&sw_owner_id, sizeof(sw_owner_id));

	mlx5_core_verify_params();
	mlx5_fpga_ipsec_build_fs_cmds();
	mlx5_register_debugfs();

	err = pci_register_driver(&mlx5_core_driver);
	if (err)
		goto err_debug;

	err = mlx5_sf_driver_register();
	if (err)
		goto err_sf;

	err = mlx5e_init();
	if (err)
		goto err_en;

	return 0;

err_en:
	mlx5_sf_driver_unregister();
err_sf:
	pci_unregister_driver(&mlx5_core_driver);
err_debug:
	mlx5_unregister_debugfs();
	return err;
}

static void __exit cleanup(void)
{
	mlx5e_cleanup();
	mlx5_sf_driver_unregister();
	pci_unregister_driver(&mlx5_core_driver);
	mlx5_unregister_debugfs();
}

module_init(init);
module_exit(cleanup);<|MERGE_RESOLUTION|>--- conflicted
+++ resolved
@@ -1251,25 +1251,6 @@
 	if (err)
 		goto err_load;
 
-<<<<<<< HEAD
-	if (boot) {
-		err = mlx5_devlink_register(priv_to_devlink(dev), dev->device);
-		if (err)
-			goto err_devlink_reg;
-	}
-
-	if (mlx5_device_registered(dev)) {
-		mlx5_attach_device(dev);
-	} else {
-		err = mlx5_register_device(dev);
-		if (err) {
-			mlx5_core_err(dev, "register device failed %d\n", err);
-			goto err_reg_dev;
-		}
-	}
-
-=======
->>>>>>> c1084c27
 	set_bit(MLX5_INTERFACE_STATE_UP, &dev->intf_state);
 
 	err = mlx5_devlink_register(priv_to_devlink(dev));
@@ -1280,12 +1261,6 @@
 	if (err)
 		goto err_register;
 
-<<<<<<< HEAD
-err_reg_dev:
-	if (boot)
-		mlx5_devlink_unregister(priv_to_devlink(dev));
-err_devlink_reg:
-=======
 	mutex_unlock(&dev->intf_state_mutex);
 	return 0;
 
@@ -1293,16 +1268,11 @@
 	mlx5_devlink_unregister(priv_to_devlink(dev));
 err_devlink_reg:
 	clear_bit(MLX5_INTERFACE_STATE_UP, &dev->intf_state);
->>>>>>> c1084c27
 	mlx5_unload(dev);
 err_load:
 	mlx5_cleanup_once(dev);
 function_teardown:
-<<<<<<< HEAD
-	mlx5_function_teardown(dev, boot);
-=======
 	mlx5_function_teardown(dev, true);
->>>>>>> c1084c27
 err_function:
 	dev->state = MLX5_DEVICE_STATE_INTERNAL_ERROR;
 	mutex_unlock(&dev->intf_state_mutex);
@@ -1562,11 +1532,6 @@
 		goto err_init_one;
 	}
 
-<<<<<<< HEAD
-	request_module_nowait(MLX5_IB_MOD);
-
-=======
->>>>>>> c1084c27
 	err = mlx5_crdump_enable(dev);
 	if (err)
 		dev_err(&pdev->dev, "mlx5_crdump_enable failed with error code %d\n", err);
@@ -1577,11 +1542,7 @@
 		devlink_reload_enable(devlink);
 	return 0;
 
-<<<<<<< HEAD
-err_load_one:
-=======
 err_init_one:
->>>>>>> c1084c27
 	mlx5_pci_close(dev);
 pci_init_err:
 	mlx5_mdev_uninit(dev);
@@ -1768,11 +1729,7 @@
 {
 	struct mlx5_core_dev *dev = pci_get_drvdata(pdev);
 
-<<<<<<< HEAD
-	mlx5_unload_one(dev, false);
-=======
 	mlx5_unload_one(dev);
->>>>>>> c1084c27
 
 	return 0;
 }
@@ -1781,11 +1738,7 @@
 {
 	struct mlx5_core_dev *dev = pci_get_drvdata(pdev);
 
-<<<<<<< HEAD
-	return mlx5_load_one(dev, false);
-=======
 	return mlx5_load_one(dev);
->>>>>>> c1084c27
 }
 
 static const struct pci_device_id mlx5_core_pci_table[] = {
