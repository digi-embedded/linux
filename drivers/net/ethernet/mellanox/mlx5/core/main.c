--- conflicted
+++ resolved
@@ -2010,11 +2010,7 @@
 			return -EIO;
 	}
 
-<<<<<<< HEAD
-	return mlx5_load_one(dev);
-=======
 	return mlx5_load_one_devl_locked(dev, true);
->>>>>>> 29549c70
 }
 
 static struct pci_driver mlx5_core_driver = {
