/* SPDX-License-Identifier: GPL-2.0 OR Linux-OpenIB */
/* Copyright (c) 2019 Mellanox Technologies. */

#ifndef __MLX5_EN_PARAMS_H__
#define __MLX5_EN_PARAMS_H__

#include "en.h"

struct mlx5e_xsk_param {
	u16 headroom;
	u16 chunk_size;
<<<<<<< HEAD
=======
	bool unaligned;
>>>>>>> 29549c70
};

struct mlx5e_cq_param {
	u32                        cqc[MLX5_ST_SZ_DW(cqc)];
	struct mlx5_wq_param       wq;
	u16                        eq_ix;
	u8                         cq_period_mode;
};

struct mlx5e_rq_param {
	struct mlx5e_cq_param      cqp;
	u32                        rqc[MLX5_ST_SZ_DW(rqc)];
	struct mlx5_wq_param       wq;
	struct mlx5e_rq_frags_info frags_info;
};

struct mlx5e_sq_param {
	struct mlx5e_cq_param      cqp;
	u32                        sqc[MLX5_ST_SZ_DW(sqc)];
	struct mlx5_wq_param       wq;
	bool                       is_mpw;
	bool                       is_tls;
	bool                       is_xdp_mb;
	u16                        stop_room;
};

struct mlx5e_channel_param {
	struct mlx5e_rq_param      rq;
	struct mlx5e_sq_param      txq_sq;
	struct mlx5e_sq_param      xdp_sq;
	struct mlx5e_sq_param      icosq;
	struct mlx5e_sq_param      async_icosq;
};

struct mlx5e_create_sq_param {
	struct mlx5_wq_ctrl        *wq_ctrl;
	u32                         cqn;
	u32                         ts_cqe_to_dest_cqn;
	u32                         tisn;
	u8                          tis_lst_sz;
	u8                          min_inline_mode;
};

/* Striding RQ dynamic parameters */

u8 mlx5e_mpwrq_page_shift(struct mlx5_core_dev *mdev, struct mlx5e_xsk_param *xsk);
enum mlx5e_mpwrq_umr_mode
mlx5e_mpwrq_umr_mode(struct mlx5_core_dev *mdev, struct mlx5e_xsk_param *xsk);
u8 mlx5e_mpwrq_umr_entry_size(enum mlx5e_mpwrq_umr_mode mode);
u8 mlx5e_mpwrq_log_wqe_sz(struct mlx5_core_dev *mdev, u8 page_shift,
			  enum mlx5e_mpwrq_umr_mode umr_mode);
u8 mlx5e_mpwrq_pages_per_wqe(struct mlx5_core_dev *mdev, u8 page_shift,
			     enum mlx5e_mpwrq_umr_mode umr_mode);
u16 mlx5e_mpwrq_umr_wqe_sz(struct mlx5_core_dev *mdev, u8 page_shift,
			   enum mlx5e_mpwrq_umr_mode umr_mode);
u8 mlx5e_mpwrq_umr_wqebbs(struct mlx5_core_dev *mdev, u8 page_shift,
			  enum mlx5e_mpwrq_umr_mode umr_mode);
u8 mlx5e_mpwrq_mtts_per_wqe(struct mlx5_core_dev *mdev, u8 page_shift,
			    enum mlx5e_mpwrq_umr_mode umr_mode);
u32 mlx5e_mpwrq_max_num_entries(struct mlx5_core_dev *mdev,
				enum mlx5e_mpwrq_umr_mode umr_mode);
u8 mlx5e_mpwrq_max_log_rq_pkts(struct mlx5_core_dev *mdev, u8 page_shift,
			       enum mlx5e_mpwrq_umr_mode umr_mode);

/* Parameter calculations */

void mlx5e_reset_tx_moderation(struct mlx5e_params *params, u8 cq_period_mode);
void mlx5e_reset_rx_moderation(struct mlx5e_params *params, u8 cq_period_mode);
void mlx5e_set_tx_cq_mode_params(struct mlx5e_params *params, u8 cq_period_mode);
void mlx5e_set_rx_cq_mode_params(struct mlx5e_params *params, u8 cq_period_mode);

bool slow_pci_heuristic(struct mlx5_core_dev *mdev);
int mlx5e_mpwrq_validate_regular(struct mlx5_core_dev *mdev, struct mlx5e_params *params);
int mlx5e_mpwrq_validate_xsk(struct mlx5_core_dev *mdev, struct mlx5e_params *params,
			     struct mlx5e_xsk_param *xsk);
void mlx5e_build_rq_params(struct mlx5_core_dev *mdev, struct mlx5e_params *params);
void mlx5e_set_rq_type(struct mlx5_core_dev *mdev, struct mlx5e_params *params);
void mlx5e_init_rq_type_params(struct mlx5_core_dev *mdev, struct mlx5e_params *params);

u16 mlx5e_get_linear_rq_headroom(struct mlx5e_params *params,
				 struct mlx5e_xsk_param *xsk);
bool mlx5e_rx_is_linear_skb(struct mlx5_core_dev *mdev,
			    struct mlx5e_params *params,
			    struct mlx5e_xsk_param *xsk);
bool mlx5e_rx_mpwqe_is_linear_skb(struct mlx5_core_dev *mdev,
				  struct mlx5e_params *params,
				  struct mlx5e_xsk_param *xsk);
u8 mlx5e_mpwqe_get_log_rq_size(struct mlx5_core_dev *mdev,
			       struct mlx5e_params *params,
			       struct mlx5e_xsk_param *xsk);
u8 mlx5e_shampo_get_log_hd_entry_size(struct mlx5_core_dev *mdev,
				      struct mlx5e_params *params);
u8 mlx5e_shampo_get_log_rsrv_size(struct mlx5_core_dev *mdev,
				  struct mlx5e_params *params);
u8 mlx5e_shampo_get_log_pkt_per_rsrv(struct mlx5_core_dev *mdev,
				     struct mlx5e_params *params);
u32 mlx5e_shampo_hd_per_wqe(struct mlx5_core_dev *mdev,
			    struct mlx5e_params *params,
			    struct mlx5e_rq_param *rq_param);
u32 mlx5e_shampo_hd_per_wq(struct mlx5_core_dev *mdev,
			   struct mlx5e_params *params,
			   struct mlx5e_rq_param *rq_param);
u8 mlx5e_mpwqe_get_log_stride_size(struct mlx5_core_dev *mdev,
				   struct mlx5e_params *params,
				   struct mlx5e_xsk_param *xsk);
u8 mlx5e_mpwqe_get_log_num_strides(struct mlx5_core_dev *mdev,
				   struct mlx5e_params *params,
				   struct mlx5e_xsk_param *xsk);
u8 mlx5e_mpwqe_get_min_wqe_bulk(unsigned int wq_sz);
u16 mlx5e_get_rq_headroom(struct mlx5_core_dev *mdev,
			  struct mlx5e_params *params,
			  struct mlx5e_xsk_param *xsk);

/* Build queue parameters */

void mlx5e_build_create_cq_param(struct mlx5e_create_cq_param *ccp, struct mlx5e_channel *c);
int mlx5e_build_rq_param(struct mlx5_core_dev *mdev,
			 struct mlx5e_params *params,
			 struct mlx5e_xsk_param *xsk,
			 u16 q_counter,
			 struct mlx5e_rq_param *param);
void mlx5e_build_drop_rq_param(struct mlx5_core_dev *mdev,
			       u16 q_counter,
			       struct mlx5e_rq_param *param);
void mlx5e_build_sq_param_common(struct mlx5_core_dev *mdev,
				 struct mlx5e_sq_param *param);
void mlx5e_build_sq_param(struct mlx5_core_dev *mdev,
			  struct mlx5e_params *params,
			  struct mlx5e_sq_param *param);
void mlx5e_build_tx_cq_param(struct mlx5_core_dev *mdev,
			     struct mlx5e_params *params,
			     struct mlx5e_cq_param *param);
void mlx5e_build_xdpsq_param(struct mlx5_core_dev *mdev,
			     struct mlx5e_params *params,
			     struct mlx5e_xsk_param *xsk,
			     struct mlx5e_sq_param *param);
int mlx5e_build_channel_param(struct mlx5_core_dev *mdev,
			      struct mlx5e_params *params,
			      u16 q_counter,
			      struct mlx5e_channel_param *cparam);

u16 mlx5e_calc_sq_stop_room(struct mlx5_core_dev *mdev, struct mlx5e_params *params);
int mlx5e_validate_params(struct mlx5_core_dev *mdev, struct mlx5e_params *params);

#endif /* __MLX5_EN_PARAMS_H__ */<|MERGE_RESOLUTION|>--- conflicted
+++ resolved
@@ -9,10 +9,7 @@
 struct mlx5e_xsk_param {
 	u16 headroom;
 	u16 chunk_size;
-<<<<<<< HEAD
-=======
 	bool unaligned;
->>>>>>> 29549c70
 };
 
 struct mlx5e_cq_param {
