/*
 * Copyright (c) 2018, Mellanox Technologies. All rights reserved.
 *
 * This software is available to you under a choice of one of two
 * licenses.  You may choose to be licensed under the terms of the GNU
 * General Public License (GPL) Version 2, available from the file
 * COPYING in the main directory of this source tree, or the
 * OpenIB.org BSD license below:
 *
 *     Redistribution and use in source and binary forms, with or
 *     without modification, are permitted provided that the following
 *     conditions are met:
 *
 *      - Redistributions of source code must retain the above
 *        copyright notice, this list of conditions and the following
 *        disclaimer.
 *
 *      - Redistributions in binary form must reproduce the above
 *        copyright notice, this list of conditions and the following
 *        disclaimer in the documentation and/or other materials
 *        provided with the distribution.
 *
 * THE SOFTWARE IS PROVIDED "AS IS", WITHOUT WARRANTY OF ANY KIND,
 * EXPRESS OR IMPLIED, INCLUDING BUT NOT LIMITED TO THE WARRANTIES OF
 * MERCHANTABILITY, FITNESS FOR A PARTICULAR PURPOSE AND
 * NONINFRINGEMENT. IN NO EVENT SHALL THE AUTHORS OR COPYRIGHT HOLDERS
 * BE LIABLE FOR ANY CLAIM, DAMAGES OR OTHER LIABILITY, WHETHER IN AN
 * ACTION OF CONTRACT, TORT OR OTHERWISE, ARISING FROM, OUT OF OR IN
 * CONNECTION WITH THE SOFTWARE OR THE USE OR OTHER DEALINGS IN THE
 * SOFTWARE.
 */
#ifndef __MLX5_EN_XDP_H__
#define __MLX5_EN_XDP_H__

#include <linux/indirect_call_wrapper.h>

#include "en.h"
#include "en/txrx.h"

#define MLX5E_XDP_MIN_INLINE (ETH_HLEN + VLAN_HLEN)
#define MLX5E_XDP_TX_DS_COUNT (MLX5E_TX_WQE_EMPTY_DS_COUNT + 1 /* SG DS */)

#define MLX5E_XDP_INLINE_WQE_MAX_DS_CNT 16
#define MLX5E_XDP_INLINE_WQE_SZ_THRSD \
	(MLX5E_XDP_INLINE_WQE_MAX_DS_CNT * MLX5_SEND_WQE_DS - \
	 sizeof(struct mlx5_wqe_inline_seg))

struct mlx5e_xsk_param;
int mlx5e_xdp_max_mtu(struct mlx5e_params *params, struct mlx5e_xsk_param *xsk);
bool mlx5e_xdp_handle(struct mlx5e_rq *rq, struct mlx5e_dma_info *di,
		      u32 *len, struct xdp_buff *xdp);
void mlx5e_xdp_mpwqe_complete(struct mlx5e_xdpsq *sq);
bool mlx5e_poll_xdpsq_cq(struct mlx5e_cq *cq);
void mlx5e_free_xdpsq_descs(struct mlx5e_xdpsq *sq);
void mlx5e_set_xmit_fp(struct mlx5e_xdpsq *sq, bool is_mpw);
void mlx5e_xdp_rx_poll_complete(struct mlx5e_rq *rq);
int mlx5e_xdp_xmit(struct net_device *dev, int n, struct xdp_frame **frames,
		   u32 flags);

INDIRECT_CALLABLE_DECLARE(bool mlx5e_xmit_xdp_frame_mpwqe(struct mlx5e_xdpsq *sq,
							  struct mlx5e_xmit_data *xdptxd,
							  struct mlx5e_xdp_info *xdpi,
							  int check_result));
INDIRECT_CALLABLE_DECLARE(bool mlx5e_xmit_xdp_frame(struct mlx5e_xdpsq *sq,
						    struct mlx5e_xmit_data *xdptxd,
						    struct mlx5e_xdp_info *xdpi,
						    int check_result));
INDIRECT_CALLABLE_DECLARE(int mlx5e_xmit_xdp_frame_check_mpwqe(struct mlx5e_xdpsq *sq));
INDIRECT_CALLABLE_DECLARE(int mlx5e_xmit_xdp_frame_check(struct mlx5e_xdpsq *sq));

static inline void mlx5e_xdp_tx_enable(struct mlx5e_priv *priv)
{
	set_bit(MLX5E_STATE_XDP_TX_ENABLED, &priv->state);

	if (priv->channels.params.xdp_prog)
		set_bit(MLX5E_STATE_XDP_ACTIVE, &priv->state);
}

static inline void mlx5e_xdp_tx_disable(struct mlx5e_priv *priv)
{
	if (priv->channels.params.xdp_prog)
		clear_bit(MLX5E_STATE_XDP_ACTIVE, &priv->state);

	clear_bit(MLX5E_STATE_XDP_TX_ENABLED, &priv->state);
	/* Let other device's napi(s) and XSK wakeups see our new state. */
<<<<<<< HEAD
	synchronize_rcu();
=======
	synchronize_net();
>>>>>>> c1084c27
}

static inline bool mlx5e_xdp_tx_is_enabled(struct mlx5e_priv *priv)
{
	return test_bit(MLX5E_STATE_XDP_TX_ENABLED, &priv->state);
}

static inline bool mlx5e_xdp_is_active(struct mlx5e_priv *priv)
{
	return test_bit(MLX5E_STATE_XDP_ACTIVE, &priv->state);
}

static inline void mlx5e_xmit_xdp_doorbell(struct mlx5e_xdpsq *sq)
{
	if (sq->doorbell_cseg) {
		mlx5e_notify_hw(&sq->wq, sq->pc, sq->uar_map, sq->doorbell_cseg);
		sq->doorbell_cseg = NULL;
	}
}

/* Enable inline WQEs to shift some load from a congested HCA (HW) to
 * a less congested cpu (SW).
 */
static inline bool mlx5e_xdp_get_inline_state(struct mlx5e_xdpsq *sq, bool cur)
{
	u16 outstanding = sq->xdpi_fifo_pc - sq->xdpi_fifo_cc;

#define MLX5E_XDP_INLINE_WATERMARK_LOW	10
#define MLX5E_XDP_INLINE_WATERMARK_HIGH 128

	if (cur && outstanding <= MLX5E_XDP_INLINE_WATERMARK_LOW)
		return false;

	if (!cur && outstanding >= MLX5E_XDP_INLINE_WATERMARK_HIGH)
		return true;

	return cur;
}

static inline bool mlx5e_xdp_mpqwe_is_full(struct mlx5e_tx_mpwqe *session)
{
	if (session->inline_on)
		return session->ds_count + MLX5E_XDP_INLINE_WQE_MAX_DS_CNT >
		       MLX5E_TX_MPW_MAX_NUM_DS;
	return mlx5e_tx_mpwqe_is_full(session);
}

struct mlx5e_xdp_wqe_info {
	u8 num_wqebbs;
	u8 num_pkts;
};

static inline void
mlx5e_xdp_mpwqe_add_dseg(struct mlx5e_xdpsq *sq,
			 struct mlx5e_xmit_data *xdptxd,
			 struct mlx5e_xdpsq_stats *stats)
{
	struct mlx5e_tx_mpwqe *session = &sq->mpwqe;
	struct mlx5_wqe_data_seg *dseg =
		(struct mlx5_wqe_data_seg *)session->wqe + session->ds_count;
	u32 dma_len = xdptxd->len;

	session->pkt_count++;
	session->bytes_count += dma_len;

	if (session->inline_on && dma_len <= MLX5E_XDP_INLINE_WQE_SZ_THRSD) {
		struct mlx5_wqe_inline_seg *inline_dseg =
			(struct mlx5_wqe_inline_seg *)dseg;
		u16 ds_len = sizeof(*inline_dseg) + dma_len;
		u16 ds_cnt = DIV_ROUND_UP(ds_len, MLX5_SEND_WQE_DS);

		inline_dseg->byte_count = cpu_to_be32(dma_len | MLX5_INLINE_SEG);
		memcpy(inline_dseg->data, xdptxd->data, dma_len);

		session->ds_count += ds_cnt;
		stats->inlnw++;
		return;
	}

	dseg->addr       = cpu_to_be64(xdptxd->dma_addr);
	dseg->byte_count = cpu_to_be32(dma_len);
	dseg->lkey       = sq->mkey_be;
	session->ds_count++;
}

static inline void
mlx5e_xdpi_fifo_push(struct mlx5e_xdp_info_fifo *fifo,
		     struct mlx5e_xdp_info *xi)
{
	u32 i = (*fifo->pc)++ & fifo->mask;

	fifo->xi[i] = *xi;
}

static inline struct mlx5e_xdp_info
mlx5e_xdpi_fifo_pop(struct mlx5e_xdp_info_fifo *fifo)
{
	return fifo->xi[(*fifo->cc)++ & fifo->mask];
}
#endif<|MERGE_RESOLUTION|>--- conflicted
+++ resolved
@@ -83,11 +83,7 @@
 
 	clear_bit(MLX5E_STATE_XDP_TX_ENABLED, &priv->state);
 	/* Let other device's napi(s) and XSK wakeups see our new state. */
-<<<<<<< HEAD
-	synchronize_rcu();
-=======
 	synchronize_net();
->>>>>>> c1084c27
 }
 
 static inline bool mlx5e_xdp_tx_is_enabled(struct mlx5e_priv *priv)
