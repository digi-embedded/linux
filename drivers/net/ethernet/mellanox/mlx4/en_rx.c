--- conflicted
+++ resolved
@@ -764,11 +764,7 @@
 
 	hw_checksum = csum_unfold((__force __sum16)cqe->checksum);
 
-<<<<<<< HEAD
-	if (cqe->vlan_my_qpn & cpu_to_be32(MLX4_CQE_VLAN_PRESENT_MASK) &&
-=======
 	if (cqe->vlan_my_qpn & cpu_to_be32(MLX4_CQE_CVLAN_PRESENT_MASK) &&
->>>>>>> f2ed3bfc
 	    !(dev_features & NETIF_F_HW_VLAN_CTAG_RX)) {
 		hw_checksum = get_fixed_vlan_csum(hw_checksum, hdr);
 		hdr += sizeof(struct vlan_hdr);
