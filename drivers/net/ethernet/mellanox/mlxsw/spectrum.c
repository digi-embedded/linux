--- conflicted
+++ resolved
@@ -1841,8 +1841,6 @@
 err_cpu_port_create:
 	kfree(mlxsw_sp->ports);
 	mlxsw_sp->ports = NULL;
-<<<<<<< HEAD
-=======
 	return err;
 }
 
@@ -1884,7 +1882,6 @@
 	for (i--; i >= 1; i--)
 		kfree(mlxsw_sp->port_mapping[i]);
 	kfree(mlxsw_sp->port_mapping);
->>>>>>> c1084c27
 	return err;
 }
 
@@ -1947,8 +1944,6 @@
 	}
 }
 
-<<<<<<< HEAD
-=======
 static int mlxsw_sp_local_ports_offset(struct mlxsw_core *mlxsw_core,
 				       unsigned int count,
 				       unsigned int max_width)
@@ -1970,7 +1965,6 @@
 	return mlxsw_core_res_get(mlxsw_core, local_ports_in_x_res_id);
 }
 
->>>>>>> c1084c27
 static struct mlxsw_sp_port *
 mlxsw_sp_port_get_by_local_port(struct mlxsw_sp *mlxsw_sp, u8 local_port)
 {
@@ -1992,16 +1986,6 @@
 	int i;
 	int err;
 
-<<<<<<< HEAD
-	if (!MLXSW_CORE_RES_VALID(mlxsw_core, LOCAL_PORTS_IN_1X) ||
-	    !MLXSW_CORE_RES_VALID(mlxsw_core, LOCAL_PORTS_IN_2X))
-		return -EIO;
-
-	local_ports_in_1x = MLXSW_CORE_RES_GET(mlxsw_core, LOCAL_PORTS_IN_1X);
-	local_ports_in_2x = MLXSW_CORE_RES_GET(mlxsw_core, LOCAL_PORTS_IN_2X);
-
-=======
->>>>>>> c1084c27
 	mlxsw_sp_port = mlxsw_sp_port_get_by_local_port(mlxsw_sp, local_port);
 	if (!mlxsw_sp_port) {
 		dev_err(mlxsw_sp->bus_info->dev, "Port number \"%d\" does not exist\n",
@@ -2084,16 +2068,6 @@
 	int offset;
 	int i;
 
-<<<<<<< HEAD
-	if (!MLXSW_CORE_RES_VALID(mlxsw_core, LOCAL_PORTS_IN_1X) ||
-	    !MLXSW_CORE_RES_VALID(mlxsw_core, LOCAL_PORTS_IN_2X))
-		return -EIO;
-
-	local_ports_in_1x = MLXSW_CORE_RES_GET(mlxsw_core, LOCAL_PORTS_IN_1X);
-	local_ports_in_2x = MLXSW_CORE_RES_GET(mlxsw_core, LOCAL_PORTS_IN_2X);
-
-=======
->>>>>>> c1084c27
 	mlxsw_sp_port = mlxsw_sp_port_get_by_local_port(mlxsw_sp, local_port);
 	if (!mlxsw_sp_port) {
 		dev_err(mlxsw_sp->bus_info->dev, "Port number \"%d\" does not exist\n",
@@ -2287,21 +2261,6 @@
 	MLXSW_SP_RXL_MARK(IPV6_LINK_LOCAL_SRC, TRAP_TO_CPU, ROUTER_EXP, false),
 	MLXSW_SP_RXL_MARK(IPV6_MC_LINK_LOCAL_DEST, TRAP_TO_CPU, ROUTER_EXP,
 			  false),
-<<<<<<< HEAD
-	MLXSW_SP_RXL_MARK(HOST_MISS_IPV4, TRAP_TO_CPU, HOST_MISS, false),
-	MLXSW_SP_RXL_MARK(HOST_MISS_IPV6, TRAP_TO_CPU, HOST_MISS, false),
-	MLXSW_SP_RXL_MARK(ROUTER_ALERT_IPV4, TRAP_TO_CPU, ROUTER_EXP, false),
-	MLXSW_SP_RXL_MARK(ROUTER_ALERT_IPV6, TRAP_TO_CPU, ROUTER_EXP, false),
-	MLXSW_SP_RXL_MARK(IPIP_DECAP_ERROR, TRAP_TO_CPU, ROUTER_EXP, false),
-	MLXSW_SP_RXL_MARK(DECAP_ECN0, TRAP_TO_CPU, ROUTER_EXP, false),
-	MLXSW_SP_RXL_MARK(IPV4_VRRP, TRAP_TO_CPU, VRRP, false),
-	MLXSW_SP_RXL_MARK(IPV6_VRRP, TRAP_TO_CPU, VRRP, false),
-	/* PKT Sample trap */
-	MLXSW_RXL(mlxsw_sp_rx_listener_sample_func, PKT_SAMPLE, MIRROR_TO_CPU,
-		  false, SP_IP2ME, DISCARD),
-	/* ACL trap */
-	MLXSW_SP_RXL_NO_MARK(ACL0, TRAP_TO_CPU, IP2ME, false),
-=======
 	MLXSW_SP_RXL_NO_MARK(DISCARD_ING_ROUTER_SIP_CLASS_E, FORWARD,
 			     ROUTER_EXP, false),
 	MLXSW_SP_RXL_NO_MARK(DISCARD_ING_ROUTER_MC_DMAC, FORWARD,
@@ -2310,7 +2269,6 @@
 			     ROUTER_EXP, false),
 	MLXSW_SP_RXL_NO_MARK(DISCARD_ING_ROUTER_DIP_LINK_LOCAL, FORWARD,
 			     ROUTER_EXP, false),
->>>>>>> c1084c27
 	/* Multicast Router Traps */
 	MLXSW_SP_RXL_MARK(ACL1, TRAP_TO_CPU, MULTICAST, false),
 	MLXSW_SP_RXL_L3_MARK(ACL2, TRAP_TO_CPU, MULTICAST, false),
@@ -2350,10 +2308,6 @@
 			rate = 1024;
 			burst_size = 7;
 			break;
-		case MLXSW_REG_HTGT_TRAP_GROUP_SP_VRRP:
-			rate = 360;
-			burst_size = 7;
-			break;
 		default:
 			continue;
 		}
@@ -2388,38 +2342,6 @@
 	for (i = 0; i < max_trap_groups; i++) {
 		policer_id = i;
 		switch (i) {
-<<<<<<< HEAD
-		case MLXSW_REG_HTGT_TRAP_GROUP_SP_STP:
-		case MLXSW_REG_HTGT_TRAP_GROUP_SP_LACP:
-		case MLXSW_REG_HTGT_TRAP_GROUP_SP_LLDP:
-		case MLXSW_REG_HTGT_TRAP_GROUP_SP_OSPF:
-		case MLXSW_REG_HTGT_TRAP_GROUP_SP_PIM:
-		case MLXSW_REG_HTGT_TRAP_GROUP_SP_PTP0:
-		case MLXSW_REG_HTGT_TRAP_GROUP_SP_VRRP:
-			priority = 5;
-			tc = 5;
-			break;
-		case MLXSW_REG_HTGT_TRAP_GROUP_SP_BGP:
-		case MLXSW_REG_HTGT_TRAP_GROUP_SP_DHCP:
-			priority = 4;
-			tc = 4;
-			break;
-		case MLXSW_REG_HTGT_TRAP_GROUP_SP_IGMP:
-		case MLXSW_REG_HTGT_TRAP_GROUP_SP_IP2ME:
-		case MLXSW_REG_HTGT_TRAP_GROUP_SP_IPV6_MLD:
-			priority = 3;
-			tc = 3;
-			break;
-		case MLXSW_REG_HTGT_TRAP_GROUP_SP_ARP:
-		case MLXSW_REG_HTGT_TRAP_GROUP_SP_IPV6_ND:
-		case MLXSW_REG_HTGT_TRAP_GROUP_SP_RPF:
-		case MLXSW_REG_HTGT_TRAP_GROUP_SP_PTP1:
-			priority = 2;
-			tc = 2;
-			break;
-		case MLXSW_REG_HTGT_TRAP_GROUP_SP_HOST_MISS:
-=======
->>>>>>> c1084c27
 		case MLXSW_REG_HTGT_TRAP_GROUP_SP_ROUTER_EXP:
 		case MLXSW_REG_HTGT_TRAP_GROUP_SP_MULTICAST:
 		case MLXSW_REG_HTGT_TRAP_GROUP_SP_FID_MISS:
