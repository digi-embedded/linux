--- conflicted
+++ resolved
@@ -112,16 +112,6 @@
 	  This driver also supports the hardware monitoring of this PHY and
 	  exposes voltage and temperature sensors.
 
-config AT803X_PHY_SMART_EEE
-	depends on AT803X_PHY
-	default n
-	tristate "SmartEEE feature for AT803X PHYs"
-	---help---
-	  Enables the Atheros SmartEEE feature (not IEEE 802.3az). When 2 PHYs
-	  which support this feature are connected back-to-back, they may
-	  negotiate a low-power sleep mode autonomously, without the Ethernet
-	  controller's knowledge.  May cause packet loss.
-
 config BCM63XX_PHY
 	tristate "Broadcom 63xx SOCs internal PHY"
 	depends on BCM63XX || COMPILE_TEST
@@ -183,20 +173,14 @@
 	help
 	  Currently supports the IP175C and IP1001 PHYs.
 
-<<<<<<< HEAD
+config LXT_PHY
+	tristate "Intel LXT PHYs"
+	help
+	  Currently supports the lxt970, lxt971
+
 config INPHI_PHY
 	tristate "Inphi CDR 10G/25G Ethernet PHY"
-	---help---
-=======
-config LXT_PHY
-	tristate "Intel LXT PHYs"
-	help
-	  Currently supports the lxt970, lxt971
-
-config INPHI_PHY
-	tristate "Inphi CDR 10G/25G Ethernet PHY"
-	help
->>>>>>> c1084c27
+	help
 	  Currently supports the IN112525_S03 part @ 25G
 
 config INTEL_XWAY_PHY
