/*
 * Fixed MDIO bus (MDIO bus emulation with fixed PHYs)
 *
 * Author: Vitaly Bordug <vbordug@ru.mvista.com>
 *         Anton Vorontsov <avorontsov@ru.mvista.com>
 *
 * Copyright (c) 2006-2007 MontaVista Software, Inc.
 *
 * This program is free software; you can redistribute  it and/or modify it
 * under  the terms of  the GNU General  Public License as published by the
 * Free Software Foundation;  either version 2 of the  License, or (at your
 * option) any later version.
 */

#include <linux/kernel.h>
#include <linux/module.h>
#include <linux/platform_device.h>
#include <linux/list.h>
#include <linux/mii.h>
#include <linux/phy.h>
#include <linux/phy_fixed.h>
#include <linux/err.h>
#include <linux/slab.h>
#include <linux/of.h>
#include <linux/gpio.h>
#include <linux/seqlock.h>
#include <linux/idr.h>

#include "swphy.h"

struct fixed_mdio_bus {
	struct mii_bus *mii_bus;
	struct list_head phys;
};

struct fixed_phy {
	int addr;
	struct phy_device *phydev;
	seqcount_t seqcount;
	struct fixed_phy_status status;
	int (*link_update)(struct net_device *, struct fixed_phy_status *);
	struct list_head node;
	int link_gpio;
};

static struct platform_device *pdev;
static struct fixed_mdio_bus platform_fmb = {
	.phys = LIST_HEAD_INIT(platform_fmb.phys),
};

static void fixed_phy_update(struct fixed_phy *fp)
{
<<<<<<< HEAD
	u16 bmsr = BMSR_ANEGCAPABLE;
	u16 bmcr = 0;
	u16 lpagb = 0;
	u16 lpa = 0;

	if (!fp->status.link)
		goto done;
	bmsr |= BMSR_LSTATUS | BMSR_ANEGCOMPLETE;

	if (fp->status.duplex) {
		bmcr |= BMCR_FULLDPLX;

		switch (fp->status.speed) {
		case 1000:
			bmsr |= BMSR_ESTATEN;
			bmcr |= BMCR_SPEED1000;
			lpagb |= LPA_1000FULL;
			break;
		case 100:
			bmsr |= BMSR_100FULL;
			bmcr |= BMCR_SPEED100;
			lpa |= LPA_100FULL;
			break;
		case 10:
			bmsr |= BMSR_10FULL;
			lpa |= LPA_10FULL;
			break;
		default:
			pr_warn("fixed phy: unknown speed\n");
			return -EINVAL;
		}
	} else {
		switch (fp->status.speed) {
		case 1000:
			bmsr |= BMSR_ESTATEN;
			bmcr |= BMCR_SPEED1000;
			lpagb |= LPA_1000HALF;
			break;
		case 100:
			bmsr |= BMSR_100HALF;
			bmcr |= BMCR_SPEED100;
			lpa |= LPA_100HALF;
			break;
		case 10:
			bmsr |= BMSR_10HALF;
			lpa |= LPA_10HALF;
			break;
		default:
			pr_warn("fixed phy: unknown speed\n");
			return -EINVAL;
		}
	}

	if (fp->status.pause)
		lpa |= LPA_PAUSE_CAP;

	if (fp->status.asym_pause)
		lpa |= LPA_PAUSE_ASYM;

done:
	fp->regs[MII_PHYSID1] = 0;
	fp->regs[MII_PHYSID2] = 0;

	fp->regs[MII_BMSR] = bmsr;
	fp->regs[MII_BMCR] = bmcr;
	fp->regs[MII_LPA] = lpa;
	fp->regs[MII_STAT1000] = lpagb;

	return 0;
=======
	if (gpio_is_valid(fp->link_gpio))
		fp->status.link = !!gpio_get_value_cansleep(fp->link_gpio);
>>>>>>> f2ed3bfc
}

static int fixed_mdio_read(struct mii_bus *bus, int phy_addr, int reg_num)
{
	struct fixed_mdio_bus *fmb = bus->priv;
	struct fixed_phy *fp;

	list_for_each_entry(fp, &fmb->phys, node) {
		if (fp->addr == phy_addr) {
			struct fixed_phy_status state;
			int s;

			do {
				s = read_seqcount_begin(&fp->seqcount);
				/* Issue callback if user registered it. */
				if (fp->link_update) {
					fp->link_update(fp->phydev->attached_dev,
							&fp->status);
					fixed_phy_update(fp);
				}
				state = fp->status;
			} while (read_seqcount_retry(&fp->seqcount, s));

			return swphy_read_reg(reg_num, &state);
		}
	}

	return 0xFFFF;
}

static int fixed_mdio_write(struct mii_bus *bus, int phy_addr, int reg_num,
			    u16 val)
{
	return 0;
}

/*
 * If something weird is required to be done with link/speed,
 * network driver is able to assign a function to implement this.
 * May be useful for PHY's that need to be software-driven.
 */
int fixed_phy_set_link_update(struct phy_device *phydev,
			      int (*link_update)(struct net_device *,
						 struct fixed_phy_status *))
{
	struct fixed_mdio_bus *fmb = &platform_fmb;
	struct fixed_phy *fp;

	if (!phydev || !phydev->mdio.bus)
		return -EINVAL;

	list_for_each_entry(fp, &fmb->phys, node) {
		if (fp->addr == phydev->mdio.addr) {
			fp->link_update = link_update;
			fp->phydev = phydev;
			return 0;
		}
	}

	return -ENOENT;
}
EXPORT_SYMBOL_GPL(fixed_phy_set_link_update);

int fixed_phy_update_state(struct phy_device *phydev,
			   const struct fixed_phy_status *status,
			   const struct fixed_phy_status *changed)
{
	struct fixed_mdio_bus *fmb = &platform_fmb;
	struct fixed_phy *fp;

	if (!phydev || phydev->mdio.bus != fmb->mii_bus)
		return -EINVAL;

	list_for_each_entry(fp, &fmb->phys, node) {
		if (fp->addr == phydev->mdio.addr) {
			write_seqcount_begin(&fp->seqcount);
#define _UPD(x) if (changed->x) \
	fp->status.x = status->x
			_UPD(link);
			_UPD(speed);
			_UPD(duplex);
			_UPD(pause);
			_UPD(asym_pause);
#undef _UPD
			fixed_phy_update(fp);
			write_seqcount_end(&fp->seqcount);
			return 0;
		}
	}

	return -ENOENT;
}
EXPORT_SYMBOL(fixed_phy_update_state);

int fixed_phy_add(unsigned int irq, int phy_addr,
		  struct fixed_phy_status *status,
		  int link_gpio)
{
	int ret;
	struct fixed_mdio_bus *fmb = &platform_fmb;
	struct fixed_phy *fp;

	ret = swphy_validate_state(status);
	if (ret < 0)
		return ret;

	fp = kzalloc(sizeof(*fp), GFP_KERNEL);
	if (!fp)
		return -ENOMEM;

	seqcount_init(&fp->seqcount);

	if (irq != PHY_POLL)
		fmb->mii_bus->irq[phy_addr] = irq;

	fp->addr = phy_addr;
	fp->status = *status;
	fp->link_gpio = link_gpio;

	if (gpio_is_valid(fp->link_gpio)) {
		ret = gpio_request_one(fp->link_gpio, GPIOF_DIR_IN,
				       "fixed-link-gpio-link");
		if (ret)
			goto err_regs;
	}

	fixed_phy_update(fp);

	list_add_tail(&fp->node, &fmb->phys);

	return 0;

err_regs:
	kfree(fp);
	return ret;
}
EXPORT_SYMBOL_GPL(fixed_phy_add);

static DEFINE_IDA(phy_fixed_ida);

static void fixed_phy_del(int phy_addr)
{
	struct fixed_mdio_bus *fmb = &platform_fmb;
	struct fixed_phy *fp, *tmp;

	list_for_each_entry_safe(fp, tmp, &fmb->phys, node) {
		if (fp->addr == phy_addr) {
			list_del(&fp->node);
			if (gpio_is_valid(fp->link_gpio))
				gpio_free(fp->link_gpio);
			kfree(fp);
			ida_simple_remove(&phy_fixed_ida, phy_addr);
			return;
		}
	}
}

struct phy_device *fixed_phy_register(unsigned int irq,
				      struct fixed_phy_status *status,
				      int link_gpio,
				      struct device_node *np)
{
	struct fixed_mdio_bus *fmb = &platform_fmb;
	struct phy_device *phy;
	int phy_addr;
	int ret;

	if (!fmb->mii_bus || fmb->mii_bus->state != MDIOBUS_REGISTERED)
		return ERR_PTR(-EPROBE_DEFER);

	/* Get the next available PHY address, up to PHY_MAX_ADDR */
	phy_addr = ida_simple_get(&phy_fixed_ida, 0, PHY_MAX_ADDR, GFP_KERNEL);
	if (phy_addr < 0)
		return ERR_PTR(phy_addr);

	ret = fixed_phy_add(irq, phy_addr, status, link_gpio);
	if (ret < 0) {
		ida_simple_remove(&phy_fixed_ida, phy_addr);
		return ERR_PTR(ret);
	}

	phy = get_phy_device(fmb->mii_bus, phy_addr, false);
	if (IS_ERR(phy)) {
		fixed_phy_del(phy_addr);
		return ERR_PTR(-EINVAL);
	}

	/* propagate the fixed link values to struct phy_device */
	phy->link = status->link;
	if (status->link) {
		phy->speed = status->speed;
		phy->duplex = status->duplex;
		phy->pause = status->pause;
		phy->asym_pause = status->asym_pause;
	}

	of_node_get(np);
	phy->mdio.dev.of_node = np;
	phy->is_pseudo_fixed_link = true;

	switch (status->speed) {
	case SPEED_1000:
		phy->supported = PHY_1000BT_FEATURES;
		break;
	case SPEED_100:
		phy->supported = PHY_100BT_FEATURES;
		break;
	case SPEED_10:
	default:
		phy->supported = PHY_10BT_FEATURES;
	}

	ret = phy_device_register(phy);
	if (ret) {
		phy_device_free(phy);
		of_node_put(np);
		fixed_phy_del(phy_addr);
		return ERR_PTR(ret);
	}

	return phy;
}
EXPORT_SYMBOL_GPL(fixed_phy_register);

void fixed_phy_unregister(struct phy_device *phy)
{
	phy_device_remove(phy);
	of_node_put(phy->mdio.dev.of_node);
	fixed_phy_del(phy->mdio.addr);
}
EXPORT_SYMBOL_GPL(fixed_phy_unregister);

static int __init fixed_mdio_bus_init(void)
{
	struct fixed_mdio_bus *fmb = &platform_fmb;
	int ret;

	pdev = platform_device_register_simple("Fixed MDIO bus", 0, NULL, 0);
	if (IS_ERR(pdev)) {
		ret = PTR_ERR(pdev);
		goto err_pdev;
	}

	fmb->mii_bus = mdiobus_alloc();
	if (fmb->mii_bus == NULL) {
		ret = -ENOMEM;
		goto err_mdiobus_reg;
	}

	snprintf(fmb->mii_bus->id, MII_BUS_ID_SIZE, "fixed-0");
	fmb->mii_bus->name = "Fixed MDIO Bus";
	fmb->mii_bus->priv = fmb;
	fmb->mii_bus->parent = &pdev->dev;
	fmb->mii_bus->read = &fixed_mdio_read;
	fmb->mii_bus->write = &fixed_mdio_write;

	ret = mdiobus_register(fmb->mii_bus);
	if (ret)
		goto err_mdiobus_alloc;

	return 0;

err_mdiobus_alloc:
	mdiobus_free(fmb->mii_bus);
err_mdiobus_reg:
	platform_device_unregister(pdev);
err_pdev:
	return ret;
}
module_init(fixed_mdio_bus_init);

static void __exit fixed_mdio_bus_exit(void)
{
	struct fixed_mdio_bus *fmb = &platform_fmb;
	struct fixed_phy *fp, *tmp;

	mdiobus_unregister(fmb->mii_bus);
	mdiobus_free(fmb->mii_bus);
	platform_device_unregister(pdev);

	list_for_each_entry_safe(fp, tmp, &fmb->phys, node) {
		list_del(&fp->node);
		kfree(fp);
	}
	ida_destroy(&phy_fixed_ida);
}
module_exit(fixed_mdio_bus_exit);

MODULE_DESCRIPTION("Fixed MDIO bus (MDIO bus emulation with fixed PHYs)");
MODULE_AUTHOR("Vitaly Bordug");
MODULE_LICENSE("GPL");<|MERGE_RESOLUTION|>--- conflicted
+++ resolved
@@ -50,80 +50,8 @@
 
 static void fixed_phy_update(struct fixed_phy *fp)
 {
-<<<<<<< HEAD
-	u16 bmsr = BMSR_ANEGCAPABLE;
-	u16 bmcr = 0;
-	u16 lpagb = 0;
-	u16 lpa = 0;
-
-	if (!fp->status.link)
-		goto done;
-	bmsr |= BMSR_LSTATUS | BMSR_ANEGCOMPLETE;
-
-	if (fp->status.duplex) {
-		bmcr |= BMCR_FULLDPLX;
-
-		switch (fp->status.speed) {
-		case 1000:
-			bmsr |= BMSR_ESTATEN;
-			bmcr |= BMCR_SPEED1000;
-			lpagb |= LPA_1000FULL;
-			break;
-		case 100:
-			bmsr |= BMSR_100FULL;
-			bmcr |= BMCR_SPEED100;
-			lpa |= LPA_100FULL;
-			break;
-		case 10:
-			bmsr |= BMSR_10FULL;
-			lpa |= LPA_10FULL;
-			break;
-		default:
-			pr_warn("fixed phy: unknown speed\n");
-			return -EINVAL;
-		}
-	} else {
-		switch (fp->status.speed) {
-		case 1000:
-			bmsr |= BMSR_ESTATEN;
-			bmcr |= BMCR_SPEED1000;
-			lpagb |= LPA_1000HALF;
-			break;
-		case 100:
-			bmsr |= BMSR_100HALF;
-			bmcr |= BMCR_SPEED100;
-			lpa |= LPA_100HALF;
-			break;
-		case 10:
-			bmsr |= BMSR_10HALF;
-			lpa |= LPA_10HALF;
-			break;
-		default:
-			pr_warn("fixed phy: unknown speed\n");
-			return -EINVAL;
-		}
-	}
-
-	if (fp->status.pause)
-		lpa |= LPA_PAUSE_CAP;
-
-	if (fp->status.asym_pause)
-		lpa |= LPA_PAUSE_ASYM;
-
-done:
-	fp->regs[MII_PHYSID1] = 0;
-	fp->regs[MII_PHYSID2] = 0;
-
-	fp->regs[MII_BMSR] = bmsr;
-	fp->regs[MII_BMCR] = bmcr;
-	fp->regs[MII_LPA] = lpa;
-	fp->regs[MII_STAT1000] = lpagb;
-
-	return 0;
-=======
 	if (gpio_is_valid(fp->link_gpio))
 		fp->status.link = !!gpio_get_value_cansleep(fp->link_gpio);
->>>>>>> f2ed3bfc
 }
 
 static int fixed_mdio_read(struct mii_bus *bus, int phy_addr, int reg_num)
