--- conflicted
+++ resolved
@@ -897,8 +897,6 @@
 			break;
 		}
 
-<<<<<<< HEAD
-=======
 		/* Disable WoL in 1588 register which is enabled
 		 * by default
 		 */
@@ -907,7 +905,6 @@
 				     AT803X_WOL_EN, 0);
 		if (ret)
 			return ret;
->>>>>>> ccf0a997
 	}
 
 	return 0;
