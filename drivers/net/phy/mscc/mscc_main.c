--- conflicted
+++ resolved
@@ -532,7 +532,8 @@
 	struct device *dev = &phydev->mdio.dev;
 	u16 reg_val = 0;
 	u16 mask = 0;
-<<<<<<< HEAD
+	s32 rx_delay;
+	s32 tx_delay;
 	int rc = 0;
 
 	/* For traffic to pass, the VSC8502 family needs the RX_CLK disable bit
@@ -546,23 +547,6 @@
 
 	if (phy_interface_is_rgmii(phydev))
 		mask |= rgmii_rx_delay_mask | rgmii_tx_delay_mask;
-=======
-	s32 rx_delay;
-	s32 tx_delay;
-	int rc = 0;
->>>>>>> ccf0a997
-
-	/* For traffic to pass, the VSC8502 family needs the RX_CLK disable bit
-	 * to be unset for all PHY modes, so do that as part of the paged
-	 * register modification.
-	 * For some family members (like VSC8530/31/40/41) this bit is reserved
-	 * and read-only, and the RX clock is enabled by default.
-	 */
-	if (rgmii_cntl == VSC8502_RGMII_CNTL)
-		mask |= VSC8502_RGMII_RX_CLK_DISABLE;
-
-	if (phy_interface_is_rgmii(phydev))
-		mask |= rgmii_rx_delay_mask | rgmii_tx_delay_mask;
 
 	rx_delay = phy_get_internal_delay(phydev, dev, vsc85xx_internal_delay,
 					  delay_size, true);
@@ -584,14 +568,8 @@
 			tx_delay = RGMII_CLK_DELAY_0_2_NS;
 	}
 
-<<<<<<< HEAD
-	if (mask)
-		rc = phy_modify_paged(phydev, MSCC_PHY_PAGE_EXTENDED_2,
-				      rgmii_cntl, mask, reg_val);
-=======
 	reg_val |= rx_delay << rgmii_rx_delay_pos;
 	reg_val |= tx_delay << rgmii_tx_delay_pos;
->>>>>>> ccf0a997
 
 	if (mask)
 		rc = phy_modify_paged(phydev, MSCC_PHY_PAGE_EXTENDED_2,
@@ -2743,24 +2721,7 @@
 module_phy_driver(vsc85xx_driver);
 
 static struct mdio_device_id __maybe_unused vsc85xx_tbl[] = {
-<<<<<<< HEAD
-	{ PHY_ID_VSC8502, 0xfffffff0, },
-	{ PHY_ID_VSC8504, 0xfffffff0, },
-	{ PHY_ID_VSC8514, 0xfffffff0, },
-	{ PHY_ID_VSC8530, 0xfffffff0, },
-	{ PHY_ID_VSC8531, 0xfffffff0, },
-	{ PHY_ID_VSC8540, 0xfffffff0, },
-	{ PHY_ID_VSC8541, 0xfffffff0, },
-	{ PHY_ID_VSC8552, 0xfffffff0, },
-	{ PHY_ID_VSC856X, 0xfffffff0, },
-	{ PHY_ID_VSC8572, 0xfffffff0, },
-	{ PHY_ID_VSC8574, 0xfffffff0, },
-	{ PHY_ID_VSC8575, 0xfffffff0, },
-	{ PHY_ID_VSC8582, 0xfffffff0, },
-	{ PHY_ID_VSC8584, 0xfffffff0, },
-=======
 	{ PHY_ID_MATCH_VENDOR(PHY_VENDOR_MSCC) },
->>>>>>> ccf0a997
 	{ }
 };
 
