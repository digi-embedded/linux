--- conflicted
+++ resolved
@@ -392,8 +392,7 @@
 					if (phydev->autoneg == AUTONEG_ENABLE)
 						change_autoneg = true;
 					phydev->autoneg = AUTONEG_DISABLE;
-<<<<<<< HEAD
-				else {
+				} else {
 					phydev->autoneg = AUTONEG_ENABLE;
 					phydev->link_timeout = PHY_AN_TIMEOUT;
 				}
@@ -409,22 +408,6 @@
 						phydev->speed = SPEED_100;
 					else
 						phydev->speed = SPEED_10;
-=======
-					if (val & BMCR_FULLDPLX)
-						phydev->duplex = DUPLEX_FULL;
-					else
-						phydev->duplex = DUPLEX_HALF;
-					if (val & BMCR_SPEED1000)
-						phydev->speed = SPEED_1000;
-					else if (val & BMCR_SPEED100)
-						phydev->speed = SPEED_100;
-					else phydev->speed = SPEED_10;
-				}
-				else {
-					if (phydev->autoneg == AUTONEG_DISABLE)
-						change_autoneg = true;
-					phydev->autoneg = AUTONEG_ENABLE;
->>>>>>> 33e8bb5d
 				}
 				break;
 			case MII_ADVERTISE:
@@ -882,7 +865,6 @@
 			}
 		}
 		err = phy_read_status(phydev);
-
 		if (err)
 			break;
 
