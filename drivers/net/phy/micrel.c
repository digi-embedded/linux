/*
 * drivers/net/phy/micrel.c
 *
 * Driver for Micrel PHYs
 *
 * Author: David J. Choi
 *
 * Copyright (c) 2010-2013 Micrel, Inc.
 * Copyright (c) 2014 Johan Hovold <johan@kernel.org>
 *
 * This program is free software; you can redistribute  it and/or modify it
 * under  the terms of  the GNU General  Public License as published by the
 * Free Software Foundation;  either version 2 of the  License, or (at your
 * option) any later version.
 *
 * Support : Micrel Phys:
 *		Giga phys: ksz9021, ksz9031
 *		100/10 Phys : ksz8001, ksz8721, ksz8737, ksz8041
 *			   ksz8021, ksz8031, ksz8051,
 *			   ksz8081, ksz8091,
 *			   ksz8061,
 *		Switch : ksz8873, ksz886x
 */

#include <linux/kernel.h>
#include <linux/module.h>
#include <linux/phy.h>
#include <linux/micrel_phy.h>
#include <linux/of.h>
#include <linux/clk.h>

/* Operation Mode Strap Override */
#define MII_KSZPHY_OMSO				0x16
#define KSZPHY_OMSO_B_CAST_OFF			BIT(9)
#define KSZPHY_OMSO_NAND_TREE_ON		BIT(5)
#define KSZPHY_OMSO_RMII_OVERRIDE		BIT(1)
#define KSZPHY_OMSO_MII_OVERRIDE		BIT(0)

/* general Interrupt control/status reg in vendor specific block. */
#define MII_KSZPHY_INTCS			0x1B
#define	KSZPHY_INTCS_JABBER			BIT(15)
#define	KSZPHY_INTCS_RECEIVE_ERR		BIT(14)
#define	KSZPHY_INTCS_PAGE_RECEIVE		BIT(13)
#define	KSZPHY_INTCS_PARELLEL			BIT(12)
#define	KSZPHY_INTCS_LINK_PARTNER_ACK		BIT(11)
#define	KSZPHY_INTCS_LINK_DOWN			BIT(10)
#define	KSZPHY_INTCS_REMOTE_FAULT		BIT(9)
#define	KSZPHY_INTCS_LINK_UP			BIT(8)
#define	KSZPHY_INTCS_ALL			(KSZPHY_INTCS_LINK_UP |\
						KSZPHY_INTCS_LINK_DOWN)

/* PHY Control 1 */
#define	MII_KSZPHY_CTRL_1			0x1e

/* PHY Control 2 / PHY Control (if no PHY Control 1) */
#define	MII_KSZPHY_CTRL_2			0x1f
#define	MII_KSZPHY_CTRL				MII_KSZPHY_CTRL_2
/* bitmap of PHY register to set interrupt mode */
#define KSZPHY_CTRL_INT_ACTIVE_HIGH		BIT(9)
#define KSZPHY_RMII_REF_CLK_SEL			BIT(7)

/* Write/read to/from extended registers */
#define MII_KSZPHY_EXTREG                       0x0b
#define KSZPHY_EXTREG_WRITE                     0x8000

#define MII_KSZPHY_EXTREG_WRITE                 0x0c
#define MII_KSZPHY_EXTREG_READ                  0x0d

/* Extended registers */
#define MII_KSZPHY_CLK_CONTROL_PAD_SKEW         0x104
#define MII_KSZPHY_RX_DATA_PAD_SKEW             0x105
#define MII_KSZPHY_TX_DATA_PAD_SKEW             0x106

#define PS_TO_REG				200

struct kszphy_hw_stat {
	const char *string;
	u8 reg;
	u8 bits;
};

static struct kszphy_hw_stat kszphy_hw_stats[] = {
	{ "phy_receive_errors", 21, 16},
	{ "phy_idle_errors", 10, 8 },
};

struct kszphy_type {
	u32 led_mode_reg;
	u16 interrupt_level_mask;
	bool has_broadcast_disable;
	bool has_nand_tree_disable;
	bool has_rmii_ref_clk_sel;
};

struct kszphy_priv {
	const struct kszphy_type *type;
	int led_mode;
	bool rmii_ref_clk_sel;
	bool rmii_ref_clk_sel_val;
	u64 stats[ARRAY_SIZE(kszphy_hw_stats)];
};

static const struct kszphy_type ksz8021_type = {
	.led_mode_reg		= MII_KSZPHY_CTRL_2,
	.has_broadcast_disable	= true,
	.has_nand_tree_disable	= true,
	.has_rmii_ref_clk_sel	= true,
};

static const struct kszphy_type ksz8041_type = {
	.led_mode_reg		= MII_KSZPHY_CTRL_1,
};

static const struct kszphy_type ksz8051_type = {
	.led_mode_reg		= MII_KSZPHY_CTRL_2,
	.has_nand_tree_disable	= true,
};

static const struct kszphy_type ksz8081_type = {
	.led_mode_reg		= MII_KSZPHY_CTRL_2,
	.has_broadcast_disable	= true,
	.has_nand_tree_disable	= true,
	.has_rmii_ref_clk_sel	= true,
};

static const struct kszphy_type ks8737_type = {
	.interrupt_level_mask	= BIT(14),
};

static const struct kszphy_type ksz9021_type = {
	.interrupt_level_mask	= BIT(14),
};

static int kszphy_extended_write(struct phy_device *phydev,
				u32 regnum, u16 val)
{
	phy_write(phydev, MII_KSZPHY_EXTREG, KSZPHY_EXTREG_WRITE | regnum);
	return phy_write(phydev, MII_KSZPHY_EXTREG_WRITE, val);
}

static int kszphy_extended_read(struct phy_device *phydev,
				u32 regnum)
{
	phy_write(phydev, MII_KSZPHY_EXTREG, regnum);
	return phy_read(phydev, MII_KSZPHY_EXTREG_READ);
}

static int kszphy_ack_interrupt(struct phy_device *phydev)
{
	/* bit[7..0] int status, which is a read and clear register. */
	int rc;

	rc = phy_read(phydev, MII_KSZPHY_INTCS);

	return (rc < 0) ? rc : 0;
}

static int kszphy_config_intr(struct phy_device *phydev)
{
	const struct kszphy_type *type = phydev->drv->driver_data;
	int temp;
	u16 mask;

	if (type && type->interrupt_level_mask)
		mask = type->interrupt_level_mask;
	else
		mask = KSZPHY_CTRL_INT_ACTIVE_HIGH;

	/* set the interrupt pin active low */
	temp = phy_read(phydev, MII_KSZPHY_CTRL);
	if (temp < 0)
		return temp;
	temp &= ~mask;
	phy_write(phydev, MII_KSZPHY_CTRL, temp);

	/* enable / disable interrupts */
	if (phydev->interrupts == PHY_INTERRUPT_ENABLED)
		temp = KSZPHY_INTCS_ALL;
	else
		temp = 0;

	return phy_write(phydev, MII_KSZPHY_INTCS, temp);
}

static int kszphy_rmii_clk_sel(struct phy_device *phydev, bool val)
{
	int ctrl;

	ctrl = phy_read(phydev, MII_KSZPHY_CTRL);
	if (ctrl < 0)
		return ctrl;

	if (val)
		ctrl |= KSZPHY_RMII_REF_CLK_SEL;
	else
		ctrl &= ~KSZPHY_RMII_REF_CLK_SEL;

	return phy_write(phydev, MII_KSZPHY_CTRL, ctrl);
}

static int kszphy_setup_led(struct phy_device *phydev, u32 reg, int val)
{
	int rc, temp, shift;

	switch (reg) {
	case MII_KSZPHY_CTRL_1:
		shift = 14;
		break;
	case MII_KSZPHY_CTRL_2:
		shift = 4;
		break;
	default:
		return -EINVAL;
	}

	temp = phy_read(phydev, reg);
	if (temp < 0) {
		rc = temp;
		goto out;
	}

	temp &= ~(3 << shift);
	temp |= val << shift;
	rc = phy_write(phydev, reg, temp);
out:
	if (rc < 0)
		phydev_err(phydev, "failed to set led mode\n");

	return rc;
}

/* Disable PHY address 0 as the broadcast address, so that it can be used as a
 * unique (non-broadcast) address on a shared bus.
 */
static int kszphy_broadcast_disable(struct phy_device *phydev)
{
	int ret;

	ret = phy_read(phydev, MII_KSZPHY_OMSO);
	if (ret < 0)
		goto out;

	ret = phy_write(phydev, MII_KSZPHY_OMSO, ret | KSZPHY_OMSO_B_CAST_OFF);
out:
	if (ret)
		phydev_err(phydev, "failed to disable broadcast address\n");

	return ret;
}

static int kszphy_nand_tree_disable(struct phy_device *phydev)
{
	int ret;

	ret = phy_read(phydev, MII_KSZPHY_OMSO);
	if (ret < 0)
		goto out;

	if (!(ret & KSZPHY_OMSO_NAND_TREE_ON))
		return 0;

	ret = phy_write(phydev, MII_KSZPHY_OMSO,
			ret & ~KSZPHY_OMSO_NAND_TREE_ON);
out:
	if (ret)
		phydev_err(phydev, "failed to disable NAND tree mode\n");

	return ret;
}

static int kszphy_config_init(struct phy_device *phydev)
{
	struct kszphy_priv *priv = phydev->priv;
	const struct kszphy_type *type;
	int ret;

	if (!priv)
		return 0;

	type = priv->type;

	if (type->has_broadcast_disable)
		kszphy_broadcast_disable(phydev);

	if (type->has_nand_tree_disable)
		kszphy_nand_tree_disable(phydev);

	if (priv->rmii_ref_clk_sel) {
		ret = kszphy_rmii_clk_sel(phydev, priv->rmii_ref_clk_sel_val);
		if (ret) {
			phydev_err(phydev,
				   "failed to set rmii reference clock\n");
			return ret;
		}
	}

	if (priv->led_mode >= 0)
		kszphy_setup_led(phydev, type->led_mode_reg, priv->led_mode);

	if (phy_interrupt_is_valid(phydev)) {
		int ctl = phy_read(phydev, MII_BMCR);

		if (ctl < 0)
			return ctl;

		ret = phy_write(phydev, MII_BMCR, ctl & ~BMCR_ANENABLE);
		if (ret < 0)
			return ret;
	}

	return 0;
}

static int ksz8041_config_init(struct phy_device *phydev)
{
	struct device_node *of_node = phydev->mdio.dev.of_node;

	/* Limit supported and advertised modes in fiber mode */
	if (of_property_read_bool(of_node, "micrel,fiber-mode")) {
		phydev->dev_flags |= MICREL_PHY_FXEN;
		phydev->supported &= SUPPORTED_100baseT_Full |
				     SUPPORTED_100baseT_Half;
		phydev->supported |= SUPPORTED_FIBRE;
		phydev->advertising &= ADVERTISED_100baseT_Full |
				       ADVERTISED_100baseT_Half;
		phydev->advertising |= ADVERTISED_FIBRE;
		phydev->autoneg = AUTONEG_DISABLE;
	}

	return kszphy_config_init(phydev);
}

static int ksz8041_config_aneg(struct phy_device *phydev)
{
	/* Skip auto-negotiation in fiber mode */
	if (phydev->dev_flags & MICREL_PHY_FXEN) {
		phydev->speed = SPEED_100;
		return 0;
	}

	return genphy_config_aneg(phydev);
}

static int ksz9021_load_values_from_of(struct phy_device *phydev,
				       const struct device_node *of_node,
				       u16 reg,
				       const char *field1, const char *field2,
				       const char *field3, const char *field4)
{
	int val1 = -1;
	int val2 = -2;
	int val3 = -3;
	int val4 = -4;
	int newval;
	int matches = 0;

	if (!of_property_read_u32(of_node, field1, &val1))
		matches++;

	if (!of_property_read_u32(of_node, field2, &val2))
		matches++;

	if (!of_property_read_u32(of_node, field3, &val3))
		matches++;

	if (!of_property_read_u32(of_node, field4, &val4))
		matches++;

	if (!matches)
		return 0;

	if (matches < 4)
		newval = kszphy_extended_read(phydev, reg);
	else
		newval = 0;

	if (val1 != -1)
		newval = ((newval & 0xfff0) | ((val1 / PS_TO_REG) & 0xf) << 0);

	if (val2 != -2)
		newval = ((newval & 0xff0f) | ((val2 / PS_TO_REG) & 0xf) << 4);

	if (val3 != -3)
		newval = ((newval & 0xf0ff) | ((val3 / PS_TO_REG) & 0xf) << 8);

	if (val4 != -4)
		newval = ((newval & 0x0fff) | ((val4 / PS_TO_REG) & 0xf) << 12);

	return kszphy_extended_write(phydev, reg, newval);
}

static int ksz9021_config_init(struct phy_device *phydev)
{
	const struct device *dev = &phydev->mdio.dev;
	const struct device_node *of_node = dev->of_node;
	const struct device *dev_walker;

	/* The Micrel driver has a deprecated option to place phy OF
	 * properties in the MAC node. Walk up the tree of devices to
	 * find a device with an OF node.
	 */
	dev_walker = &phydev->mdio.dev;
	do {
		of_node = dev_walker->of_node;
		dev_walker = dev_walker->parent;

	} while (!of_node && dev_walker);

	if (of_node) {
		ksz9021_load_values_from_of(phydev, of_node,
				    MII_KSZPHY_CLK_CONTROL_PAD_SKEW,
				    "txen-skew-ps", "txc-skew-ps",
				    "rxdv-skew-ps", "rxc-skew-ps");
		ksz9021_load_values_from_of(phydev, of_node,
				    MII_KSZPHY_RX_DATA_PAD_SKEW,
				    "rxd0-skew-ps", "rxd1-skew-ps",
				    "rxd2-skew-ps", "rxd3-skew-ps");
		ksz9021_load_values_from_of(phydev, of_node,
				    MII_KSZPHY_TX_DATA_PAD_SKEW,
				    "txd0-skew-ps", "txd1-skew-ps",
				    "txd2-skew-ps", "txd3-skew-ps");
	}
	return 0;
}

#define MII_KSZ9031RN_MMD_CTRL_REG	0x0d
#define MII_KSZ9031RN_MMD_REGDATA_REG	0x0e
#define OP_DATA				1
#define KSZ9031_PS_TO_REG		60

/* Extended registers */
/* MMD Address 0x0 */
#define MII_KSZ9031RN_FLP_BURST_TX_LO	3
#define MII_KSZ9031RN_FLP_BURST_TX_HI	4

/* MMD Address 0x2 */
#define MII_KSZ9031RN_CONTROL_PAD_SKEW	4
#define MII_KSZ9031RN_RX_DATA_PAD_SKEW	5
#define MII_KSZ9031RN_TX_DATA_PAD_SKEW	6
#define MII_KSZ9031RN_CLK_PAD_SKEW	8

/* MMD Address 0x1C */
#define MII_KSZ9031RN_EDPD		0x23
#define MII_KSZ9031RN_EDPD_ENABLE	BIT(0)

static int ksz9031_extended_write(struct phy_device *phydev,
				  u8 mode, u32 dev_addr, u32 regnum, u16 val)
{
	phy_write(phydev, MII_KSZ9031RN_MMD_CTRL_REG, dev_addr);
	phy_write(phydev, MII_KSZ9031RN_MMD_REGDATA_REG, regnum);
	phy_write(phydev, MII_KSZ9031RN_MMD_CTRL_REG, (mode << 14) | dev_addr);
	return phy_write(phydev, MII_KSZ9031RN_MMD_REGDATA_REG, val);
}

static int ksz9031_extended_read(struct phy_device *phydev,
				 u8 mode, u32 dev_addr, u32 regnum)
{
	phy_write(phydev, MII_KSZ9031RN_MMD_CTRL_REG, dev_addr);
	phy_write(phydev, MII_KSZ9031RN_MMD_REGDATA_REG, regnum);
	phy_write(phydev, MII_KSZ9031RN_MMD_CTRL_REG, (mode << 14) | dev_addr);
	return phy_read(phydev, MII_KSZ9031RN_MMD_REGDATA_REG);
}

static int ksz9031_of_load_skew_values(struct phy_device *phydev,
				       const struct device_node *of_node,
				       u16 reg, size_t field_sz,
				       const char *field[], u8 numfields)
{
	int val[4] = {-1, -2, -3, -4};
	int matches = 0;
	u16 mask;
	u16 maxval;
	u16 newval;
	int i;

	for (i = 0; i < numfields; i++)
		if (!of_property_read_u32(of_node, field[i], val + i))
			matches++;

	if (!matches)
		return 0;

	if (matches < numfields)
		newval = ksz9031_extended_read(phydev, OP_DATA, 2, reg);
	else
		newval = 0;

	maxval = (field_sz == 4) ? 0xf : 0x1f;
	for (i = 0; i < numfields; i++)
		if (val[i] != -(i + 1)) {
			mask = 0xffff;
			mask ^= maxval << (field_sz * i);
			newval = (newval & mask) |
				(((val[i] / KSZ9031_PS_TO_REG) & maxval)
					<< (field_sz * i));
		}

	return ksz9031_extended_write(phydev, OP_DATA, 2, reg, newval);
}

static int ksz9031_center_flp_timing(struct phy_device *phydev)
{
	int result;

	/* Center KSZ9031RNX FLP timing at 16ms. */
	result = ksz9031_extended_write(phydev, OP_DATA, 0,
					MII_KSZ9031RN_FLP_BURST_TX_HI, 0x0006);
	result = ksz9031_extended_write(phydev, OP_DATA, 0,
					MII_KSZ9031RN_FLP_BURST_TX_LO, 0x1A80);

	if (result)
		return result;

	return genphy_restart_aneg(phydev);
}

/* Enable energy-detect power-down mode */
static int ksz9031_enable_edpd(struct phy_device *phydev)
{
	int reg;

	reg = ksz9031_extended_read(phydev, OP_DATA, 0x1C, MII_KSZ9031RN_EDPD);
	if (reg < 0)
		return reg;
	return ksz9031_extended_write(phydev, OP_DATA, 0x1C, MII_KSZ9031RN_EDPD,
				      reg | MII_KSZ9031RN_EDPD_ENABLE);
}

static int ksz9031_config_init(struct phy_device *phydev)
{
	const struct device *dev = &phydev->mdio.dev;
	const struct device_node *of_node = dev->of_node;
	static const char *clk_skews[2] = {"rxc-skew-ps", "txc-skew-ps"};
	static const char *rx_data_skews[4] = {
		"rxd0-skew-ps", "rxd1-skew-ps",
		"rxd2-skew-ps", "rxd3-skew-ps"
	};
	static const char *tx_data_skews[4] = {
		"txd0-skew-ps", "txd1-skew-ps",
		"txd2-skew-ps", "txd3-skew-ps"
	};
	static const char *control_skews[2] = {"txen-skew-ps", "rxdv-skew-ps"};
	const struct device *dev_walker;
	int result;

	result = ksz9031_enable_edpd(phydev);
	if (result < 0)
		return result;

	/* The Micrel driver has a deprecated option to place phy OF
	 * properties in the MAC node. Walk up the tree of devices to
	 * find a device with an OF node.
	 */
	dev_walker = &phydev->mdio.dev;
	do {
		of_node = dev_walker->of_node;
		dev_walker = dev_walker->parent;
	} while (!of_node && dev_walker);

	if (of_node) {
		ksz9031_of_load_skew_values(phydev, of_node,
				MII_KSZ9031RN_CLK_PAD_SKEW, 5,
				clk_skews, 2);

		ksz9031_of_load_skew_values(phydev, of_node,
				MII_KSZ9031RN_CONTROL_PAD_SKEW, 4,
				control_skews, 2);

		ksz9031_of_load_skew_values(phydev, of_node,
				MII_KSZ9031RN_RX_DATA_PAD_SKEW, 4,
				rx_data_skews, 4);

		ksz9031_of_load_skew_values(phydev, of_node,
				MII_KSZ9031RN_TX_DATA_PAD_SKEW, 4,
				tx_data_skews, 4);
	}

	return ksz9031_center_flp_timing(phydev);
}

#define KSZ8873MLL_GLOBAL_CONTROL_4	0x06
#define KSZ8873MLL_GLOBAL_CONTROL_4_DUPLEX	BIT(6)
#define KSZ8873MLL_GLOBAL_CONTROL_4_SPEED	BIT(4)
static int ksz8873mll_read_status(struct phy_device *phydev)
{
	int regval;

	/* dummy read */
	regval = phy_read(phydev, KSZ8873MLL_GLOBAL_CONTROL_4);

	regval = phy_read(phydev, KSZ8873MLL_GLOBAL_CONTROL_4);

	if (regval & KSZ8873MLL_GLOBAL_CONTROL_4_DUPLEX)
		phydev->duplex = DUPLEX_HALF;
	else
		phydev->duplex = DUPLEX_FULL;

	if (regval & KSZ8873MLL_GLOBAL_CONTROL_4_SPEED)
		phydev->speed = SPEED_10;
	else
		phydev->speed = SPEED_100;

	phydev->link = 1;
	phydev->pause = phydev->asym_pause = 0;

	return 0;
}

static int ksz9031_read_status(struct phy_device *phydev)
{
	int err;
	int regval;

	err = genphy_read_status(phydev);
	if (err)
		return err;

	/* Make sure the PHY is not broken. Read idle error count,
	 * and reset the PHY if it is maxed out.
	 */
	regval = phy_read(phydev, MII_STAT1000);
	if ((regval & 0xFF) == 0xFF) {
		phy_init_hw(phydev);
		phydev->link = 0;
	}

	return 0;
}

static int ksz8873mll_config_aneg(struct phy_device *phydev)
{
	return 0;
}

/* This routine returns -1 as an indication to the caller that the
 * Micrel ksz9021 10/100/1000 PHY does not support standard IEEE
 * MMD extended PHY registers.
 */
static int
ksz9021_rd_mmd_phyreg(struct phy_device *phydev, int ptrad, int devnum,
		      int regnum)
{
	return -1;
}

/* This routine does nothing since the Micrel ksz9021 does not support
 * standard IEEE MMD extended PHY registers.
 */
static void
ksz9021_wr_mmd_phyreg(struct phy_device *phydev, int ptrad, int devnum,
		      int regnum, u32 val)
{
}

static int kszphy_get_sset_count(struct phy_device *phydev)
{
	return ARRAY_SIZE(kszphy_hw_stats);
}

static void kszphy_get_strings(struct phy_device *phydev, u8 *data)
{
	int i;

	for (i = 0; i < ARRAY_SIZE(kszphy_hw_stats); i++) {
		memcpy(data + i * ETH_GSTRING_LEN,
		       kszphy_hw_stats[i].string, ETH_GSTRING_LEN);
	}
}

#ifndef UINT64_MAX
#define UINT64_MAX              (u64)(~((u64)0))
#endif
static u64 kszphy_get_stat(struct phy_device *phydev, int i)
{
	struct kszphy_hw_stat stat = kszphy_hw_stats[i];
	struct kszphy_priv *priv = phydev->priv;
	int val;
	u64 ret;

	val = phy_read(phydev, stat.reg);
	if (val < 0) {
		ret = UINT64_MAX;
	} else {
		val = val & ((1 << stat.bits) - 1);
		priv->stats[i] += val;
		ret = priv->stats[i];
	}

	return ret;
}

static void kszphy_get_stats(struct phy_device *phydev,
			     struct ethtool_stats *stats, u64 *data)
{
	int i;

	for (i = 0; i < ARRAY_SIZE(kszphy_hw_stats); i++)
		data[i] = kszphy_get_stat(phydev, i);
}

static int kszphy_suspend(struct phy_device *phydev)
{
	/* Disable PHY Interrupts */
	if (phy_interrupt_is_valid(phydev)) {
		phydev->interrupts = PHY_INTERRUPT_DISABLED;
		if (phydev->drv->config_intr)
			phydev->drv->config_intr(phydev);
	}

	return genphy_suspend(phydev);
}

static int kszphy_resume(struct phy_device *phydev)
{
	genphy_resume(phydev);

	/* Enable PHY Interrupts */
	if (phy_interrupt_is_valid(phydev)) {
		phydev->interrupts = PHY_INTERRUPT_ENABLED;
		if (phydev->drv->config_intr)
			phydev->drv->config_intr(phydev);
	}

	return 0;
}

static int kszphy_probe(struct phy_device *phydev)
{
	const struct kszphy_type *type = phydev->drv->driver_data;
	const struct device_node *np = phydev->mdio.dev.of_node;
	struct kszphy_priv *priv;
	struct clk *clk;
	int ret;

	priv = devm_kzalloc(&phydev->mdio.dev, sizeof(*priv), GFP_KERNEL);
	if (!priv)
		return -ENOMEM;

	phydev->priv = priv;

	priv->type = type;

	if (type->led_mode_reg) {
		ret = of_property_read_u32(np, "micrel,led-mode",
				&priv->led_mode);
		if (ret)
			priv->led_mode = -1;

		if (priv->led_mode > 3) {
			phydev_err(phydev, "invalid led mode: 0x%02x\n",
				   priv->led_mode);
			priv->led_mode = -1;
		}
	} else {
		priv->led_mode = -1;
	}

	clk = devm_clk_get(&phydev->mdio.dev, "rmii-ref");
	/* NOTE: clk may be NULL if building without CONFIG_HAVE_CLK */
	if (!IS_ERR_OR_NULL(clk)) {
		unsigned long rate = clk_get_rate(clk);
		bool rmii_ref_clk_sel_25_mhz;

		priv->rmii_ref_clk_sel = type->has_rmii_ref_clk_sel;
		rmii_ref_clk_sel_25_mhz = of_property_read_bool(np,
				"micrel,rmii-reference-clock-select-25-mhz");

		if (rate > 24500000 && rate < 25500000) {
			priv->rmii_ref_clk_sel_val = rmii_ref_clk_sel_25_mhz;
		} else if (rate > 49500000 && rate < 50500000) {
			priv->rmii_ref_clk_sel_val = !rmii_ref_clk_sel_25_mhz;
		} else {
			phydev_err(phydev, "Clock rate out of range: %ld\n",
				   rate);
			return -EINVAL;
		}
	}

	/* Support legacy board-file configuration */
	if (phydev->dev_flags & MICREL_PHY_50MHZ_CLK) {
		priv->rmii_ref_clk_sel = true;
		priv->rmii_ref_clk_sel_val = true;
	}

	return 0;
}

static int ksz8081_resume(struct phy_device *phydev)
{
	int value;

	mutex_lock(&phydev->lock);
	value = phy_read(phydev, MII_BMCR);
	phy_write(phydev, MII_BMCR, value & ~BMCR_PDOWN);

	value = phy_scan_fixups(phydev);
	if (value < 0)
		return value;
	mutex_unlock(&phydev->lock);

	return 0;
}

static struct phy_driver ksphy_driver[] = {
{
	.phy_id		= PHY_ID_KS8737,
	.phy_id_mask	= MICREL_PHY_ID_MASK,
	.name		= "Micrel KS8737",
	.features	= (PHY_BASIC_FEATURES | SUPPORTED_Pause),
	.flags		= PHY_HAS_MAGICANEG | PHY_HAS_INTERRUPT,
	.driver_data	= &ks8737_type,
	.config_init	= kszphy_config_init,
	.config_aneg	= genphy_config_aneg,
	.read_status	= genphy_read_status,
	.ack_interrupt	= kszphy_ack_interrupt,
	.config_intr	= kszphy_config_intr,
	.get_sset_count = kszphy_get_sset_count,
	.get_strings	= kszphy_get_strings,
	.get_stats	= kszphy_get_stats,
	.suspend	= genphy_suspend,
	.resume		= genphy_resume,
}, {
	.phy_id		= PHY_ID_KSZ8021,
	.phy_id_mask	= 0x00ffffff,
	.name		= "Micrel KSZ8021 or KSZ8031",
	.features	= (PHY_BASIC_FEATURES | SUPPORTED_Pause |
			   SUPPORTED_Asym_Pause),
	.flags		= PHY_HAS_MAGICANEG | PHY_HAS_INTERRUPT,
	.driver_data	= &ksz8021_type,
	.probe		= kszphy_probe,
	.config_init	= kszphy_config_init,
	.config_aneg	= genphy_config_aneg,
	.read_status	= genphy_read_status,
	.ack_interrupt	= kszphy_ack_interrupt,
	.config_intr	= kszphy_config_intr,
	.get_sset_count = kszphy_get_sset_count,
	.get_strings	= kszphy_get_strings,
	.get_stats	= kszphy_get_stats,
	.suspend	= genphy_suspend,
	.resume		= genphy_resume,
}, {
	.phy_id		= PHY_ID_KSZ8031,
	.phy_id_mask	= 0x00ffffff,
	.name		= "Micrel KSZ8031",
	.features	= (PHY_BASIC_FEATURES | SUPPORTED_Pause |
			   SUPPORTED_Asym_Pause),
	.flags		= PHY_HAS_MAGICANEG | PHY_HAS_INTERRUPT,
	.driver_data	= &ksz8021_type,
	.probe		= kszphy_probe,
	.config_init	= kszphy_config_init,
	.config_aneg	= genphy_config_aneg,
	.read_status	= genphy_read_status,
	.ack_interrupt	= kszphy_ack_interrupt,
	.config_intr	= kszphy_config_intr,
	.get_sset_count = kszphy_get_sset_count,
	.get_strings	= kszphy_get_strings,
	.get_stats	= kszphy_get_stats,
	.suspend	= genphy_suspend,
	.resume		= genphy_resume,
}, {
	.phy_id		= PHY_ID_KSZ8041,
	.phy_id_mask	= MICREL_PHY_ID_MASK,
	.name		= "Micrel KSZ8041",
	.features	= (PHY_BASIC_FEATURES | SUPPORTED_Pause
				| SUPPORTED_Asym_Pause),
	.flags		= PHY_HAS_MAGICANEG | PHY_HAS_INTERRUPT,
	.driver_data	= &ksz8041_type,
	.probe		= kszphy_probe,
	.config_init	= ksz8041_config_init,
	.config_aneg	= ksz8041_config_aneg,
	.read_status	= genphy_read_status,
	.ack_interrupt	= kszphy_ack_interrupt,
	.config_intr	= kszphy_config_intr,
	.get_sset_count = kszphy_get_sset_count,
	.get_strings	= kszphy_get_strings,
	.get_stats	= kszphy_get_stats,
	.suspend	= genphy_suspend,
	.resume		= genphy_resume,
}, {
	.phy_id		= PHY_ID_KSZ8041RNLI,
	.phy_id_mask	= MICREL_PHY_ID_MASK,
	.name		= "Micrel KSZ8041RNLI",
	.features	= PHY_BASIC_FEATURES |
			  SUPPORTED_Pause | SUPPORTED_Asym_Pause,
	.flags		= PHY_HAS_MAGICANEG | PHY_HAS_INTERRUPT,
	.driver_data	= &ksz8041_type,
	.probe		= kszphy_probe,
	.config_init	= kszphy_config_init,
	.config_aneg	= genphy_config_aneg,
	.read_status	= genphy_read_status,
	.ack_interrupt	= kszphy_ack_interrupt,
	.config_intr	= kszphy_config_intr,
	.get_sset_count = kszphy_get_sset_count,
	.get_strings	= kszphy_get_strings,
	.get_stats	= kszphy_get_stats,
	.suspend	= genphy_suspend,
	.resume		= genphy_resume,
}, {
	.phy_id		= PHY_ID_KSZ8051,
	.phy_id_mask	= MICREL_PHY_ID_MASK,
	.name		= "Micrel KSZ8051",
	.features	= (PHY_BASIC_FEATURES | SUPPORTED_Pause
				| SUPPORTED_Asym_Pause),
	.flags		= PHY_HAS_MAGICANEG | PHY_HAS_INTERRUPT,
	.driver_data	= &ksz8051_type,
	.probe		= kszphy_probe,
	.config_init	= kszphy_config_init,
	.config_aneg	= genphy_config_aneg,
	.read_status	= genphy_read_status,
	.ack_interrupt	= kszphy_ack_interrupt,
	.config_intr	= kszphy_config_intr,
	.get_sset_count = kszphy_get_sset_count,
	.get_strings	= kszphy_get_strings,
	.get_stats	= kszphy_get_stats,
	.suspend	= genphy_suspend,
	.resume		= genphy_resume,
}, {
	.phy_id		= PHY_ID_KSZ8001,
	.name		= "Micrel KSZ8001 or KS8721",
	.phy_id_mask	= 0x00fffffc,
	.features	= (PHY_BASIC_FEATURES | SUPPORTED_Pause),
	.flags		= PHY_HAS_MAGICANEG | PHY_HAS_INTERRUPT,
	.driver_data	= &ksz8041_type,
	.probe		= kszphy_probe,
	.config_init	= kszphy_config_init,
	.config_aneg	= genphy_config_aneg,
	.read_status	= genphy_read_status,
	.ack_interrupt	= kszphy_ack_interrupt,
	.config_intr	= kszphy_config_intr,
	.get_sset_count = kszphy_get_sset_count,
	.get_strings	= kszphy_get_strings,
	.get_stats	= kszphy_get_stats,
	.suspend	= genphy_suspend,
	.resume		= genphy_resume,
}, {
	.phy_id		= PHY_ID_KSZ8081,
	.name		= "Micrel KSZ8081 or KSZ8091",
	.phy_id_mask	= MICREL_PHY_ID_MASK,
	.features	= (PHY_BASIC_FEATURES | SUPPORTED_Pause),
	.flags		= PHY_HAS_MAGICANEG | PHY_HAS_INTERRUPT,
	.driver_data	= &ksz8081_type,
	.probe		= kszphy_probe,
	.config_init	= kszphy_config_init,
	.config_aneg	= genphy_config_aneg,
	.read_status	= genphy_read_status,
	.ack_interrupt	= kszphy_ack_interrupt,
	.config_intr	= kszphy_config_intr,
<<<<<<< HEAD
	.suspend	= genphy_suspend,
	.resume		= ksz8081_resume,
	.driver		= { .owner = THIS_MODULE,},
=======
	.get_sset_count = kszphy_get_sset_count,
	.get_strings	= kszphy_get_strings,
	.get_stats	= kszphy_get_stats,
	.suspend	= kszphy_suspend,
	.resume		= ksz8081_resume,
>>>>>>> f2ed3bfc
}, {
	.phy_id		= PHY_ID_KSZ8061,
	.name		= "Micrel KSZ8061",
	.phy_id_mask	= MICREL_PHY_ID_MASK,
	.features	= (PHY_BASIC_FEATURES | SUPPORTED_Pause),
	.flags		= PHY_HAS_MAGICANEG | PHY_HAS_INTERRUPT,
	.config_init	= kszphy_config_init,
	.config_aneg	= genphy_config_aneg,
	.read_status	= genphy_read_status,
	.ack_interrupt	= kszphy_ack_interrupt,
	.config_intr	= kszphy_config_intr,
	.get_sset_count = kszphy_get_sset_count,
	.get_strings	= kszphy_get_strings,
	.get_stats	= kszphy_get_stats,
	.suspend	= genphy_suspend,
	.resume		= genphy_resume,
}, {
	.phy_id		= PHY_ID_KSZ9021,
	.phy_id_mask	= 0x000ffffe,
	.name		= "Micrel KSZ9021 Gigabit PHY",
	.features	= (PHY_GBIT_FEATURES | SUPPORTED_Pause),
	.flags		= PHY_HAS_MAGICANEG | PHY_HAS_INTERRUPT,
	.driver_data	= &ksz9021_type,
	.config_init	= ksz9021_config_init,
	.config_aneg	= genphy_config_aneg,
	.read_status	= genphy_read_status,
	.ack_interrupt	= kszphy_ack_interrupt,
	.config_intr	= kszphy_config_intr,
	.get_sset_count = kszphy_get_sset_count,
	.get_strings	= kszphy_get_strings,
	.get_stats	= kszphy_get_stats,
	.suspend	= genphy_suspend,
	.resume		= genphy_resume,
	.read_mmd_indirect = ksz9021_rd_mmd_phyreg,
	.write_mmd_indirect = ksz9021_wr_mmd_phyreg,
}, {
	.phy_id		= PHY_ID_KSZ9031,
	.phy_id_mask	= MICREL_PHY_ID_MASK,
	.name		= "Micrel KSZ9031 Gigabit PHY",
	.features	= (PHY_GBIT_FEATURES | SUPPORTED_Pause),
	.flags		= PHY_HAS_MAGICANEG | PHY_HAS_INTERRUPT,
	.driver_data	= &ksz9021_type,
	.config_init	= ksz9031_config_init,
	.config_aneg	= genphy_config_aneg,
	.read_status	= ksz9031_read_status,
	.ack_interrupt	= kszphy_ack_interrupt,
	.config_intr	= kszphy_config_intr,
	.get_sset_count = kszphy_get_sset_count,
	.get_strings	= kszphy_get_strings,
	.get_stats	= kszphy_get_stats,
	.suspend	= genphy_suspend,
	.resume		= kszphy_resume,
}, {
	.phy_id		= PHY_ID_KSZ8873MLL,
	.phy_id_mask	= MICREL_PHY_ID_MASK,
	.name		= "Micrel KSZ8873MLL Switch",
	.features	= (SUPPORTED_Pause | SUPPORTED_Asym_Pause),
	.flags		= PHY_HAS_MAGICANEG,
	.config_init	= kszphy_config_init,
	.config_aneg	= ksz8873mll_config_aneg,
	.read_status	= ksz8873mll_read_status,
	.get_sset_count = kszphy_get_sset_count,
	.get_strings	= kszphy_get_strings,
	.get_stats	= kszphy_get_stats,
	.suspend	= genphy_suspend,
	.resume		= genphy_resume,
}, {
	.phy_id		= PHY_ID_KSZ886X,
	.phy_id_mask	= MICREL_PHY_ID_MASK,
	.name		= "Micrel KSZ886X Switch",
	.features	= (PHY_BASIC_FEATURES | SUPPORTED_Pause),
	.flags		= PHY_HAS_MAGICANEG | PHY_HAS_INTERRUPT,
	.config_init	= kszphy_config_init,
	.config_aneg	= genphy_config_aneg,
	.read_status	= genphy_read_status,
	.get_sset_count = kszphy_get_sset_count,
	.get_strings	= kszphy_get_strings,
	.get_stats	= kszphy_get_stats,
	.suspend	= genphy_suspend,
	.resume		= genphy_resume,
} };

module_phy_driver(ksphy_driver);

MODULE_DESCRIPTION("Micrel PHY driver");
MODULE_AUTHOR("David J. Choi");
MODULE_LICENSE("GPL");

static struct mdio_device_id __maybe_unused micrel_tbl[] = {
	{ PHY_ID_KSZ9021, 0x000ffffe },
	{ PHY_ID_KSZ9031, MICREL_PHY_ID_MASK },
	{ PHY_ID_KSZ8001, 0x00fffffc },
	{ PHY_ID_KS8737, MICREL_PHY_ID_MASK },
	{ PHY_ID_KSZ8021, 0x00ffffff },
	{ PHY_ID_KSZ8031, 0x00ffffff },
	{ PHY_ID_KSZ8041, MICREL_PHY_ID_MASK },
	{ PHY_ID_KSZ8051, MICREL_PHY_ID_MASK },
	{ PHY_ID_KSZ8061, MICREL_PHY_ID_MASK },
	{ PHY_ID_KSZ8081, MICREL_PHY_ID_MASK },
	{ PHY_ID_KSZ8873MLL, MICREL_PHY_ID_MASK },
	{ PHY_ID_KSZ886X, MICREL_PHY_ID_MASK },
	{ }
};

MODULE_DEVICE_TABLE(mdio, micrel_tbl);<|MERGE_RESOLUTION|>--- conflicted
+++ resolved
@@ -945,17 +945,11 @@
 	.read_status	= genphy_read_status,
 	.ack_interrupt	= kszphy_ack_interrupt,
 	.config_intr	= kszphy_config_intr,
-<<<<<<< HEAD
-	.suspend	= genphy_suspend,
-	.resume		= ksz8081_resume,
-	.driver		= { .owner = THIS_MODULE,},
-=======
 	.get_sset_count = kszphy_get_sset_count,
 	.get_strings	= kszphy_get_strings,
 	.get_stats	= kszphy_get_stats,
 	.suspend	= kszphy_suspend,
 	.resume		= ksz8081_resume,
->>>>>>> f2ed3bfc
 }, {
 	.phy_id		= PHY_ID_KSZ8061,
 	.name		= "Micrel KSZ8061",
