// SPDX-License-Identifier: GPL-2.0
/*
 * Driver for Aquantia PHY
 *
 * Author: Shaohui Xie <Shaohui.Xie@freescale.com>
 *
 * Copyright 2015 Freescale Semiconductor, Inc.
 */

#include <linux/kernel.h>
#include <linux/module.h>
#include <linux/delay.h>
#include <linux/bitfield.h>
#include <linux/phy.h>

#include "aquantia.h"

#define PHY_ID_AQ1202	0x03a1b445
#define PHY_ID_AQ2104	0x03a1b460
#define PHY_ID_AQR105	0x03a1b4a2
#define PHY_ID_AQR106	0x03a1b4d0
#define PHY_ID_AQR107	0x03a1b4e0
#define PHY_ID_AQCS109	0x03a1b5c2
#define PHY_ID_AQR405	0x03a1b4b0
#define PHY_ID_AQR112	0x03a1b662
#define PHY_ID_AQR412	0x03a1b712
<<<<<<< HEAD

/* PCS counters */
#define MDIO_C45_PCS_STAT_XFI_TX_GOOD_FRAMES	0xc860
#define MDIO_C45_PCS_STAT_XFI_TX_BAD_FRAMES	0xc862
#define MDIO_C45_PCS_STAT_XFI_RX_GOOD_FRAMES	0xe860
#define MDIO_C45_PCS_STAT_XFI_RX_BAD_FRAMES	0xe862
=======
>>>>>>> c1084c27

#define MDIO_PHYXS_VEND_IF_STATUS		0xe812
#define MDIO_PHYXS_VEND_IF_STATUS_TYPE_MASK	GENMASK(7, 3)
#define MDIO_PHYXS_VEND_IF_STATUS_TYPE_KR	0
#define MDIO_PHYXS_VEND_IF_STATUS_TYPE_XFI	2
#define MDIO_PHYXS_VEND_IF_STATUS_TYPE_USXGMII	3
#define MDIO_PHYXS_VEND_IF_STATUS_TYPE_SGMII	6
#define MDIO_PHYXS_VEND_IF_STATUS_TYPE_OCSGMII	10

#define MDIO_PHYXS_VEND_PROV2			0xC441
#define MDIO_PHYXS_VEND_PROV2_USX_AN		BIT(3)

#define MDIO_AN_VEND_PROV			0xc400
#define MDIO_AN_VEND_PROV_1000BASET_FULL	BIT(15)
#define MDIO_AN_VEND_PROV_1000BASET_HALF	BIT(14)
#define MDIO_AN_VEND_PROV_DOWNSHIFT_EN		BIT(4)
#define MDIO_AN_VEND_PROV_DOWNSHIFT_MASK	GENMASK(3, 0)
#define MDIO_AN_VEND_PROV_DOWNSHIFT_DFLT	4

#define MDIO_AN_TX_VEND_STATUS1			0xc800
#define MDIO_AN_TX_VEND_STATUS1_RATE_MASK	GENMASK(3, 1)
#define MDIO_AN_TX_VEND_STATUS1_10BASET		0
#define MDIO_AN_TX_VEND_STATUS1_100BASETX	1
#define MDIO_AN_TX_VEND_STATUS1_1000BASET	2
#define MDIO_AN_TX_VEND_STATUS1_10GBASET	3
#define MDIO_AN_TX_VEND_STATUS1_2500BASET	4
#define MDIO_AN_TX_VEND_STATUS1_5000BASET	5
#define MDIO_AN_TX_VEND_STATUS1_FULL_DUPLEX	BIT(0)

#define MDIO_AN_TX_VEND_INT_STATUS1		0xcc00
#define MDIO_AN_TX_VEND_INT_STATUS1_DOWNSHIFT	BIT(1)

#define MDIO_AN_TX_VEND_INT_STATUS2		0xcc01
#define MDIO_AN_TX_VEND_INT_STATUS2_MASK	BIT(0)

#define MDIO_AN_TX_VEND_INT_MASK2		0xd401
#define MDIO_AN_TX_VEND_INT_MASK2_LINK		BIT(0)

#define MDIO_AN_RX_LP_STAT1			0xe820
#define MDIO_AN_RX_LP_STAT1_1000BASET_FULL	BIT(15)
#define MDIO_AN_RX_LP_STAT1_1000BASET_HALF	BIT(14)
#define MDIO_AN_RX_LP_STAT1_SHORT_REACH		BIT(13)
#define MDIO_AN_RX_LP_STAT1_AQRATE_DOWNSHIFT	BIT(12)
#define MDIO_AN_RX_LP_STAT1_AQ_PHY		BIT(2)

#define MDIO_AN_RX_LP_STAT4			0xe823
#define MDIO_AN_RX_LP_STAT4_FW_MAJOR		GENMASK(15, 8)
#define MDIO_AN_RX_LP_STAT4_FW_MINOR		GENMASK(7, 0)

#define MDIO_AN_RX_VEND_STAT3			0xe832
#define MDIO_AN_RX_VEND_STAT3_AFR		BIT(0)

/* MDIO_MMD_C22EXT */
#define MDIO_C22EXT_STAT_SGMII_RX_GOOD_FRAMES		0xd292
#define MDIO_C22EXT_STAT_SGMII_RX_BAD_FRAMES		0xd294
#define MDIO_C22EXT_STAT_SGMII_RX_FALSE_CARRIER		0xd297
#define MDIO_C22EXT_STAT_SGMII_TX_GOOD_FRAMES		0xd313
#define MDIO_C22EXT_STAT_SGMII_TX_BAD_FRAMES		0xd315
#define MDIO_C22EXT_STAT_SGMII_TX_FALSE_CARRIER		0xd317
#define MDIO_C22EXT_STAT_SGMII_TX_COLLISIONS		0xd318
#define MDIO_C22EXT_STAT_SGMII_TX_LINE_COLLISIONS	0xd319
#define MDIO_C22EXT_STAT_SGMII_TX_FRAME_ALIGN_ERR	0xd31a
#define MDIO_C22EXT_STAT_SGMII_TX_RUNT_FRAMES		0xd31b

/* Vendor specific 1, MDIO_MMD_VEND1 */
#define VEND1_GLOBAL_FW_ID			0x0020
#define VEND1_GLOBAL_FW_ID_MAJOR		GENMASK(15, 8)
#define VEND1_GLOBAL_FW_ID_MINOR		GENMASK(7, 0)

#define VEND1_GLOBAL_RSVD_STAT1			0xc885
#define VEND1_GLOBAL_RSVD_STAT1_FW_BUILD_ID	GENMASK(7, 4)
#define VEND1_GLOBAL_RSVD_STAT1_PROV_ID		GENMASK(3, 0)

#define VEND1_GLOBAL_RSVD_STAT9			0xc88d
#define VEND1_GLOBAL_RSVD_STAT9_MODE		GENMASK(7, 0)
#define VEND1_GLOBAL_RSVD_STAT9_1000BT2		0x23

#define VEND1_GLOBAL_INT_STD_STATUS		0xfc00
#define VEND1_GLOBAL_INT_VEND_STATUS		0xfc01

#define VEND1_GLOBAL_INT_STD_MASK		0xff00
#define VEND1_GLOBAL_INT_STD_MASK_PMA1		BIT(15)
#define VEND1_GLOBAL_INT_STD_MASK_PMA2		BIT(14)
#define VEND1_GLOBAL_INT_STD_MASK_PCS1		BIT(13)
#define VEND1_GLOBAL_INT_STD_MASK_PCS2		BIT(12)
#define VEND1_GLOBAL_INT_STD_MASK_PCS3		BIT(11)
#define VEND1_GLOBAL_INT_STD_MASK_PHY_XS1	BIT(10)
#define VEND1_GLOBAL_INT_STD_MASK_PHY_XS2	BIT(9)
#define VEND1_GLOBAL_INT_STD_MASK_AN1		BIT(8)
#define VEND1_GLOBAL_INT_STD_MASK_AN2		BIT(7)
#define VEND1_GLOBAL_INT_STD_MASK_GBE		BIT(6)
#define VEND1_GLOBAL_INT_STD_MASK_ALL		BIT(0)

#define VEND1_GLOBAL_INT_VEND_MASK		0xff01
#define VEND1_GLOBAL_INT_VEND_MASK_PMA		BIT(15)
#define VEND1_GLOBAL_INT_VEND_MASK_PCS		BIT(14)
#define VEND1_GLOBAL_INT_VEND_MASK_PHY_XS	BIT(13)
#define VEND1_GLOBAL_INT_VEND_MASK_AN		BIT(12)
#define VEND1_GLOBAL_INT_VEND_MASK_GBE		BIT(11)
#define VEND1_GLOBAL_INT_VEND_MASK_GLOBAL1	BIT(2)
#define VEND1_GLOBAL_INT_VEND_MASK_GLOBAL2	BIT(1)
#define VEND1_GLOBAL_INT_VEND_MASK_GLOBAL3	BIT(0)

/* registers in MDIO_MMD_VEND1 region */
#define AQUANTIA_VND1_GLOBAL_SC			0x000
#define  AQUANTIA_VND1_GLOBAL_SC_LP		BIT(0xb)

/* global start rate, the protocol associated with this speed is used by default
 * on SI.
 */
#define AQUANTIA_VND1_GSTART_RATE		0x31a
#define  AQUANTIA_VND1_GSTART_RATE_OFF		0
#define  AQUANTIA_VND1_GSTART_RATE_100M		1
#define  AQUANTIA_VND1_GSTART_RATE_1G		2
#define  AQUANTIA_VND1_GSTART_RATE_10G		3
#define  AQUANTIA_VND1_GSTART_RATE_2_5G		4
#define  AQUANTIA_VND1_GSTART_RATE_5G		5

/* SYSCFG registers for 100M, 1G, 2.5G, 5G, 10G */
#define AQUANTIA_VND1_GSYSCFG_BASE		0x31b
#define AQUANTIA_VND1_GSYSCFG_100M		0
#define AQUANTIA_VND1_GSYSCFG_1G		1
#define AQUANTIA_VND1_GSYSCFG_2_5G		2
#define AQUANTIA_VND1_GSYSCFG_5G		3
#define AQUANTIA_VND1_GSYSCFG_10G		4

struct aqr107_hw_stat {
	const char *name;
	int reg;
	int size;
	int devad;
};

#define SGMII_STAT(n, r, s) { n, MDIO_C22EXT_STAT_SGMII_ ## r, s, \
			      MDIO_MMD_C22EXT}
#define C45_PCS_STAT(n, r, s) { n, MDIO_C45_PCS_STAT_ ## r, s, MDIO_MMD_PCS }
static const struct aqr107_hw_stat aqr107_hw_stats[] = {
	SGMII_STAT("sgmii_rx_good_frames",	    RX_GOOD_FRAMES,	26),
	SGMII_STAT("sgmii_rx_bad_frames",	    RX_BAD_FRAMES,	26),
	SGMII_STAT("sgmii_rx_false_carrier_events", RX_FALSE_CARRIER,	 8),
	SGMII_STAT("sgmii_tx_good_frames",	    TX_GOOD_FRAMES,	26),
	SGMII_STAT("sgmii_tx_bad_frames",	    TX_BAD_FRAMES,	26),
	SGMII_STAT("sgmii_tx_false_carrier_events", TX_FALSE_CARRIER,	 8),
	SGMII_STAT("sgmii_tx_collisions",	    TX_COLLISIONS,	 8),
	SGMII_STAT("sgmii_tx_line_collisions",	    TX_LINE_COLLISIONS,	 8),
	SGMII_STAT("sgmii_tx_frame_alignment_err",  TX_FRAME_ALIGN_ERR,	16),
	SGMII_STAT("sgmii_tx_runt_frames",	    TX_RUNT_FRAMES,	22),
	C45_PCS_STAT("xfi_rx_good_frames",	    XFI_RX_GOOD_FRAMES,	26),
	C45_PCS_STAT("xfi_rx_bad_frames",	    XFI_RX_BAD_FRAMES,	26),
	C45_PCS_STAT("xfi_tx_good_frames",	    XFI_TX_GOOD_FRAMES,	26),
	C45_PCS_STAT("xfi_tx_bad_frames",	    XFI_TX_BAD_FRAMES,	26),
};
#define AQR107_SGMII_STAT_SZ ARRAY_SIZE(aqr107_hw_stats)

struct aqr107_priv {
	u64 sgmii_stats[AQR107_SGMII_STAT_SZ];
};

static int aqr107_get_sset_count(struct phy_device *phydev)
{
	return AQR107_SGMII_STAT_SZ;
}

static void aqr107_get_strings(struct phy_device *phydev, u8 *data)
{
	int i;

	for (i = 0; i < AQR107_SGMII_STAT_SZ; i++)
		strscpy(data + i * ETH_GSTRING_LEN, aqr107_hw_stats[i].name,
			ETH_GSTRING_LEN);
}

static u64 aqr107_get_stat(struct phy_device *phydev, int index)
{
	const struct aqr107_hw_stat *stat = aqr107_hw_stats + index;
	int len_l = min(stat->size, 16);
	int len_h = stat->size - len_l;
	u64 ret;
	int val;

	val = phy_read_mmd(phydev, stat->devad, stat->reg);
	if (val < 0)
		return U64_MAX;

	ret = val & GENMASK(len_l - 1, 0);
	if (len_h) {
		val = phy_read_mmd(phydev, stat->devad, stat->reg + 1);
		if (val < 0)
			return U64_MAX;

		ret += (val & GENMASK(len_h - 1, 0)) << 16;
	}

	return ret;
}

static void aqr107_get_stats(struct phy_device *phydev,
			     struct ethtool_stats *stats, u64 *data)
{
	struct aqr107_priv *priv = phydev->priv;
	u64 val;
	int i;

	for (i = 0; i < AQR107_SGMII_STAT_SZ; i++) {
		val = aqr107_get_stat(phydev, i);
		if (val == U64_MAX)
			phydev_err(phydev, "Reading HW Statistics failed for %s\n",
				   aqr107_hw_stats[i].name);
		else
			priv->sgmii_stats[i] += val;

		data[i] = priv->sgmii_stats[i];
	}
}

static int aqr_config_aneg(struct phy_device *phydev)
{
	bool changed = false;
	u16 reg;
	int ret;

	if (phydev->autoneg == AUTONEG_DISABLE)
		return genphy_c45_pma_setup_forced(phydev);

	ret = genphy_c45_an_config_aneg(phydev);
	if (ret < 0)
		return ret;
	if (ret > 0)
		changed = true;

	/* Clause 45 has no standardized support for 1000BaseT, therefore
	 * use vendor registers for this mode.
	 */
	reg = 0;
	if (linkmode_test_bit(ETHTOOL_LINK_MODE_1000baseT_Full_BIT,
			      phydev->advertising))
		reg |= MDIO_AN_VEND_PROV_1000BASET_FULL;

	if (linkmode_test_bit(ETHTOOL_LINK_MODE_1000baseT_Half_BIT,
			      phydev->advertising))
		reg |= MDIO_AN_VEND_PROV_1000BASET_HALF;

	ret = phy_modify_mmd_changed(phydev, MDIO_MMD_AN, MDIO_AN_VEND_PROV,
				     MDIO_AN_VEND_PROV_1000BASET_HALF |
				     MDIO_AN_VEND_PROV_1000BASET_FULL, reg);
	if (ret < 0)
		return ret;
	if (ret > 0)
		changed = true;

	return genphy_c45_check_and_restart_aneg(phydev, changed);
}

static struct {
	u16 syscfg;
	int cnt;
	u16 start_rate;
} aquantia_syscfg[PHY_INTERFACE_MODE_MAX] = {
	[PHY_INTERFACE_MODE_SGMII] =      {0x04b, AQUANTIA_VND1_GSYSCFG_1G,
					   AQUANTIA_VND1_GSTART_RATE_1G},
	[PHY_INTERFACE_MODE_2500BASEX] = {0x144, AQUANTIA_VND1_GSYSCFG_2_5G,
					   AQUANTIA_VND1_GSTART_RATE_2_5G},
	[PHY_INTERFACE_MODE_XGMII] =      {0x100, AQUANTIA_VND1_GSYSCFG_10G,
					   AQUANTIA_VND1_GSTART_RATE_10G},
	[PHY_INTERFACE_MODE_USXGMII] =    {0x080, AQUANTIA_VND1_GSYSCFG_10G,
					   AQUANTIA_VND1_GSTART_RATE_10G},
};

/* Sets up protocol on system side before calling aqr_config_aneg */
static int aqr_config_aneg_set_prot(struct phy_device *phydev)
{
	int if_type = phydev->interface;
	int i;

	if (!aquantia_syscfg[if_type].cnt)
		return 0;

	/* set PHY in low power mode so we can configure protocols */
	phy_write_mmd(phydev, MDIO_MMD_VEND1, AQUANTIA_VND1_GLOBAL_SC,
		      AQUANTIA_VND1_GLOBAL_SC_LP);
	mdelay(10);

	/* set the default rate to enable the SI link */
	phy_write_mmd(phydev, MDIO_MMD_VEND1, AQUANTIA_VND1_GSTART_RATE,
		      aquantia_syscfg[if_type].start_rate);

	for (i = 0; i <= aquantia_syscfg[if_type].cnt; i++) {
		u16 reg = phy_read_mmd(phydev, MDIO_MMD_VEND1,
				       AQUANTIA_VND1_GSYSCFG_BASE + i);
		if (!reg)
			continue;

		phy_write_mmd(phydev, MDIO_MMD_VEND1,
			      AQUANTIA_VND1_GSYSCFG_BASE + i,
			      aquantia_syscfg[if_type].syscfg);
	}

	if (if_type == PHY_INTERFACE_MODE_USXGMII)
		phy_write_mmd(phydev, MDIO_MMD_PHYXS, MDIO_PHYXS_VEND_PROV2,
			      MDIO_PHYXS_VEND_PROV2_USX_AN);

	/* wake PHY back up */
	phy_write_mmd(phydev, MDIO_MMD_VEND1, AQUANTIA_VND1_GLOBAL_SC, 0);
	mdelay(10);

	return aqr_config_aneg(phydev);
}

static int aqr_config_intr(struct phy_device *phydev)
{
	bool en = phydev->interrupts == PHY_INTERRUPT_ENABLED;
	int err;

	if (en) {
		/* Clear any pending interrupts before enabling them */
		err = phy_read_mmd(phydev, MDIO_MMD_AN, MDIO_AN_TX_VEND_INT_STATUS2);
		if (err < 0)
			return err;
	}

	err = phy_write_mmd(phydev, MDIO_MMD_AN, MDIO_AN_TX_VEND_INT_MASK2,
			    en ? MDIO_AN_TX_VEND_INT_MASK2_LINK : 0);
	if (err < 0)
		return err;

	err = phy_write_mmd(phydev, MDIO_MMD_VEND1, VEND1_GLOBAL_INT_STD_MASK,
			    en ? VEND1_GLOBAL_INT_STD_MASK_ALL : 0);
	if (err < 0)
		return err;

	err = phy_write_mmd(phydev, MDIO_MMD_VEND1, VEND1_GLOBAL_INT_VEND_MASK,
			    en ? VEND1_GLOBAL_INT_VEND_MASK_GLOBAL3 |
			    VEND1_GLOBAL_INT_VEND_MASK_AN : 0);
	if (err < 0)
		return err;

	if (!en) {
		/* Clear any pending interrupts after we have disabled them */
		err = phy_read_mmd(phydev, MDIO_MMD_AN, MDIO_AN_TX_VEND_INT_STATUS2);
		if (err < 0)
			return err;
	}

	return 0;
}

static irqreturn_t aqr_handle_interrupt(struct phy_device *phydev)
{
	int irq_status;

	irq_status = phy_read_mmd(phydev, MDIO_MMD_AN,
				  MDIO_AN_TX_VEND_INT_STATUS2);
	if (irq_status < 0) {
		phy_error(phydev);
		return IRQ_NONE;
	}

	if (!(irq_status & MDIO_AN_TX_VEND_INT_STATUS2_MASK))
		return IRQ_NONE;

	phy_trigger_machine(phydev);

	return IRQ_HANDLED;
}

static int aqr_read_status(struct phy_device *phydev)
{
	int val;

	if (phydev->autoneg == AUTONEG_ENABLE) {
		val = phy_read_mmd(phydev, MDIO_MMD_AN, MDIO_AN_RX_LP_STAT1);
		if (val < 0)
			return val;

		linkmode_mod_bit(ETHTOOL_LINK_MODE_1000baseT_Full_BIT,
				 phydev->lp_advertising,
				 val & MDIO_AN_RX_LP_STAT1_1000BASET_FULL);
		linkmode_mod_bit(ETHTOOL_LINK_MODE_1000baseT_Half_BIT,
				 phydev->lp_advertising,
				 val & MDIO_AN_RX_LP_STAT1_1000BASET_HALF);
	}

	return genphy_c45_read_status(phydev);
}

static int aqr107_read_rate(struct phy_device *phydev)
{
	int val;

	val = phy_read_mmd(phydev, MDIO_MMD_AN, MDIO_AN_TX_VEND_STATUS1);
	if (val < 0)
		return val;

	switch (FIELD_GET(MDIO_AN_TX_VEND_STATUS1_RATE_MASK, val)) {
	case MDIO_AN_TX_VEND_STATUS1_10BASET:
		phydev->speed = SPEED_10;
		break;
	case MDIO_AN_TX_VEND_STATUS1_100BASETX:
		phydev->speed = SPEED_100;
		break;
	case MDIO_AN_TX_VEND_STATUS1_1000BASET:
		phydev->speed = SPEED_1000;
		break;
	case MDIO_AN_TX_VEND_STATUS1_2500BASET:
		phydev->speed = SPEED_2500;
		break;
	case MDIO_AN_TX_VEND_STATUS1_5000BASET:
		phydev->speed = SPEED_5000;
		break;
	case MDIO_AN_TX_VEND_STATUS1_10GBASET:
		phydev->speed = SPEED_10000;
		break;
	default:
		phydev->speed = SPEED_UNKNOWN;
		break;
	}

	if (val & MDIO_AN_TX_VEND_STATUS1_FULL_DUPLEX)
		phydev->duplex = DUPLEX_FULL;
	else
		phydev->duplex = DUPLEX_HALF;

	return 0;
}

static int aqr107_read_status(struct phy_device *phydev)
{
	int val, ret;

	ret = aqr_read_status(phydev);
	if (ret)
		return ret;

	if (!phydev->link || phydev->autoneg == AUTONEG_DISABLE)
		return 0;

	val = phy_read_mmd(phydev, MDIO_MMD_PHYXS, MDIO_PHYXS_VEND_IF_STATUS);
	if (val < 0)
		return val;

	switch (FIELD_GET(MDIO_PHYXS_VEND_IF_STATUS_TYPE_MASK, val)) {
	case MDIO_PHYXS_VEND_IF_STATUS_TYPE_KR:
		phydev->interface = PHY_INTERFACE_MODE_10GKR;
		break;
	case MDIO_PHYXS_VEND_IF_STATUS_TYPE_XFI:
		phydev->interface = PHY_INTERFACE_MODE_10GBASER;
		break;
	case MDIO_PHYXS_VEND_IF_STATUS_TYPE_USXGMII:
		phydev->interface = PHY_INTERFACE_MODE_USXGMII;
		break;
	case MDIO_PHYXS_VEND_IF_STATUS_TYPE_SGMII:
		phydev->interface = PHY_INTERFACE_MODE_SGMII;
		break;
	case MDIO_PHYXS_VEND_IF_STATUS_TYPE_OCSGMII:
		phydev->interface = PHY_INTERFACE_MODE_2500BASEX;
		break;
	default:
		phydev->interface = PHY_INTERFACE_MODE_NA;
		break;
	}

	/* Read possibly downshifted rate from vendor register */
	return aqr107_read_rate(phydev);
}

static int aqr107_get_downshift(struct phy_device *phydev, u8 *data)
{
	int val, cnt, enable;

	val = phy_read_mmd(phydev, MDIO_MMD_AN, MDIO_AN_VEND_PROV);
	if (val < 0)
		return val;

	enable = FIELD_GET(MDIO_AN_VEND_PROV_DOWNSHIFT_EN, val);
	cnt = FIELD_GET(MDIO_AN_VEND_PROV_DOWNSHIFT_MASK, val);

	*data = enable && cnt ? cnt : DOWNSHIFT_DEV_DISABLE;

	return 0;
}

static int aqr107_set_downshift(struct phy_device *phydev, u8 cnt)
{
	int val = 0;

	if (!FIELD_FIT(MDIO_AN_VEND_PROV_DOWNSHIFT_MASK, cnt))
		return -E2BIG;

	if (cnt != DOWNSHIFT_DEV_DISABLE) {
		val = MDIO_AN_VEND_PROV_DOWNSHIFT_EN;
		val |= FIELD_PREP(MDIO_AN_VEND_PROV_DOWNSHIFT_MASK, cnt);
	}

	return phy_modify_mmd(phydev, MDIO_MMD_AN, MDIO_AN_VEND_PROV,
			      MDIO_AN_VEND_PROV_DOWNSHIFT_EN |
			      MDIO_AN_VEND_PROV_DOWNSHIFT_MASK, val);
}

static int aqr107_get_tunable(struct phy_device *phydev,
			      struct ethtool_tunable *tuna, void *data)
{
	switch (tuna->id) {
	case ETHTOOL_PHY_DOWNSHIFT:
		return aqr107_get_downshift(phydev, data);
	default:
		return -EOPNOTSUPP;
	}
}

static int aqr107_set_tunable(struct phy_device *phydev,
			      struct ethtool_tunable *tuna, const void *data)
{
	switch (tuna->id) {
	case ETHTOOL_PHY_DOWNSHIFT:
		return aqr107_set_downshift(phydev, *(const u8 *)data);
	default:
		return -EOPNOTSUPP;
	}
}

/* If we configure settings whilst firmware is still initializing the chip,
 * then these settings may be overwritten. Therefore make sure chip
 * initialization has completed. Use presence of the firmware ID as
 * indicator for initialization having completed.
 * The chip also provides a "reset completed" bit, but it's cleared after
 * read. Therefore function would time out if called again.
 */
static int aqr107_wait_reset_complete(struct phy_device *phydev)
{
	int val;

	return phy_read_mmd_poll_timeout(phydev, MDIO_MMD_VEND1,
					 VEND1_GLOBAL_FW_ID, val, val != 0,
					 20000, 2000000, false);
}

static void aqr107_chip_info(struct phy_device *phydev)
{
	u8 fw_major, fw_minor, build_id, prov_id;
	int val;

	val = phy_read_mmd(phydev, MDIO_MMD_VEND1, VEND1_GLOBAL_FW_ID);
	if (val < 0)
		return;

	fw_major = FIELD_GET(VEND1_GLOBAL_FW_ID_MAJOR, val);
	fw_minor = FIELD_GET(VEND1_GLOBAL_FW_ID_MINOR, val);

	val = phy_read_mmd(phydev, MDIO_MMD_VEND1, VEND1_GLOBAL_RSVD_STAT1);
	if (val < 0)
		return;

	build_id = FIELD_GET(VEND1_GLOBAL_RSVD_STAT1_FW_BUILD_ID, val);
	prov_id = FIELD_GET(VEND1_GLOBAL_RSVD_STAT1_PROV_ID, val);

	phydev_dbg(phydev, "FW %u.%u, Build %u, Provisioning %u\n",
		   fw_major, fw_minor, build_id, prov_id);
}

static int aqr107_config_init(struct phy_device *phydev)
{
	int ret;

	/* Check that the PHY interface type is compatible */
	if (phydev->interface != PHY_INTERFACE_MODE_SGMII &&
	    phydev->interface != PHY_INTERFACE_MODE_2500BASEX &&
	    phydev->interface != PHY_INTERFACE_MODE_XGMII &&
	    phydev->interface != PHY_INTERFACE_MODE_USXGMII &&
	    phydev->interface != PHY_INTERFACE_MODE_10GKR &&
	    phydev->interface != PHY_INTERFACE_MODE_10GBASER)
		return -ENODEV;

	WARN(phydev->interface == PHY_INTERFACE_MODE_XGMII,
	     "Your devicetree is out of date, please update it. The AQR107 family doesn't support XGMII, maybe you mean USXGMII.\n");

	ret = aqr107_wait_reset_complete(phydev);
	if (!ret)
		aqr107_chip_info(phydev);

	return aqr107_set_downshift(phydev, MDIO_AN_VEND_PROV_DOWNSHIFT_DFLT);
}

static int aqcs109_config_init(struct phy_device *phydev)
{
	int ret;

	/* Check that the PHY interface type is compatible */
	if (phydev->interface != PHY_INTERFACE_MODE_SGMII &&
	    phydev->interface != PHY_INTERFACE_MODE_2500BASEX)
		return -ENODEV;

	ret = aqr107_wait_reset_complete(phydev);
	if (!ret)
		aqr107_chip_info(phydev);

	/* AQCS109 belongs to a chip family partially supporting 10G and 5G.
	 * PMA speed ability bits are the same for all members of the family,
	 * AQCS109 however supports speeds up to 2.5G only.
	 */
	ret = phy_set_max_speed(phydev, SPEED_2500);
	if (ret)
		return ret;

	return aqr107_set_downshift(phydev, MDIO_AN_VEND_PROV_DOWNSHIFT_DFLT);
}

static void aqr107_link_change_notify(struct phy_device *phydev)
{
	u8 fw_major, fw_minor;
	bool downshift, short_reach, afr;
	int mode, val;

	if (phydev->state != PHY_RUNNING || phydev->autoneg == AUTONEG_DISABLE)
		return;

	val = phy_read_mmd(phydev, MDIO_MMD_AN, MDIO_AN_RX_LP_STAT1);
	/* call failed or link partner is no Aquantia PHY */
	if (val < 0 || !(val & MDIO_AN_RX_LP_STAT1_AQ_PHY))
		return;

	short_reach = val & MDIO_AN_RX_LP_STAT1_SHORT_REACH;
	downshift = val & MDIO_AN_RX_LP_STAT1_AQRATE_DOWNSHIFT;

	val = phy_read_mmd(phydev, MDIO_MMD_AN, MDIO_AN_RX_LP_STAT4);
	if (val < 0)
		return;

	fw_major = FIELD_GET(MDIO_AN_RX_LP_STAT4_FW_MAJOR, val);
	fw_minor = FIELD_GET(MDIO_AN_RX_LP_STAT4_FW_MINOR, val);

	val = phy_read_mmd(phydev, MDIO_MMD_AN, MDIO_AN_RX_VEND_STAT3);
	if (val < 0)
		return;

	afr = val & MDIO_AN_RX_VEND_STAT3_AFR;

	phydev_dbg(phydev, "Link partner is Aquantia PHY, FW %u.%u%s%s%s\n",
		   fw_major, fw_minor,
		   short_reach ? ", short reach mode" : "",
		   downshift ? ", fast-retrain downshift advertised" : "",
		   afr ? ", fast reframe advertised" : "");

	val = phy_read_mmd(phydev, MDIO_MMD_VEND1, VEND1_GLOBAL_RSVD_STAT9);
	if (val < 0)
		return;

	mode = FIELD_GET(VEND1_GLOBAL_RSVD_STAT9_MODE, val);
	if (mode == VEND1_GLOBAL_RSVD_STAT9_1000BT2)
		phydev_info(phydev, "Aquantia 1000Base-T2 mode active\n");
}

static int aqr107_suspend(struct phy_device *phydev)
{
	return phy_set_bits_mmd(phydev, MDIO_MMD_VEND1, MDIO_CTRL1,
				MDIO_CTRL1_LPOWER);
}

static int aqr107_resume(struct phy_device *phydev)
{
	return phy_clear_bits_mmd(phydev, MDIO_MMD_VEND1, MDIO_CTRL1,
				  MDIO_CTRL1_LPOWER);
}

static int aqr107_probe(struct phy_device *phydev)
{
	phydev->priv = devm_kzalloc(&phydev->mdio.dev,
				    sizeof(struct aqr107_priv), GFP_KERNEL);
	if (!phydev->priv)
		return -ENOMEM;

	return aqr_hwmon_probe(phydev);
}

static struct phy_driver aqr_driver[] = {
{
	PHY_ID_MATCH_MODEL(PHY_ID_AQ1202),
	.name		= "Aquantia AQ1202",
	.config_aneg    = aqr_config_aneg,
	.config_intr	= aqr_config_intr,
	.handle_interrupt = aqr_handle_interrupt,
	.read_status	= aqr_read_status,
},
{
	PHY_ID_MATCH_MODEL(PHY_ID_AQ2104),
	.name		= "Aquantia AQ2104",
	.config_aneg    = aqr_config_aneg,
	.config_intr	= aqr_config_intr,
	.handle_interrupt = aqr_handle_interrupt,
	.read_status	= aqr_read_status,
},
{
	PHY_ID_MATCH_MODEL(PHY_ID_AQR105),
	.name		= "Aquantia AQR105",
	.config_aneg    = aqr_config_aneg,
	.config_intr	= aqr_config_intr,
	.handle_interrupt = aqr_handle_interrupt,
	.read_status	= aqr_read_status,
	.suspend	= aqr107_suspend,
	.resume		= aqr107_resume,
},
{
	PHY_ID_MATCH_MODEL(PHY_ID_AQR106),
	.name		= "Aquantia AQR106",
	.config_aneg    = aqr_config_aneg,
	.config_intr	= aqr_config_intr,
	.handle_interrupt = aqr_handle_interrupt,
	.read_status	= aqr_read_status,
},
{
	PHY_ID_MATCH_MODEL(PHY_ID_AQR107),
	.name		= "Aquantia AQR107",
	.probe		= aqr107_probe,
	.config_init	= aqr107_config_init,
	.config_aneg    = aqr_config_aneg,
	.config_intr	= aqr_config_intr,
	.handle_interrupt = aqr_handle_interrupt,
	.read_status	= aqr107_read_status,
	.get_tunable    = aqr107_get_tunable,
	.set_tunable    = aqr107_set_tunable,
	.suspend	= aqr107_suspend,
	.resume		= aqr107_resume,
	.get_sset_count	= aqr107_get_sset_count,
	.get_strings	= aqr107_get_strings,
	.get_stats	= aqr107_get_stats,
	.link_change_notify = aqr107_link_change_notify,
},
{
	PHY_ID_MATCH_MODEL(PHY_ID_AQCS109),
	.name		= "Aquantia AQCS109",
	.probe		= aqr107_probe,
	.config_init	= aqcs109_config_init,
	.config_aneg    = aqr_config_aneg,
	.config_intr	= aqr_config_intr,
	.handle_interrupt = aqr_handle_interrupt,
	.read_status	= aqr107_read_status,
	.get_tunable    = aqr107_get_tunable,
	.set_tunable    = aqr107_set_tunable,
	.suspend	= aqr107_suspend,
	.resume		= aqr107_resume,
	.get_sset_count	= aqr107_get_sset_count,
	.get_strings	= aqr107_get_strings,
	.get_stats	= aqr107_get_stats,
	.link_change_notify = aqr107_link_change_notify,
},
{
	PHY_ID_MATCH_MODEL(PHY_ID_AQR405),
	.name		= "Aquantia AQR405",
	.config_aneg    = aqr_config_aneg,
	.config_intr	= aqr_config_intr,
	.handle_interrupt = aqr_handle_interrupt,
	.read_status	= aqr_read_status,
},
{
	PHY_ID_MATCH_MODEL(PHY_ID_AQR112),
	.name		= "Aquantia AQR112",
	.config_aneg    = aqr_config_aneg_set_prot,
	.config_intr	= aqr_config_intr,
	.handle_interrupt = aqr_handle_interrupt,
	.read_status	= aqr_read_status,
},
{
	PHY_ID_MATCH_MODEL(PHY_ID_AQR412),
	.name		= "Aquantia AQR412",
	.config_aneg    = aqr_config_aneg_set_prot,
	.config_intr	= aqr_config_intr,
	.handle_interrupt = aqr_handle_interrupt,
	.read_status	= aqr_read_status,
},
{
	PHY_ID_MATCH_MODEL(PHY_ID_AQR112),
	.name		= "Aquantia AQR112",
	.probe		= aqr107_probe,
	.config_aneg    = aqr_config_aneg_set_prot,
	.config_intr	= aqr_config_intr,
	.ack_interrupt	= aqr_ack_interrupt,
	.read_status	= aqr_read_status,
	.get_sset_count	= aqr107_get_sset_count,
	.get_strings	= aqr107_get_strings,
	.get_stats	= aqr107_get_stats,
},
{
	PHY_ID_MATCH_MODEL(PHY_ID_AQR412),
	.name		= "Aquantia AQR412",
	.probe		= aqr107_probe,
	.config_aneg    = aqr_config_aneg_set_prot,
	.config_intr	= aqr_config_intr,
	.ack_interrupt	= aqr_ack_interrupt,
	.read_status	= aqr_read_status,
	.get_sset_count	= aqr107_get_sset_count,
	.get_strings	= aqr107_get_strings,
	.get_stats	= aqr107_get_stats,
},
};

module_phy_driver(aqr_driver);

static struct mdio_device_id __maybe_unused aqr_tbl[] = {
	{ PHY_ID_MATCH_MODEL(PHY_ID_AQ1202) },
	{ PHY_ID_MATCH_MODEL(PHY_ID_AQ2104) },
	{ PHY_ID_MATCH_MODEL(PHY_ID_AQR105) },
	{ PHY_ID_MATCH_MODEL(PHY_ID_AQR106) },
	{ PHY_ID_MATCH_MODEL(PHY_ID_AQR107) },
	{ PHY_ID_MATCH_MODEL(PHY_ID_AQCS109) },
	{ PHY_ID_MATCH_MODEL(PHY_ID_AQR405) },
	{ PHY_ID_MATCH_MODEL(PHY_ID_AQR112) },
	{ PHY_ID_MATCH_MODEL(PHY_ID_AQR412) },
	{ }
};

MODULE_DEVICE_TABLE(mdio, aqr_tbl);

MODULE_DESCRIPTION("Aquantia PHY driver");
MODULE_AUTHOR("Shaohui Xie <Shaohui.Xie@freescale.com>");
MODULE_LICENSE("GPL v2");<|MERGE_RESOLUTION|>--- conflicted
+++ resolved
@@ -24,15 +24,6 @@
 #define PHY_ID_AQR405	0x03a1b4b0
 #define PHY_ID_AQR112	0x03a1b662
 #define PHY_ID_AQR412	0x03a1b712
-<<<<<<< HEAD
-
-/* PCS counters */
-#define MDIO_C45_PCS_STAT_XFI_TX_GOOD_FRAMES	0xc860
-#define MDIO_C45_PCS_STAT_XFI_TX_BAD_FRAMES	0xc862
-#define MDIO_C45_PCS_STAT_XFI_RX_GOOD_FRAMES	0xe860
-#define MDIO_C45_PCS_STAT_XFI_RX_BAD_FRAMES	0xe862
-=======
->>>>>>> c1084c27
 
 #define MDIO_PHYXS_VEND_IF_STATUS		0xe812
 #define MDIO_PHYXS_VEND_IF_STATUS_TYPE_MASK	GENMASK(7, 3)
@@ -163,12 +154,9 @@
 	const char *name;
 	int reg;
 	int size;
-	int devad;
 };
 
-#define SGMII_STAT(n, r, s) { n, MDIO_C22EXT_STAT_SGMII_ ## r, s, \
-			      MDIO_MMD_C22EXT}
-#define C45_PCS_STAT(n, r, s) { n, MDIO_C45_PCS_STAT_ ## r, s, MDIO_MMD_PCS }
+#define SGMII_STAT(n, r, s) { n, MDIO_C22EXT_STAT_SGMII_ ## r, s }
 static const struct aqr107_hw_stat aqr107_hw_stats[] = {
 	SGMII_STAT("sgmii_rx_good_frames",	    RX_GOOD_FRAMES,	26),
 	SGMII_STAT("sgmii_rx_bad_frames",	    RX_BAD_FRAMES,	26),
@@ -180,10 +168,6 @@
 	SGMII_STAT("sgmii_tx_line_collisions",	    TX_LINE_COLLISIONS,	 8),
 	SGMII_STAT("sgmii_tx_frame_alignment_err",  TX_FRAME_ALIGN_ERR,	16),
 	SGMII_STAT("sgmii_tx_runt_frames",	    TX_RUNT_FRAMES,	22),
-	C45_PCS_STAT("xfi_rx_good_frames",	    XFI_RX_GOOD_FRAMES,	26),
-	C45_PCS_STAT("xfi_rx_bad_frames",	    XFI_RX_BAD_FRAMES,	26),
-	C45_PCS_STAT("xfi_tx_good_frames",	    XFI_TX_GOOD_FRAMES,	26),
-	C45_PCS_STAT("xfi_tx_bad_frames",	    XFI_TX_BAD_FRAMES,	26),
 };
 #define AQR107_SGMII_STAT_SZ ARRAY_SIZE(aqr107_hw_stats)
 
@@ -213,13 +197,13 @@
 	u64 ret;
 	int val;
 
-	val = phy_read_mmd(phydev, stat->devad, stat->reg);
+	val = phy_read_mmd(phydev, MDIO_MMD_C22EXT, stat->reg);
 	if (val < 0)
 		return U64_MAX;
 
 	ret = val & GENMASK(len_l - 1, 0);
 	if (len_h) {
-		val = phy_read_mmd(phydev, stat->devad, stat->reg + 1);
+		val = phy_read_mmd(phydev, MDIO_MMD_C22EXT, stat->reg + 1);
 		if (val < 0)
 			return U64_MAX;
 
@@ -801,30 +785,6 @@
 	.handle_interrupt = aqr_handle_interrupt,
 	.read_status	= aqr_read_status,
 },
-{
-	PHY_ID_MATCH_MODEL(PHY_ID_AQR112),
-	.name		= "Aquantia AQR112",
-	.probe		= aqr107_probe,
-	.config_aneg    = aqr_config_aneg_set_prot,
-	.config_intr	= aqr_config_intr,
-	.ack_interrupt	= aqr_ack_interrupt,
-	.read_status	= aqr_read_status,
-	.get_sset_count	= aqr107_get_sset_count,
-	.get_strings	= aqr107_get_strings,
-	.get_stats	= aqr107_get_stats,
-},
-{
-	PHY_ID_MATCH_MODEL(PHY_ID_AQR412),
-	.name		= "Aquantia AQR412",
-	.probe		= aqr107_probe,
-	.config_aneg    = aqr_config_aneg_set_prot,
-	.config_intr	= aqr_config_intr,
-	.ack_interrupt	= aqr_ack_interrupt,
-	.read_status	= aqr_read_status,
-	.get_sset_count	= aqr107_get_sset_count,
-	.get_strings	= aqr107_get_strings,
-	.get_stats	= aqr107_get_stats,
-},
 };
 
 module_phy_driver(aqr_driver);
