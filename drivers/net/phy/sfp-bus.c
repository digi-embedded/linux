--- conflicted
+++ resolved
@@ -44,8 +44,6 @@
 	phylink_set(modes, 2500baseX_Full);
 }
 
-<<<<<<< HEAD
-=======
 static void sfp_quirk_ubnt_uf_instant(const struct sfp_eeprom_id *id,
 				      unsigned long *modes)
 {
@@ -57,7 +55,6 @@
 	phylink_set(modes, 1000baseX_Full);
 }
 
->>>>>>> c1084c27
 static const struct sfp_quirk sfp_quirks[] = {
 	{
 		// Alcatel Lucent G-010S-P can operate at 2500base-X, but
@@ -77,13 +74,10 @@
 		.vendor = "HUAWEI",
 		.part = "MA5671A",
 		.modes = sfp_quirk_2500basex,
-<<<<<<< HEAD
-=======
 	}, {
 		.vendor = "UBNT",
 		.part = "UF-INSTANT",
 		.modes = sfp_quirk_ubnt_uf_instant,
->>>>>>> c1084c27
 	},
 };
 
@@ -124,10 +118,7 @@
 
 	return NULL;
 }
-<<<<<<< HEAD
-=======
-
->>>>>>> c1084c27
+
 /**
  * sfp_parse_port() - Parse the EEPROM base ID, setting the port type
  * @bus: a pointer to the &struct sfp_bus structure for the sfp module
