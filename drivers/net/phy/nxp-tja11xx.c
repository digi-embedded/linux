// SPDX-License-Identifier: GPL-2.0
/* NXP TJA1100 BroadRReach PHY driver
 *
 * Copyright (C) 2018 Marek Vasut <marex@denx.de>
 */
#include <linux/delay.h>
#include <linux/ethtool.h>
#include <linux/ethtool_netlink.h>
#include <linux/kernel.h>
#include <linux/mdio.h>
#include <linux/mii.h>
#include <linux/module.h>
#include <linux/of.h>
#include <linux/phy.h>
#include <linux/hwmon.h>
#include <linux/bitfield.h>
#include <linux/of_mdio.h>
#include <linux/of_irq.h>

#define PHY_ID_MASK			0xfffffff0
#define PHY_ID_TJA1100			0x0180dc40
#define PHY_ID_TJA1101			0x0180dd00
#define PHY_ID_TJA1102			0x0180dc80

#define MII_ECTRL			17
#define MII_ECTRL_LINK_CONTROL		BIT(15)
#define MII_ECTRL_POWER_MODE_MASK	GENMASK(14, 11)
#define MII_ECTRL_POWER_MODE_NO_CHANGE	(0x0 << 11)
#define MII_ECTRL_POWER_MODE_NORMAL	(0x3 << 11)
#define MII_ECTRL_POWER_MODE_STANDBY	(0xc << 11)
#define MII_ECTRL_CABLE_TEST		BIT(5)
#define MII_ECTRL_CONFIG_EN		BIT(2)
#define MII_ECTRL_WAKE_REQUEST		BIT(0)

#define MII_CFG1			18
#define MII_CFG1_MASTER_SLAVE		BIT(15)
#define MII_CFG1_AUTO_OP		BIT(14)
#define MII_CFG1_MII_MODE		GENMASK(9, 8)
#define MII_CFG1_SLEEP_CONFIRM		BIT(6)
#define MII_CFG1_LED_MODE_MASK		GENMASK(5, 4)
#define MII_CFG1_LED_MODE_LINKUP	0
#define MII_CFG1_LED_ENABLE		BIT(3)
#define MII_CFG1_MODE_REFCLK_IN		0x100
#define MII_CFG1_MODE_REFCLK_OUT	0x200

#define MII_CFG2			19
#define MII_CFG2_SLEEP_REQUEST_TO	GENMASK(1, 0)
#define MII_CFG2_SLEEP_REQUEST_TO_16MS	0x3

#define MII_INTSRC			21
#define MII_INTSRC_LINK_FAIL		BIT(10)
#define MII_INTSRC_LINK_UP		BIT(9)
#define MII_INTSRC_MASK			(MII_INTSRC_LINK_FAIL | MII_INTSRC_LINK_UP)
#define MII_INTSRC_UV_ERR		BIT(3)
#define MII_INTSRC_TEMP_ERR		BIT(1)

#define MII_INTEN			22
#define MII_INTEN_LINK_FAIL		BIT(10)
#define MII_INTEN_LINK_UP		BIT(9)
#define MII_INTEN_UV_ERR		BIT(3)
#define MII_INTEN_TEMP_ERR		BIT(1)

#define MII_COMMSTAT			23
#define MII_COMMSTAT_LINK_UP		BIT(15)
#define MII_COMMSTAT_SQI_STATE		GENMASK(7, 5)
#define MII_COMMSTAT_SQI_MAX		7

#define MII_GENSTAT			24
#define MII_GENSTAT_PLL_LOCKED		BIT(14)

#define MII_EXTSTAT			25
#define MII_EXTSTAT_SHORT_DETECT	BIT(8)
#define MII_EXTSTAT_OPEN_DETECT		BIT(7)
#define MII_EXTSTAT_POLARITY_DETECT	BIT(6)

#define MII_COMMCFG			27
#define MII_COMMCFG_AUTO_OP		BIT(15)

#define TJA110X_REFCLK_IN       (0x1 << 0)

struct tja11xx_priv {
	char		*hwmon_name;
	struct device	*hwmon_dev;
<<<<<<< HEAD

=======
	struct phy_device *phydev;
	struct work_struct phy_register_work;
>>>>>>> c1084c27
	u32 quirks;
};

struct tja11xx_phy_stats {
	const char	*string;
	u8		reg;
	u8		off;
	u16		mask;
};

static struct tja11xx_phy_stats tja11xx_hw_stats[] = {
	{ "phy_symbol_error_count", 20, 0, GENMASK(15, 0) },
	{ "phy_polarity_detect", 25, 6, BIT(6) },
	{ "phy_open_detect", 25, 7, BIT(7) },
	{ "phy_short_detect", 25, 8, BIT(8) },
	{ "phy_rem_rcvr_count", 26, 0, GENMASK(7, 0) },
	{ "phy_loc_rcvr_count", 26, 8, GENMASK(15, 8) },
};

static int tja11xx_check(struct phy_device *phydev, u8 reg, u16 mask, u16 set)
{
	int val;

	return phy_read_poll_timeout(phydev, reg, val, (val & mask) == set,
				     150, 30000, false);
}

static int phy_modify_check(struct phy_device *phydev, u8 reg,
			    u16 mask, u16 set)
{
	int ret;

	ret = phy_modify(phydev, reg, mask, set);
	if (ret)
		return ret;

	return tja11xx_check(phydev, reg, mask, set);
}

static int tja11xx_enable_reg_write(struct phy_device *phydev)
{
	return phy_set_bits(phydev, MII_ECTRL, MII_ECTRL_CONFIG_EN);
}

static int tja11xx_enable_link_control(struct phy_device *phydev)
{
	return phy_set_bits(phydev, MII_ECTRL, MII_ECTRL_LINK_CONTROL);
}

static int tja11xx_disable_link_control(struct phy_device *phydev)
{
	return phy_clear_bits(phydev, MII_ECTRL, MII_ECTRL_LINK_CONTROL);
}

static int tja11xx_wakeup(struct phy_device *phydev)
{
	int ret;

	ret = phy_read(phydev, MII_ECTRL);
	if (ret < 0)
		return ret;

	switch (ret & MII_ECTRL_POWER_MODE_MASK) {
	case MII_ECTRL_POWER_MODE_NO_CHANGE:
		break;
	case MII_ECTRL_POWER_MODE_NORMAL:
		ret = phy_set_bits(phydev, MII_ECTRL, MII_ECTRL_WAKE_REQUEST);
		if (ret)
			return ret;

		ret = phy_clear_bits(phydev, MII_ECTRL, MII_ECTRL_WAKE_REQUEST);
		if (ret)
			return ret;
		break;
	case MII_ECTRL_POWER_MODE_STANDBY:
		ret = phy_modify_check(phydev, MII_ECTRL,
				       MII_ECTRL_POWER_MODE_MASK,
				       MII_ECTRL_POWER_MODE_STANDBY);
		if (ret)
			return ret;

		ret = phy_modify(phydev, MII_ECTRL, MII_ECTRL_POWER_MODE_MASK,
				 MII_ECTRL_POWER_MODE_NORMAL);
		if (ret)
			return ret;

		ret = phy_modify_check(phydev, MII_GENSTAT,
				       MII_GENSTAT_PLL_LOCKED,
				       MII_GENSTAT_PLL_LOCKED);
		if (ret)
			return ret;

		return tja11xx_enable_link_control(phydev);
	default:
		break;
	}

	return 0;
}

static int tja11xx_soft_reset(struct phy_device *phydev)
{
	int ret;

	ret = tja11xx_enable_reg_write(phydev);
	if (ret)
		return ret;

	return genphy_soft_reset(phydev);
}

static int tja11xx_config_aneg_cable_test(struct phy_device *phydev)
{
	bool finished = false;
	int ret;

	if (phydev->link)
		return 0;

	if (!phydev->drv->cable_test_start ||
	    !phydev->drv->cable_test_get_status)
		return 0;

	ret = ethnl_cable_test_alloc(phydev, ETHTOOL_MSG_CABLE_TEST_NTF);
	if (ret)
		return ret;

	ret = phydev->drv->cable_test_start(phydev);
	if (ret)
		return ret;

	/* According to the documentation this test takes 100 usec */
	usleep_range(100, 200);

	ret = phydev->drv->cable_test_get_status(phydev, &finished);
	if (ret)
		return ret;

	if (finished)
		ethnl_cable_test_finished(phydev);

	return 0;
}

static int tja11xx_config_aneg(struct phy_device *phydev)
{
	int ret, changed = 0;
	u16 ctl = 0;

	switch (phydev->master_slave_set) {
	case MASTER_SLAVE_CFG_MASTER_FORCE:
		ctl |= MII_CFG1_MASTER_SLAVE;
		break;
	case MASTER_SLAVE_CFG_SLAVE_FORCE:
		break;
	case MASTER_SLAVE_CFG_UNKNOWN:
	case MASTER_SLAVE_CFG_UNSUPPORTED:
		goto do_test;
	default:
		phydev_warn(phydev, "Unsupported Master/Slave mode\n");
		return -ENOTSUPP;
	}

	changed = phy_modify_changed(phydev, MII_CFG1, MII_CFG1_MASTER_SLAVE, ctl);
	if (changed < 0)
		return changed;

do_test:
	ret = tja11xx_config_aneg_cable_test(phydev);
	if (ret)
		return ret;

	return __genphy_config_aneg(phydev, changed);
}

static int tja11xx_config_init(struct phy_device *phydev)
{
	struct tja11xx_priv *priv = phydev->priv;
	int reg_mask, reg_val = 0;
	int ret;

	ret = tja11xx_enable_reg_write(phydev);
	if (ret)
		return ret;

	phydev->autoneg = AUTONEG_DISABLE;
	phydev->speed = SPEED_100;
	phydev->duplex = DUPLEX_FULL;

	switch (phydev->phy_id & PHY_ID_MASK) {
	case PHY_ID_TJA1100:
		reg_mask = MII_CFG1_AUTO_OP | MII_CFG1_LED_MODE_MASK |
			   MII_CFG1_LED_ENABLE;
		reg_val = MII_CFG1_AUTO_OP | MII_CFG1_LED_MODE_LINKUP |
			  MII_CFG1_LED_ENABLE;

		reg_mask |= MII_CFG1_MII_MODE;
		if (phydev->interface == PHY_INTERFACE_MODE_RMII) {
			if (priv->quirks & TJA110X_REFCLK_IN)
				reg_val |= MII_CFG1_MODE_REFCLK_IN;
			else
				reg_val |= MII_CFG1_MODE_REFCLK_OUT;
		}

		ret = phy_modify(phydev, MII_CFG1, reg_mask, reg_val);
		if (ret)
			return ret;
		break;
	case PHY_ID_TJA1101:
		reg_mask = MII_CFG1_MII_MODE;
		if (phydev->interface == PHY_INTERFACE_MODE_RMII) {
			if (priv->quirks & TJA110X_REFCLK_IN)
				reg_val = MII_CFG1_MODE_REFCLK_IN;
			else
				reg_val = MII_CFG1_MODE_REFCLK_OUT;
		}
		ret = phy_modify(phydev, MII_CFG1, reg_mask, reg_val);
		if (ret)
			return ret;
<<<<<<< HEAD

=======
		fallthrough;
	case PHY_ID_TJA1102:
>>>>>>> c1084c27
		ret = phy_set_bits(phydev, MII_COMMCFG, MII_COMMCFG_AUTO_OP);
		if (ret)
			return ret;
		break;
	default:
		return -EINVAL;
	}

	ret = phy_clear_bits(phydev, MII_CFG1, MII_CFG1_SLEEP_CONFIRM);
	if (ret)
		return ret;

	ret = phy_modify(phydev, MII_CFG2, MII_CFG2_SLEEP_REQUEST_TO,
			 MII_CFG2_SLEEP_REQUEST_TO_16MS);
	if (ret)
		return ret;

	ret = tja11xx_wakeup(phydev);
	if (ret < 0)
		return ret;

	/* ACK interrupts by reading the status register */
	ret = phy_read(phydev, MII_INTSRC);
	if (ret < 0)
		return ret;

	return 0;
}

static int tja11xx_read_status(struct phy_device *phydev)
{
	int ret;

	phydev->master_slave_get = MASTER_SLAVE_CFG_UNKNOWN;
	phydev->master_slave_state = MASTER_SLAVE_STATE_UNSUPPORTED;

	ret = genphy_update_link(phydev);
	if (ret)
		return ret;

	ret = phy_read(phydev, MII_CFG1);
	if (ret < 0)
		return ret;

	if (ret & MII_CFG1_MASTER_SLAVE)
		phydev->master_slave_get = MASTER_SLAVE_CFG_MASTER_FORCE;
	else
		phydev->master_slave_get = MASTER_SLAVE_CFG_SLAVE_FORCE;

	if (phydev->link) {
		ret = phy_read(phydev, MII_COMMSTAT);
		if (ret < 0)
			return ret;

		if (!(ret & MII_COMMSTAT_LINK_UP))
			phydev->link = 0;
	}

	return 0;
}

static int tja11xx_get_sqi(struct phy_device *phydev)
{
	int ret;

	ret = phy_read(phydev, MII_COMMSTAT);
	if (ret < 0)
		return ret;

	return FIELD_GET(MII_COMMSTAT_SQI_STATE, ret);
}

static int tja11xx_get_sqi_max(struct phy_device *phydev)
{
	return MII_COMMSTAT_SQI_MAX;
}

static int tja11xx_get_sset_count(struct phy_device *phydev)
{
	return ARRAY_SIZE(tja11xx_hw_stats);
}

static void tja11xx_get_strings(struct phy_device *phydev, u8 *data)
{
	int i;

	for (i = 0; i < ARRAY_SIZE(tja11xx_hw_stats); i++) {
		strncpy(data + i * ETH_GSTRING_LEN,
			tja11xx_hw_stats[i].string, ETH_GSTRING_LEN);
	}
}

static void tja11xx_get_stats(struct phy_device *phydev,
			      struct ethtool_stats *stats, u64 *data)
{
	int i, ret;

	for (i = 0; i < ARRAY_SIZE(tja11xx_hw_stats); i++) {
		ret = phy_read(phydev, tja11xx_hw_stats[i].reg);
		if (ret < 0)
			data[i] = U64_MAX;
		else {
			data[i] = ret & tja11xx_hw_stats[i].mask;
			data[i] >>= tja11xx_hw_stats[i].off;
		}
	}
}

static int tja11xx_hwmon_read(struct device *dev,
			      enum hwmon_sensor_types type,
			      u32 attr, int channel, long *value)
{
	struct phy_device *phydev = dev_get_drvdata(dev);
	int ret;

	if (type == hwmon_in && attr == hwmon_in_lcrit_alarm) {
		ret = phy_read(phydev, MII_INTSRC);
		if (ret < 0)
			return ret;

		*value = !!(ret & MII_INTSRC_TEMP_ERR);
		return 0;
	}

	if (type == hwmon_temp && attr == hwmon_temp_crit_alarm) {
		ret = phy_read(phydev, MII_INTSRC);
		if (ret < 0)
			return ret;

		*value = !!(ret & MII_INTSRC_UV_ERR);
		return 0;
	}

	return -EOPNOTSUPP;
}

static umode_t tja11xx_hwmon_is_visible(const void *data,
					enum hwmon_sensor_types type,
					u32 attr, int channel)
{
	if (type == hwmon_in && attr == hwmon_in_lcrit_alarm)
		return 0444;

	if (type == hwmon_temp && attr == hwmon_temp_crit_alarm)
		return 0444;

	return 0;
}

static const struct hwmon_channel_info *tja11xx_hwmon_info[] = {
	HWMON_CHANNEL_INFO(in, HWMON_I_LCRIT_ALARM),
	HWMON_CHANNEL_INFO(temp, HWMON_T_CRIT_ALARM),
	NULL
};

static const struct hwmon_ops tja11xx_hwmon_hwmon_ops = {
	.is_visible	= tja11xx_hwmon_is_visible,
	.read		= tja11xx_hwmon_read,
};

static const struct hwmon_chip_info tja11xx_hwmon_chip_info = {
	.ops		= &tja11xx_hwmon_hwmon_ops,
	.info		= tja11xx_hwmon_info,
};

/* Helper function, configures phy as master or slave
 * @param  phydev    the phy to be configured
 * @param  setmaster ==0: set to slave
 *                   !=0: set to master
 * @return           0 on success, error code on failure
 */
static int set_master_cfg(struct phy_device *phydev, int setmaster)
{
	int err;

	/* disable link control prior to master/slave cfg */
	tja11xx_disable_link_control(phydev);

	err = phy_modify(phydev, MII_CFG1, MII_CFG1_MASTER_SLAVE,
			 setmaster ? MII_CFG1_MASTER_SLAVE : 0);
	if (err < 0)
		goto phy_configure_error;

	/* enable link control after master/slave cfg was set */
	tja11xx_enable_link_control(phydev);

	return 0;

/* error handling */
phy_configure_error:
	dev_err(&phydev->mdio.dev, "phy r/w error\n");
	return err;
}

/* Helper function, reads master/slave configuration of phy
 * @param  phydev    the phy to be read
 *
 * @return           ==0: is slave
 *                   !=0: is master
 */
static int get_master_cfg(struct phy_device *phydev)
{
	int reg_val;

	/* read the current configuration */
	reg_val = phy_read(phydev, MII_CFG1);
	if (reg_val < 0)
		goto phy_read_error;

	return reg_val & MII_CFG1_MASTER_SLAVE;

/* error handling */
phy_read_error:
	dev_err(&phydev->mdio.dev, "read error\n");
	return reg_val;
}

/* This function handles read accesses to the node 'master_cfg' in
 * sysfs.
 * Depending on current configuration of the phy, the node reads
 * 'master' or 'slave'
 */
static ssize_t master_cfg_show(struct device *dev,
			       struct device_attribute *attr, char *buf)
{
	int is_master;
	struct phy_device *phydev = to_phy_device(dev);

	is_master = get_master_cfg(phydev);

	/* write result into the buffer */
	return scnprintf(buf, PAGE_SIZE, "%s\n",
			 is_master ? "master" : "slave");
}

/* This function handles write accesses to the node 'master_cfg' in sysfs.
 * Depending on the value written to it, the phy is configured as
 * master or slave
 */
static ssize_t master_cfg_store(struct device *dev,
				struct device_attribute *attr,
				const char *buf, size_t count)
{
	int err;
	int setmaster;
	struct phy_device *phydev = to_phy_device(dev);

	/* parse the buffer */
	err = kstrtoint(buf, 10, &setmaster);
	if (err < 0)
		goto phy_parse_error;

	/* write configuration to the phy */
	err = set_master_cfg(phydev, setmaster);
	if (err < 0)
		goto phy_cfg_error;

	return count;

/* error handling */
phy_parse_error:
	dev_err(&phydev->mdio.dev, "parse failed\n");
	return err;

phy_cfg_error:
	dev_err(&phydev->mdio.dev, "phy cfg error\n");
	return err;
}

static DEVICE_ATTR_RW(master_cfg);

static struct attribute *nxp_sysfs_entries[] = {
	&dev_attr_master_cfg.attr,
	NULL
};

static struct attribute_group nxp_attribute_group = {
	.name = "configuration",
	.attrs = nxp_sysfs_entries,
};

<<<<<<< HEAD
static int tja11xx_probe(struct phy_device *phydev)
=======
static int tja11xx_hwmon_register(struct phy_device *phydev,
				  struct tja11xx_priv *priv)
>>>>>>> c1084c27
{
	struct device *dev = &phydev->mdio.dev;
	int i;
	int ret;
<<<<<<< HEAD

	priv = devm_kzalloc(dev, sizeof(*priv), GFP_KERNEL);
	if (!priv)
		return -ENOMEM;
=======
>>>>>>> c1084c27

	priv->hwmon_name = devm_kstrdup(dev, dev_name(dev), GFP_KERNEL);
	if (!priv->hwmon_name)
		return -ENOMEM;

	for (i = 0; priv->hwmon_name[i]; i++)
		if (hwmon_is_bad_char(priv->hwmon_name[i]))
			priv->hwmon_name[i] = '_';

	if (dev->of_node &&
	    of_property_read_bool(dev->of_node, "tja110x,refclk_in"))
		priv->quirks |= TJA110X_REFCLK_IN;

	/* register sysfs files */
	phydev->priv = priv;
	ret = sysfs_create_group(&phydev->mdio.dev.kobj, &nxp_attribute_group);
	if (ret)
		return ret;

	priv->hwmon_dev =
		devm_hwmon_device_register_with_info(dev, priv->hwmon_name,
						     phydev,
						     &tja11xx_hwmon_chip_info,
						     NULL);

	return PTR_ERR_OR_ZERO(priv->hwmon_dev);
}

static int tja11xx_probe(struct phy_device *phydev)
{
	struct device *dev = &phydev->mdio.dev;
	struct tja11xx_priv *priv;

	priv = devm_kzalloc(dev, sizeof(*priv), GFP_KERNEL);
	if (!priv)
		return -ENOMEM;

	priv->phydev = phydev;

	return tja11xx_hwmon_register(phydev, priv);
}

static void tja1102_p1_register(struct work_struct *work)
{
	struct tja11xx_priv *priv = container_of(work, struct tja11xx_priv,
						 phy_register_work);
	struct phy_device *phydev_phy0 = priv->phydev;
	struct mii_bus *bus = phydev_phy0->mdio.bus;
	struct device *dev = &phydev_phy0->mdio.dev;
	struct device_node *np = dev->of_node;
	struct device_node *child;
	int ret;

	for_each_available_child_of_node(np, child) {
		struct phy_device *phy;
		int addr;

		addr = of_mdio_parse_addr(dev, child);
		if (addr < 0) {
			dev_err(dev, "Can't parse addr\n");
			continue;
		} else if (addr != phydev_phy0->mdio.addr + 1) {
			/* Currently we care only about double PHY chip TJA1102.
			 * If some day NXP will decide to bring chips with more
			 * PHYs, this logic should be reworked.
			 */
			dev_err(dev, "Unexpected address. Should be: %i\n",
				phydev_phy0->mdio.addr + 1);
			continue;
		}

		if (mdiobus_is_registered_device(bus, addr)) {
			dev_err(dev, "device is already registered\n");
			continue;
		}

		/* Real PHY ID of Port 1 is 0 */
		phy = phy_device_create(bus, addr, PHY_ID_TJA1102, false, NULL);
		if (IS_ERR(phy)) {
			dev_err(dev, "Can't create PHY device for Port 1: %i\n",
				addr);
			continue;
		}

		/* Overwrite parent device. phy_device_create() set parent to
		 * the mii_bus->dev, which is not correct in case.
		 */
		phy->mdio.dev.parent = dev;

		ret = of_mdiobus_phy_device_register(bus, phy, child, addr);
		if (ret) {
			/* All resources needed for Port 1 should be already
			 * available for Port 0. Both ports use the same
			 * interrupt line, so -EPROBE_DEFER would make no sense
			 * here.
			 */
			dev_err(dev, "Can't register Port 1. Unexpected error: %i\n",
				ret);
			phy_device_free(phy);
		}
	}
}

static int tja1102_p0_probe(struct phy_device *phydev)
{
	struct device *dev = &phydev->mdio.dev;
	struct tja11xx_priv *priv;
	int ret;

	priv = devm_kzalloc(dev, sizeof(*priv), GFP_KERNEL);
	if (!priv)
		return -ENOMEM;

	priv->phydev = phydev;
	INIT_WORK(&priv->phy_register_work, tja1102_p1_register);

	ret = tja11xx_hwmon_register(phydev, priv);
	if (ret)
		return ret;

	schedule_work(&priv->phy_register_work);

	return 0;
}

static int tja1102_match_phy_device(struct phy_device *phydev, bool port0)
{
	int ret;

	if ((phydev->phy_id & PHY_ID_MASK) != PHY_ID_TJA1102)
		return 0;

	ret = phy_read(phydev, MII_PHYSID2);
	if (ret < 0)
		return ret;

	/* TJA1102 Port 1 has phyid 0 and doesn't support temperature
	 * and undervoltage alarms.
	 */
	if (port0)
		return ret ? 1 : 0;

	return !ret;
}

static int tja1102_p0_match_phy_device(struct phy_device *phydev)
{
	return tja1102_match_phy_device(phydev, true);
}

static int tja1102_p1_match_phy_device(struct phy_device *phydev)
{
	return tja1102_match_phy_device(phydev, false);
}

static int tja11xx_ack_interrupt(struct phy_device *phydev)
{
	int ret;

	ret = phy_read(phydev, MII_INTSRC);

	return (ret < 0) ? ret : 0;
}

static int tja11xx_config_intr(struct phy_device *phydev)
{
	int value = 0;
	int err;

	if (phydev->interrupts == PHY_INTERRUPT_ENABLED) {
		err = tja11xx_ack_interrupt(phydev);
		if (err)
			return err;

		value = MII_INTEN_LINK_FAIL | MII_INTEN_LINK_UP |
			MII_INTEN_UV_ERR | MII_INTEN_TEMP_ERR;
		err = phy_write(phydev, MII_INTEN, value);
	} else {
		err = phy_write(phydev, MII_INTEN, value);
		if (err)
			return err;

		err = tja11xx_ack_interrupt(phydev);
	}

	return err;
}

static irqreturn_t tja11xx_handle_interrupt(struct phy_device *phydev)
{
	struct device *dev = &phydev->mdio.dev;
	int irq_status;

	irq_status = phy_read(phydev, MII_INTSRC);
	if (irq_status < 0) {
		phy_error(phydev);
		return IRQ_NONE;
	}

	if (irq_status & MII_INTSRC_TEMP_ERR)
		dev_warn(dev, "Overtemperature error detected (temp > 155C°).\n");
	if (irq_status & MII_INTSRC_UV_ERR)
		dev_warn(dev, "Undervoltage error detected.\n");

	if (!(irq_status & MII_INTSRC_MASK))
		return IRQ_NONE;

	phy_trigger_machine(phydev);

	return IRQ_HANDLED;
}

static int tja11xx_cable_test_start(struct phy_device *phydev)
{
	int ret;

	ret = phy_clear_bits(phydev, MII_COMMCFG, MII_COMMCFG_AUTO_OP);
	if (ret)
		return ret;

	ret = tja11xx_wakeup(phydev);
	if (ret < 0)
		return ret;

	ret = tja11xx_disable_link_control(phydev);
	if (ret < 0)
		return ret;

	return phy_set_bits(phydev, MII_ECTRL, MII_ECTRL_CABLE_TEST);
}

/*
 * | BI_DA+           | BI_DA-                 | Result
 * | open             | open                   | open
 * | + short to -     | - short to +           | short
 * | short to Vdd     | open                   | open
 * | open             | shot to Vdd            | open
 * | short to Vdd     | short to Vdd           | short
 * | shot to GND      | open                   | open
 * | open             | shot to GND            | open
 * | short to GND     | shot to GND            | short
 * | connected to active link partner (master) | shot and open
 */
static int tja11xx_cable_test_report_trans(u32 result)
{
	u32 mask = MII_EXTSTAT_SHORT_DETECT | MII_EXTSTAT_OPEN_DETECT;

	if ((result & mask) == mask) {
		/* connected to active link partner (master) */
		return ETHTOOL_A_CABLE_RESULT_CODE_UNSPEC;
	} else if ((result & mask) == 0) {
		return ETHTOOL_A_CABLE_RESULT_CODE_OK;
	} else if (result & MII_EXTSTAT_SHORT_DETECT) {
		return ETHTOOL_A_CABLE_RESULT_CODE_SAME_SHORT;
	} else if (result & MII_EXTSTAT_OPEN_DETECT) {
		return ETHTOOL_A_CABLE_RESULT_CODE_OPEN;
	} else {
		return ETHTOOL_A_CABLE_RESULT_CODE_UNSPEC;
	}
}

static int tja11xx_cable_test_report(struct phy_device *phydev)
{
	int ret;

	ret = phy_read(phydev, MII_EXTSTAT);
	if (ret < 0)
		return ret;

	ethnl_cable_test_result(phydev, ETHTOOL_A_CABLE_PAIR_A,
				tja11xx_cable_test_report_trans(ret));

	return 0;
}

static int tja11xx_cable_test_get_status(struct phy_device *phydev,
					 bool *finished)
{
	int ret;

	*finished = false;

	ret = phy_read(phydev, MII_ECTRL);
	if (ret < 0)
		return ret;

	if (!(ret & MII_ECTRL_CABLE_TEST)) {
		*finished = true;

		ret = phy_set_bits(phydev, MII_COMMCFG, MII_COMMCFG_AUTO_OP);
		if (ret)
			return ret;

		return tja11xx_cable_test_report(phydev);
	}

	return 0;
}

static struct phy_driver tja11xx_driver[] = {
	{
		PHY_ID_MATCH_MODEL(PHY_ID_TJA1100),
		.name		= "NXP TJA1100",
		.features       = PHY_BASIC_T1_FEATURES,
		.probe		= tja11xx_probe,
		.soft_reset	= tja11xx_soft_reset,
		.config_aneg	= tja11xx_config_aneg,
		.config_init	= tja11xx_config_init,
		.read_status	= tja11xx_read_status,
		.get_sqi	= tja11xx_get_sqi,
		.get_sqi_max	= tja11xx_get_sqi_max,
		.suspend	= genphy_suspend,
		.resume		= genphy_resume,
		.set_loopback   = genphy_loopback,
		/* Statistics */
		.get_sset_count = tja11xx_get_sset_count,
		.get_strings	= tja11xx_get_strings,
		.get_stats	= tja11xx_get_stats,
	}, {
		PHY_ID_MATCH_MODEL(PHY_ID_TJA1101),
		.name		= "NXP TJA1101",
		.features       = PHY_BASIC_T1_FEATURES,
		.probe		= tja11xx_probe,
		.soft_reset	= tja11xx_soft_reset,
		.config_aneg	= tja11xx_config_aneg,
		.config_init	= tja11xx_config_init,
		.read_status	= tja11xx_read_status,
		.get_sqi	= tja11xx_get_sqi,
		.get_sqi_max	= tja11xx_get_sqi_max,
		.suspend	= genphy_suspend,
		.resume		= genphy_resume,
		.set_loopback   = genphy_loopback,
		/* Statistics */
		.get_sset_count = tja11xx_get_sset_count,
		.get_strings	= tja11xx_get_strings,
		.get_stats	= tja11xx_get_stats,
	}, {
		.name		= "NXP TJA1102 Port 0",
		.features       = PHY_BASIC_T1_FEATURES,
		.flags          = PHY_POLL_CABLE_TEST,
		.probe		= tja1102_p0_probe,
		.soft_reset	= tja11xx_soft_reset,
		.config_aneg	= tja11xx_config_aneg,
		.config_init	= tja11xx_config_init,
		.read_status	= tja11xx_read_status,
		.get_sqi	= tja11xx_get_sqi,
		.get_sqi_max	= tja11xx_get_sqi_max,
		.match_phy_device = tja1102_p0_match_phy_device,
		.suspend	= genphy_suspend,
		.resume		= genphy_resume,
		.set_loopback   = genphy_loopback,
		/* Statistics */
		.get_sset_count = tja11xx_get_sset_count,
		.get_strings	= tja11xx_get_strings,
		.get_stats	= tja11xx_get_stats,
		.config_intr	= tja11xx_config_intr,
		.handle_interrupt = tja11xx_handle_interrupt,
		.cable_test_start = tja11xx_cable_test_start,
		.cable_test_get_status = tja11xx_cable_test_get_status,
	}, {
		.name		= "NXP TJA1102 Port 1",
		.features       = PHY_BASIC_T1_FEATURES,
		.flags          = PHY_POLL_CABLE_TEST,
		/* currently no probe for Port 1 is need */
		.soft_reset	= tja11xx_soft_reset,
		.config_aneg	= tja11xx_config_aneg,
		.config_init	= tja11xx_config_init,
		.read_status	= tja11xx_read_status,
		.get_sqi	= tja11xx_get_sqi,
		.get_sqi_max	= tja11xx_get_sqi_max,
		.match_phy_device = tja1102_p1_match_phy_device,
		.suspend	= genphy_suspend,
		.resume		= genphy_resume,
		.set_loopback   = genphy_loopback,
		/* Statistics */
		.get_sset_count = tja11xx_get_sset_count,
		.get_strings	= tja11xx_get_strings,
		.get_stats	= tja11xx_get_stats,
		.config_intr	= tja11xx_config_intr,
		.handle_interrupt = tja11xx_handle_interrupt,
		.cable_test_start = tja11xx_cable_test_start,
		.cable_test_get_status = tja11xx_cable_test_get_status,
	}
};

module_phy_driver(tja11xx_driver);

static struct mdio_device_id __maybe_unused tja11xx_tbl[] = {
	{ PHY_ID_MATCH_MODEL(PHY_ID_TJA1100) },
	{ PHY_ID_MATCH_MODEL(PHY_ID_TJA1101) },
	{ PHY_ID_MATCH_MODEL(PHY_ID_TJA1102) },
	{ }
};

MODULE_DEVICE_TABLE(mdio, tja11xx_tbl);

MODULE_AUTHOR("Marek Vasut <marex@denx.de>");
MODULE_DESCRIPTION("NXP TJA11xx BoardR-Reach PHY driver");
MODULE_LICENSE("GPL");<|MERGE_RESOLUTION|>--- conflicted
+++ resolved
@@ -81,12 +81,8 @@
 struct tja11xx_priv {
 	char		*hwmon_name;
 	struct device	*hwmon_dev;
-<<<<<<< HEAD
-
-=======
 	struct phy_device *phydev;
 	struct work_struct phy_register_work;
->>>>>>> c1084c27
 	u32 quirks;
 };
 
@@ -306,12 +302,8 @@
 		ret = phy_modify(phydev, MII_CFG1, reg_mask, reg_val);
 		if (ret)
 			return ret;
-<<<<<<< HEAD
-
-=======
 		fallthrough;
 	case PHY_ID_TJA1102:
->>>>>>> c1084c27
 		ret = phy_set_bits(phydev, MII_COMMCFG, MII_COMMCFG_AUTO_OP);
 		if (ret)
 			return ret;
@@ -593,23 +585,12 @@
 	.attrs = nxp_sysfs_entries,
 };
 
-<<<<<<< HEAD
-static int tja11xx_probe(struct phy_device *phydev)
-=======
 static int tja11xx_hwmon_register(struct phy_device *phydev,
 				  struct tja11xx_priv *priv)
->>>>>>> c1084c27
 {
 	struct device *dev = &phydev->mdio.dev;
 	int i;
 	int ret;
-<<<<<<< HEAD
-
-	priv = devm_kzalloc(dev, sizeof(*priv), GFP_KERNEL);
-	if (!priv)
-		return -ENOMEM;
-=======
->>>>>>> c1084c27
 
 	priv->hwmon_name = devm_kstrdup(dev, dev_name(dev), GFP_KERNEL);
 	if (!priv->hwmon_name)
