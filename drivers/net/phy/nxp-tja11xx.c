// SPDX-License-Identifier: GPL-2.0
/* NXP TJA1100 BroadRReach PHY driver
 *
 * Copyright (C) 2018 Marek Vasut <marex@denx.de>
 */
#include <linux/delay.h>
#include <linux/ethtool.h>
#include <linux/kernel.h>
#include <linux/mii.h>
#include <linux/module.h>
#include <linux/of.h>
#include <linux/phy.h>
#include <linux/hwmon.h>
#include <linux/bitfield.h>

#define PHY_ID_MASK			0xfffffff0
#define PHY_ID_TJA1100			0x0180dc40
#define PHY_ID_TJA1101			0x0180dd00

#define MII_ECTRL			17
#define MII_ECTRL_LINK_CONTROL		BIT(15)
#define MII_ECTRL_POWER_MODE_MASK	GENMASK(14, 11)
#define MII_ECTRL_POWER_MODE_NO_CHANGE	(0x0 << 11)
#define MII_ECTRL_POWER_MODE_NORMAL	(0x3 << 11)
#define MII_ECTRL_POWER_MODE_STANDBY	(0xc << 11)
#define MII_ECTRL_CONFIG_EN		BIT(2)
#define MII_ECTRL_WAKE_REQUEST		BIT(0)

#define MII_CFG1			18
#define MII_CFG1_MASTER_SLAVE		BIT(15)
#define MII_CFG1_AUTO_OP		BIT(14)
#define MII_CFG1_MII_MODE		GENMASK(9, 8)
#define MII_CFG1_SLEEP_CONFIRM		BIT(6)
#define MII_CFG1_LED_MODE_MASK		GENMASK(5, 4)
#define MII_CFG1_LED_MODE_LINKUP	0
#define MII_CFG1_LED_ENABLE		BIT(3)
#define MII_CFG1_MODE_REFCLK_IN		0x100
<<<<<<< HEAD
=======
#define MII_CFG1_MODE_REFCLK_OUT	0x200
>>>>>>> f69558f3

#define MII_CFG2			19
#define MII_CFG2_SLEEP_REQUEST_TO	GENMASK(1, 0)
#define MII_CFG2_SLEEP_REQUEST_TO_16MS	0x3

#define MII_INTSRC			21
#define MII_INTSRC_TEMP_ERR		BIT(1)
#define MII_INTSRC_UV_ERR		BIT(3)

#define MII_COMMSTAT			23
#define MII_COMMSTAT_LINK_UP		BIT(15)

#define MII_GENSTAT			24
#define MII_GENSTAT_PLL_LOCKED		BIT(14)

#define MII_COMMCFG			27
#define MII_COMMCFG_AUTO_OP		BIT(15)

#define TJA110X_REFCLK_IN       (0x1 << 0)

struct tja11xx_priv {
	char		*hwmon_name;
	struct device	*hwmon_dev;

	u32 quirks;
};

struct tja11xx_phy_stats {
	const char	*string;
	u8		reg;
	u8		off;
	u16		mask;
};

static struct tja11xx_phy_stats tja11xx_hw_stats[] = {
	{ "phy_symbol_error_count", 20, 0, GENMASK(15, 0) },
	{ "phy_polarity_detect", 25, 6, BIT(6) },
	{ "phy_open_detect", 25, 7, BIT(7) },
	{ "phy_short_detect", 25, 8, BIT(8) },
	{ "phy_rem_rcvr_count", 26, 0, GENMASK(7, 0) },
	{ "phy_loc_rcvr_count", 26, 8, GENMASK(15, 8) },
};

static int tja11xx_check(struct phy_device *phydev, u8 reg, u16 mask, u16 set)
{
	int i, ret;

	for (i = 0; i < 200; i++) {
		ret = phy_read(phydev, reg);
		if (ret < 0)
			return ret;

		if ((ret & mask) == set)
			return 0;

		usleep_range(100, 150);
	}

	return -ETIMEDOUT;
}

static int phy_modify_check(struct phy_device *phydev, u8 reg,
			    u16 mask, u16 set)
{
	int ret;

	ret = phy_modify(phydev, reg, mask, set);
	if (ret)
		return ret;

	return tja11xx_check(phydev, reg, mask, set);
}

static int tja11xx_enable_reg_write(struct phy_device *phydev)
{
	return phy_set_bits(phydev, MII_ECTRL, MII_ECTRL_CONFIG_EN);
}

static int tja11xx_enable_link_control(struct phy_device *phydev)
{
	return phy_set_bits(phydev, MII_ECTRL, MII_ECTRL_LINK_CONTROL);
}

static int tja11xx_disable_link_control(struct phy_device *phydev)
{
	return phy_clear_bits(phydev, MII_ECTRL, MII_ECTRL_LINK_CONTROL);
}

static int tja11xx_wakeup(struct phy_device *phydev)
{
	int ret;

	ret = phy_read(phydev, MII_ECTRL);
	if (ret < 0)
		return ret;

	switch (ret & MII_ECTRL_POWER_MODE_MASK) {
	case MII_ECTRL_POWER_MODE_NO_CHANGE:
		break;
	case MII_ECTRL_POWER_MODE_NORMAL:
		ret = phy_set_bits(phydev, MII_ECTRL, MII_ECTRL_WAKE_REQUEST);
		if (ret)
			return ret;

		ret = phy_clear_bits(phydev, MII_ECTRL, MII_ECTRL_WAKE_REQUEST);
		if (ret)
			return ret;
		break;
	case MII_ECTRL_POWER_MODE_STANDBY:
		ret = phy_modify_check(phydev, MII_ECTRL,
				       MII_ECTRL_POWER_MODE_MASK,
				       MII_ECTRL_POWER_MODE_STANDBY);
		if (ret)
			return ret;

		ret = phy_modify(phydev, MII_ECTRL, MII_ECTRL_POWER_MODE_MASK,
				 MII_ECTRL_POWER_MODE_NORMAL);
		if (ret)
			return ret;

		ret = phy_modify_check(phydev, MII_GENSTAT,
				       MII_GENSTAT_PLL_LOCKED,
				       MII_GENSTAT_PLL_LOCKED);
		if (ret)
			return ret;

		return tja11xx_enable_link_control(phydev);
	default:
		break;
	}

	return 0;
}

static int tja11xx_soft_reset(struct phy_device *phydev)
{
	int ret;

	ret = tja11xx_enable_reg_write(phydev);
	if (ret)
		return ret;

	return genphy_soft_reset(phydev);
}

static int tja11xx_config_init(struct phy_device *phydev)
{
	struct tja11xx_priv *priv = phydev->priv;
<<<<<<< HEAD
	int reg_mask, reg_val;
=======
	int reg_mask, reg_val = 0;
>>>>>>> f69558f3
	int ret;

	ret = tja11xx_enable_reg_write(phydev);
	if (ret)
		return ret;

	phydev->autoneg = AUTONEG_DISABLE;
	phydev->speed = SPEED_100;
	phydev->duplex = DUPLEX_FULL;

	switch (phydev->phy_id & PHY_ID_MASK) {
	case PHY_ID_TJA1100:
		reg_mask = MII_CFG1_AUTO_OP | MII_CFG1_LED_MODE_MASK |
			   MII_CFG1_LED_ENABLE;
		reg_val = MII_CFG1_AUTO_OP | MII_CFG1_LED_MODE_LINKUP |
			  MII_CFG1_LED_ENABLE;
<<<<<<< HEAD
		if (priv->quirks & TJA110X_REFCLK_IN) {
			reg_mask |= MII_CFG1_MII_MODE;
			reg_val |= MII_CFG1_MODE_REFCLK_IN;
=======

		reg_mask |= MII_CFG1_MII_MODE;
		if (phydev->interface == PHY_INTERFACE_MODE_RMII) {
			if (priv->quirks & TJA110X_REFCLK_IN)
				reg_val |= MII_CFG1_MODE_REFCLK_IN;
			else
				reg_val |= MII_CFG1_MODE_REFCLK_OUT;
>>>>>>> f69558f3
		}

		ret = phy_modify(phydev, MII_CFG1, reg_mask, reg_val);
		if (ret)
			return ret;
		break;
	case PHY_ID_TJA1101:
		reg_mask = MII_CFG1_MII_MODE;
		if (phydev->interface == PHY_INTERFACE_MODE_RMII) {
			if (priv->quirks & TJA110X_REFCLK_IN)
				reg_val = MII_CFG1_MODE_REFCLK_IN;
			else
				reg_val = MII_CFG1_MODE_REFCLK_OUT;
		}
		ret = phy_modify(phydev, MII_CFG1, reg_mask, reg_val);
		if (ret)
			return ret;

		ret = phy_set_bits(phydev, MII_COMMCFG, MII_COMMCFG_AUTO_OP);
		if (ret)
			return ret;
		break;
	default:
		return -EINVAL;
	}

	ret = phy_clear_bits(phydev, MII_CFG1, MII_CFG1_SLEEP_CONFIRM);
	if (ret)
		return ret;

	ret = phy_modify(phydev, MII_CFG2, MII_CFG2_SLEEP_REQUEST_TO,
			 MII_CFG2_SLEEP_REQUEST_TO_16MS);
	if (ret)
		return ret;

	ret = tja11xx_wakeup(phydev);
	if (ret < 0)
		return ret;

	/* ACK interrupts by reading the status register */
	ret = phy_read(phydev, MII_INTSRC);
	if (ret < 0)
		return ret;

	return 0;
}

static int tja11xx_read_status(struct phy_device *phydev)
{
	int ret;

	ret = genphy_update_link(phydev);
	if (ret)
		return ret;

	if (phydev->link) {
		ret = phy_read(phydev, MII_COMMSTAT);
		if (ret < 0)
			return ret;

		if (!(ret & MII_COMMSTAT_LINK_UP))
			phydev->link = 0;
	}

	return 0;
}

static int tja11xx_get_sset_count(struct phy_device *phydev)
{
	return ARRAY_SIZE(tja11xx_hw_stats);
}

static void tja11xx_get_strings(struct phy_device *phydev, u8 *data)
{
	int i;

	for (i = 0; i < ARRAY_SIZE(tja11xx_hw_stats); i++) {
		strncpy(data + i * ETH_GSTRING_LEN,
			tja11xx_hw_stats[i].string, ETH_GSTRING_LEN);
	}
}

static void tja11xx_get_stats(struct phy_device *phydev,
			      struct ethtool_stats *stats, u64 *data)
{
	int i, ret;

	for (i = 0; i < ARRAY_SIZE(tja11xx_hw_stats); i++) {
		ret = phy_read(phydev, tja11xx_hw_stats[i].reg);
		if (ret < 0)
			data[i] = U64_MAX;
		else {
			data[i] = ret & tja11xx_hw_stats[i].mask;
			data[i] >>= tja11xx_hw_stats[i].off;
		}
	}
}

static int tja11xx_hwmon_read(struct device *dev,
			      enum hwmon_sensor_types type,
			      u32 attr, int channel, long *value)
{
	struct phy_device *phydev = dev_get_drvdata(dev);
	int ret;

	if (type == hwmon_in && attr == hwmon_in_lcrit_alarm) {
		ret = phy_read(phydev, MII_INTSRC);
		if (ret < 0)
			return ret;

		*value = !!(ret & MII_INTSRC_TEMP_ERR);
		return 0;
	}

	if (type == hwmon_temp && attr == hwmon_temp_crit_alarm) {
		ret = phy_read(phydev, MII_INTSRC);
		if (ret < 0)
			return ret;

		*value = !!(ret & MII_INTSRC_UV_ERR);
		return 0;
	}

	return -EOPNOTSUPP;
}

static umode_t tja11xx_hwmon_is_visible(const void *data,
					enum hwmon_sensor_types type,
					u32 attr, int channel)
{
	if (type == hwmon_in && attr == hwmon_in_lcrit_alarm)
		return 0444;

	if (type == hwmon_temp && attr == hwmon_temp_crit_alarm)
		return 0444;

	return 0;
}

static const struct hwmon_channel_info *tja11xx_hwmon_info[] = {
	HWMON_CHANNEL_INFO(in, HWMON_I_LCRIT_ALARM),
	HWMON_CHANNEL_INFO(temp, HWMON_T_CRIT_ALARM),
	NULL
};

static const struct hwmon_ops tja11xx_hwmon_hwmon_ops = {
	.is_visible	= tja11xx_hwmon_is_visible,
	.read		= tja11xx_hwmon_read,
};

static const struct hwmon_chip_info tja11xx_hwmon_chip_info = {
	.ops		= &tja11xx_hwmon_hwmon_ops,
	.info		= tja11xx_hwmon_info,
};

/* Helper function, configures phy as master or slave
 * @param  phydev    the phy to be configured
 * @param  setmaster ==0: set to slave
 *                   !=0: set to master
 * @return           0 on success, error code on failure
 */
static int set_master_cfg(struct phy_device *phydev, int setmaster)
{
	int err;

	/* disable link control prior to master/slave cfg */
	tja11xx_disable_link_control(phydev);

	err = phy_modify(phydev, MII_CFG1, MII_CFG1_MASTER_SLAVE,
			 setmaster ? MII_CFG1_MASTER_SLAVE : 0);
	if (err < 0)
		goto phy_configure_error;

	/* enable link control after master/slave cfg was set */
	tja11xx_enable_link_control(phydev);

	return 0;

/* error handling */
phy_configure_error:
	dev_err(&phydev->mdio.dev, "phy r/w error\n");
	return err;
}

/* Helper function, reads master/slave configuration of phy
 * @param  phydev    the phy to be read
 *
 * @return           ==0: is slave
 *                   !=0: is master
 */
static int get_master_cfg(struct phy_device *phydev)
{
	int reg_val;

	/* read the current configuration */
	reg_val = phy_read(phydev, MII_CFG1);
	if (reg_val < 0)
		goto phy_read_error;

	return reg_val & MII_CFG1_MASTER_SLAVE;

/* error handling */
phy_read_error:
	dev_err(&phydev->mdio.dev, "read error\n");
	return reg_val;
}

/* This function handles read accesses to the node 'master_cfg' in
 * sysfs.
 * Depending on current configuration of the phy, the node reads
 * 'master' or 'slave'
 */
static ssize_t master_cfg_show(struct device *dev,
			       struct device_attribute *attr, char *buf)
{
	int is_master;
	struct phy_device *phydev = to_phy_device(dev);

	is_master = get_master_cfg(phydev);

	/* write result into the buffer */
	return scnprintf(buf, PAGE_SIZE, "%s\n",
			 is_master ? "master" : "slave");
}

/* This function handles write accesses to the node 'master_cfg' in sysfs.
 * Depending on the value written to it, the phy is configured as
 * master or slave
 */
static ssize_t master_cfg_store(struct device *dev,
				struct device_attribute *attr,
				const char *buf, size_t count)
{
	int err;
	int setmaster;
	struct phy_device *phydev = to_phy_device(dev);

	/* parse the buffer */
	err = kstrtoint(buf, 10, &setmaster);
	if (err < 0)
		goto phy_parse_error;

	/* write configuration to the phy */
	err = set_master_cfg(phydev, setmaster);
	if (err < 0)
		goto phy_cfg_error;

	return count;

/* error handling */
phy_parse_error:
	dev_err(&phydev->mdio.dev, "parse failed\n");
	return err;

phy_cfg_error:
	dev_err(&phydev->mdio.dev, "phy cfg error\n");
	return err;
}

static DEVICE_ATTR_RW(master_cfg);

static struct attribute *nxp_sysfs_entries[] = {
	&dev_attr_master_cfg.attr,
	NULL
};

static struct attribute_group nxp_attribute_group = {
	.name = "configuration",
	.attrs = nxp_sysfs_entries,
};

static int tja11xx_probe(struct phy_device *phydev)
{
	struct device *dev = &phydev->mdio.dev;
	struct tja11xx_priv *priv;
	int i;
	int ret;

	priv = devm_kzalloc(dev, sizeof(*priv), GFP_KERNEL);
	if (!priv)
		return -ENOMEM;

	priv->hwmon_name = devm_kstrdup(dev, dev_name(dev), GFP_KERNEL);
	if (!priv->hwmon_name)
		return -ENOMEM;

	for (i = 0; priv->hwmon_name[i]; i++)
		if (hwmon_is_bad_char(priv->hwmon_name[i]))
			priv->hwmon_name[i] = '_';

	if (dev->of_node &&
	    of_property_read_bool(dev->of_node, "tja110x,refclk_in"))
		priv->quirks |= TJA110X_REFCLK_IN;

	/* register sysfs files */
	phydev->priv = priv;
	ret = sysfs_create_group(&phydev->mdio.dev.kobj, &nxp_attribute_group);
	if (ret)
		return ret;

	priv->hwmon_dev =
		devm_hwmon_device_register_with_info(dev, priv->hwmon_name,
						     phydev,
						     &tja11xx_hwmon_chip_info,
						     NULL);

	return PTR_ERR_OR_ZERO(priv->hwmon_dev);
}

static struct phy_driver tja11xx_driver[] = {
	{
		PHY_ID_MATCH_MODEL(PHY_ID_TJA1100),
		.name		= "NXP TJA1100",
		.features       = PHY_BASIC_T1_FEATURES,
		.probe		= tja11xx_probe,
		.soft_reset	= tja11xx_soft_reset,
		.config_init	= tja11xx_config_init,
		.read_status	= tja11xx_read_status,
		.suspend	= genphy_suspend,
		.resume		= genphy_resume,
		.set_loopback   = genphy_loopback,
		/* Statistics */
		.get_sset_count = tja11xx_get_sset_count,
		.get_strings	= tja11xx_get_strings,
		.get_stats	= tja11xx_get_stats,
	}, {
		PHY_ID_MATCH_MODEL(PHY_ID_TJA1101),
		.name		= "NXP TJA1101",
		.features       = PHY_BASIC_T1_FEATURES,
		.probe		= tja11xx_probe,
		.soft_reset	= tja11xx_soft_reset,
		.config_init	= tja11xx_config_init,
		.read_status	= tja11xx_read_status,
		.suspend	= genphy_suspend,
		.resume		= genphy_resume,
		.set_loopback   = genphy_loopback,
		/* Statistics */
		.get_sset_count = tja11xx_get_sset_count,
		.get_strings	= tja11xx_get_strings,
		.get_stats	= tja11xx_get_stats,
	}
};

module_phy_driver(tja11xx_driver);

static struct mdio_device_id __maybe_unused tja11xx_tbl[] = {
	{ PHY_ID_MATCH_MODEL(PHY_ID_TJA1100) },
	{ PHY_ID_MATCH_MODEL(PHY_ID_TJA1101) },
	{ }
};

MODULE_DEVICE_TABLE(mdio, tja11xx_tbl);

MODULE_AUTHOR("Marek Vasut <marex@denx.de>");
MODULE_DESCRIPTION("NXP TJA11xx BoardR-Reach PHY driver");
MODULE_LICENSE("GPL");<|MERGE_RESOLUTION|>--- conflicted
+++ resolved
@@ -35,10 +35,7 @@
 #define MII_CFG1_LED_MODE_LINKUP	0
 #define MII_CFG1_LED_ENABLE		BIT(3)
 #define MII_CFG1_MODE_REFCLK_IN		0x100
-<<<<<<< HEAD
-=======
 #define MII_CFG1_MODE_REFCLK_OUT	0x200
->>>>>>> f69558f3
 
 #define MII_CFG2			19
 #define MII_CFG2_SLEEP_REQUEST_TO	GENMASK(1, 0)
@@ -187,11 +184,7 @@
 static int tja11xx_config_init(struct phy_device *phydev)
 {
 	struct tja11xx_priv *priv = phydev->priv;
-<<<<<<< HEAD
-	int reg_mask, reg_val;
-=======
 	int reg_mask, reg_val = 0;
->>>>>>> f69558f3
 	int ret;
 
 	ret = tja11xx_enable_reg_write(phydev);
@@ -208,11 +201,6 @@
 			   MII_CFG1_LED_ENABLE;
 		reg_val = MII_CFG1_AUTO_OP | MII_CFG1_LED_MODE_LINKUP |
 			  MII_CFG1_LED_ENABLE;
-<<<<<<< HEAD
-		if (priv->quirks & TJA110X_REFCLK_IN) {
-			reg_mask |= MII_CFG1_MII_MODE;
-			reg_val |= MII_CFG1_MODE_REFCLK_IN;
-=======
 
 		reg_mask |= MII_CFG1_MII_MODE;
 		if (phydev->interface == PHY_INTERFACE_MODE_RMII) {
@@ -220,7 +208,6 @@
 				reg_val |= MII_CFG1_MODE_REFCLK_IN;
 			else
 				reg_val |= MII_CFG1_MODE_REFCLK_OUT;
->>>>>>> f69558f3
 		}
 
 		ret = phy_modify(phydev, MII_CFG1, reg_mask, reg_val);
