--- conflicted
+++ resolved
@@ -34,7 +34,6 @@
 #include <linux/io.h>
 #include <linux/uaccess.h>
 #include <linux/of.h>
-#include <linux/micrel_phy.h>
 
 #include <asm/irq.h>
 
@@ -284,8 +283,6 @@
 	return 0;
 }
 EXPORT_SYMBOL(phy_scan_fixups);
-<<<<<<< HEAD
-=======
 
 static int phy_bus_match(struct device *dev, struct device_driver *drv)
 {
@@ -316,7 +313,6 @@
 			(phydev->phy_id & phydrv->phy_id_mask);
 	}
 }
->>>>>>> f2ed3bfc
 
 struct phy_device *phy_device_create(struct mii_bus *bus, int addr, int phy_id,
 				     bool is_c45,
@@ -1175,34 +1171,14 @@
 int genphy_restart_aneg(struct phy_device *phydev)
 {
 	int ctl = phy_read(phydev, MII_BMCR);
-	struct phy_driver *pdrv = phydev->drv;
 
 	if (ctl < 0)
 		return ctl;
 
+	ctl |= BMCR_ANENABLE | BMCR_ANRESTART;
+
 	/* Don't isolate the PHY if we're negotiating */
 	ctl &= ~BMCR_ISOLATE;
-
-	/* Micrel KSZ8021/8031/8051 before silicon rev-A2 have an errata
-	 * to not use the ANRESTART flag, instead toggle the ANE flag to
-	 * restart the autonegotiation.
-	 */
-	if ( ((pdrv->phy_id & MICREL_PHY_ID_MASK) ==
-		(PHY_ID_KSZ8031 & MICREL_PHY_ID_MASK)) &&
-		((pdrv->phy_id & 0x0000000F) < 6) ) {
-
-		/* Set also reg to 100/Full to not send 10Mbit link pulses */
-		ctl |= (BMCR_SPEED100 | BMCR_FULLDPLX);
-		ctl &= ~(BMCR_ANENABLE);
-
-		phy_write(phydev, MII_BMCR, ctl);
-
-		udelay(500);
-
-		ctl |= (BMCR_ANENABLE);
-	}
-	else
-		ctl |= (BMCR_ANENABLE | BMCR_ANRESTART);
 
 	return phy_write(phydev, MII_BMCR, ctl);
 }
