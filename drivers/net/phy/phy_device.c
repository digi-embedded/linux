--- conflicted
+++ resolved
@@ -321,12 +321,9 @@
 	 * that something went wrong and we should most likely be using
 	 * MAC managed PM, but we are not.
 	 */
-<<<<<<< HEAD
-//	WARN_ON(phydev->state != PHY_HALTED && phydev->state != PHY_READY);
-=======
-	WARN_ON(phydev->state != PHY_HALTED && phydev->state != PHY_READY &&
+	/* WARN_ON(phydev->state != PHY_HALTED && phydev->state != PHY_READY &&
 		phydev->state != PHY_UP);
->>>>>>> f6765301
+	 */
 
 	ret = phy_init_hw(phydev);
 	if (ret < 0)
