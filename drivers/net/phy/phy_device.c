// SPDX-License-Identifier: GPL-2.0+
/* Framework for finding and configuring PHYs.
 * Also contains generic PHY driver
 *
 * Author: Andy Fleming
 *
 * Copyright (c) 2004 Freescale Semiconductor, Inc.
 */

#define pr_fmt(fmt) KBUILD_MODNAME ": " fmt

#include <linux/acpi.h>
#include <linux/bitmap.h>
#include <linux/delay.h>
#include <linux/errno.h>
#include <linux/etherdevice.h>
#include <linux/ethtool.h>
#include <linux/init.h>
#include <linux/interrupt.h>
#include <linux/io.h>
#include <linux/kernel.h>
#include <linux/mdio.h>
#include <linux/mii.h>
#include <linux/mm.h>
#include <linux/module.h>
#include <linux/netdevice.h>
#include <linux/phy.h>
#include <linux/phy_led_triggers.h>
#include <linux/pse-pd/pse.h>
#include <linux/property.h>
#include <linux/sfp.h>
#include <linux/skbuff.h>
#include <linux/slab.h>
#include <linux/string.h>
#include <linux/uaccess.h>
#include <linux/unistd.h>

MODULE_DESCRIPTION("PHY library");
MODULE_AUTHOR("Andy Fleming");
MODULE_LICENSE("GPL");

__ETHTOOL_DECLARE_LINK_MODE_MASK(phy_basic_features) __ro_after_init;
EXPORT_SYMBOL_GPL(phy_basic_features);

__ETHTOOL_DECLARE_LINK_MODE_MASK(phy_basic_t1_features) __ro_after_init;
EXPORT_SYMBOL_GPL(phy_basic_t1_features);

__ETHTOOL_DECLARE_LINK_MODE_MASK(phy_gbit_features) __ro_after_init;
EXPORT_SYMBOL_GPL(phy_gbit_features);

__ETHTOOL_DECLARE_LINK_MODE_MASK(phy_gbit_fibre_features) __ro_after_init;
EXPORT_SYMBOL_GPL(phy_gbit_fibre_features);

__ETHTOOL_DECLARE_LINK_MODE_MASK(phy_gbit_all_ports_features) __ro_after_init;
EXPORT_SYMBOL_GPL(phy_gbit_all_ports_features);

__ETHTOOL_DECLARE_LINK_MODE_MASK(phy_10gbit_features) __ro_after_init;
EXPORT_SYMBOL_GPL(phy_10gbit_features);

__ETHTOOL_DECLARE_LINK_MODE_MASK(phy_10gbit_fec_features) __ro_after_init;
EXPORT_SYMBOL_GPL(phy_10gbit_fec_features);

const int phy_basic_ports_array[3] = {
	ETHTOOL_LINK_MODE_Autoneg_BIT,
	ETHTOOL_LINK_MODE_TP_BIT,
	ETHTOOL_LINK_MODE_MII_BIT,
};
EXPORT_SYMBOL_GPL(phy_basic_ports_array);

const int phy_fibre_port_array[1] = {
	ETHTOOL_LINK_MODE_FIBRE_BIT,
};
EXPORT_SYMBOL_GPL(phy_fibre_port_array);

const int phy_all_ports_features_array[7] = {
	ETHTOOL_LINK_MODE_Autoneg_BIT,
	ETHTOOL_LINK_MODE_TP_BIT,
	ETHTOOL_LINK_MODE_MII_BIT,
	ETHTOOL_LINK_MODE_FIBRE_BIT,
	ETHTOOL_LINK_MODE_AUI_BIT,
	ETHTOOL_LINK_MODE_BNC_BIT,
	ETHTOOL_LINK_MODE_Backplane_BIT,
};
EXPORT_SYMBOL_GPL(phy_all_ports_features_array);

const int phy_10_100_features_array[4] = {
	ETHTOOL_LINK_MODE_10baseT_Half_BIT,
	ETHTOOL_LINK_MODE_10baseT_Full_BIT,
	ETHTOOL_LINK_MODE_100baseT_Half_BIT,
	ETHTOOL_LINK_MODE_100baseT_Full_BIT,
};
EXPORT_SYMBOL_GPL(phy_10_100_features_array);

const int phy_basic_t1_features_array[3] = {
	ETHTOOL_LINK_MODE_TP_BIT,
	ETHTOOL_LINK_MODE_10baseT1L_Full_BIT,
	ETHTOOL_LINK_MODE_100baseT1_Full_BIT,
};
EXPORT_SYMBOL_GPL(phy_basic_t1_features_array);

const int phy_gbit_features_array[2] = {
	ETHTOOL_LINK_MODE_1000baseT_Half_BIT,
	ETHTOOL_LINK_MODE_1000baseT_Full_BIT,
};
EXPORT_SYMBOL_GPL(phy_gbit_features_array);

const int phy_10gbit_features_array[1] = {
	ETHTOOL_LINK_MODE_10000baseT_Full_BIT,
};
EXPORT_SYMBOL_GPL(phy_10gbit_features_array);

static const int phy_10gbit_fec_features_array[1] = {
	ETHTOOL_LINK_MODE_10000baseR_FEC_BIT,
};

__ETHTOOL_DECLARE_LINK_MODE_MASK(phy_10gbit_full_features) __ro_after_init;
EXPORT_SYMBOL_GPL(phy_10gbit_full_features);

static const int phy_10gbit_full_features_array[] = {
	ETHTOOL_LINK_MODE_10baseT_Full_BIT,
	ETHTOOL_LINK_MODE_100baseT_Full_BIT,
	ETHTOOL_LINK_MODE_1000baseT_Full_BIT,
	ETHTOOL_LINK_MODE_10000baseT_Full_BIT,
};

static void features_init(void)
{
	/* 10/100 half/full*/
	linkmode_set_bit_array(phy_basic_ports_array,
			       ARRAY_SIZE(phy_basic_ports_array),
			       phy_basic_features);
	linkmode_set_bit_array(phy_10_100_features_array,
			       ARRAY_SIZE(phy_10_100_features_array),
			       phy_basic_features);

	/* 100 full, TP */
	linkmode_set_bit_array(phy_basic_t1_features_array,
			       ARRAY_SIZE(phy_basic_t1_features_array),
			       phy_basic_t1_features);

	/* 10/100 half/full + 1000 half/full */
	linkmode_set_bit_array(phy_basic_ports_array,
			       ARRAY_SIZE(phy_basic_ports_array),
			       phy_gbit_features);
	linkmode_set_bit_array(phy_10_100_features_array,
			       ARRAY_SIZE(phy_10_100_features_array),
			       phy_gbit_features);
	linkmode_set_bit_array(phy_gbit_features_array,
			       ARRAY_SIZE(phy_gbit_features_array),
			       phy_gbit_features);

	/* 10/100 half/full + 1000 half/full + fibre*/
	linkmode_set_bit_array(phy_basic_ports_array,
			       ARRAY_SIZE(phy_basic_ports_array),
			       phy_gbit_fibre_features);
	linkmode_set_bit_array(phy_10_100_features_array,
			       ARRAY_SIZE(phy_10_100_features_array),
			       phy_gbit_fibre_features);
	linkmode_set_bit_array(phy_gbit_features_array,
			       ARRAY_SIZE(phy_gbit_features_array),
			       phy_gbit_fibre_features);
	linkmode_set_bit_array(phy_fibre_port_array,
			       ARRAY_SIZE(phy_fibre_port_array),
			       phy_gbit_fibre_features);

	/* 10/100 half/full + 1000 half/full + TP/MII/FIBRE/AUI/BNC/Backplane*/
	linkmode_set_bit_array(phy_all_ports_features_array,
			       ARRAY_SIZE(phy_all_ports_features_array),
			       phy_gbit_all_ports_features);
	linkmode_set_bit_array(phy_10_100_features_array,
			       ARRAY_SIZE(phy_10_100_features_array),
			       phy_gbit_all_ports_features);
	linkmode_set_bit_array(phy_gbit_features_array,
			       ARRAY_SIZE(phy_gbit_features_array),
			       phy_gbit_all_ports_features);

	/* 10/100 half/full + 1000 half/full + 10G full*/
	linkmode_set_bit_array(phy_all_ports_features_array,
			       ARRAY_SIZE(phy_all_ports_features_array),
			       phy_10gbit_features);
	linkmode_set_bit_array(phy_10_100_features_array,
			       ARRAY_SIZE(phy_10_100_features_array),
			       phy_10gbit_features);
	linkmode_set_bit_array(phy_gbit_features_array,
			       ARRAY_SIZE(phy_gbit_features_array),
			       phy_10gbit_features);
	linkmode_set_bit_array(phy_10gbit_features_array,
			       ARRAY_SIZE(phy_10gbit_features_array),
			       phy_10gbit_features);

	/* 10/100/1000/10G full */
	linkmode_set_bit_array(phy_all_ports_features_array,
			       ARRAY_SIZE(phy_all_ports_features_array),
			       phy_10gbit_full_features);
	linkmode_set_bit_array(phy_10gbit_full_features_array,
			       ARRAY_SIZE(phy_10gbit_full_features_array),
			       phy_10gbit_full_features);
	/* 10G FEC only */
	linkmode_set_bit_array(phy_10gbit_fec_features_array,
			       ARRAY_SIZE(phy_10gbit_fec_features_array),
			       phy_10gbit_fec_features);
}

void phy_device_free(struct phy_device *phydev)
{
	put_device(&phydev->mdio.dev);
}
EXPORT_SYMBOL(phy_device_free);

static void phy_mdio_device_free(struct mdio_device *mdiodev)
{
	struct phy_device *phydev;

	phydev = container_of(mdiodev, struct phy_device, mdio);
	phy_device_free(phydev);
}

static void phy_device_release(struct device *dev)
{
	fwnode_handle_put(dev->fwnode);
	kfree(to_phy_device(dev));
}

static void phy_mdio_device_remove(struct mdio_device *mdiodev)
{
	struct phy_device *phydev;

	phydev = container_of(mdiodev, struct phy_device, mdio);
	phy_device_remove(phydev);
}

static struct phy_driver genphy_driver;

static LIST_HEAD(phy_fixup_list);
static DEFINE_MUTEX(phy_fixup_lock);

static bool mdio_bus_phy_may_suspend(struct phy_device *phydev)
{
	struct device_driver *drv = phydev->mdio.dev.driver;
	struct phy_driver *phydrv = to_phy_driver(drv);
	struct net_device *netdev = phydev->attached_dev;

	if (!drv || !phydrv->suspend)
		return false;

	/* netdev is NULL has three cases:
	 * - phy is not found
	 * - phy is found, match to general phy driver
	 * - phy is found, match to specifical phy driver
	 *
	 * Case 1: phy is not found, cannot communicate by MDIO bus.
	 * Case 2: phy is found:
	 *         if phy dev driver probe/bind err, netdev is not __open__
	 *            status, mdio bus is unregistered.
	 *         if phy is detached, phy had entered suspended status.
	 * Case 3: phy is found, phy is detached, phy had entered suspended
	 *         status.
	 *
	 * So, in here, it shouldn't set phy to suspend by calling mdio bus.
	 */
	if (!netdev)
		return false;

	if (netdev->wol_enabled)
		return false;

	/* As long as not all affected network drivers support the
	 * wol_enabled flag, let's check for hints that WoL is enabled.
	 * Don't suspend PHY if the attached netdev parent may wake up.
	 * The parent may point to a PCI device, as in tg3 driver.
	 */
	if (netdev->dev.parent && device_may_wakeup(netdev->dev.parent))
		return false;

	/* Also don't suspend PHY if the netdev itself may wakeup. This
	 * is the case for devices w/o underlaying pwr. mgmt. aware bus,
	 * e.g. SoC devices.
	 */
	if (device_may_wakeup(&netdev->dev))
		return false;

	return !phydev->suspended;
}

static __maybe_unused int mdio_bus_phy_suspend(struct device *dev)
{
	struct phy_device *phydev = to_phy_device(dev);

	if (phydev->mac_managed_pm)
		return 0;

	/* Wakeup interrupts may occur during the system sleep transition when
	 * the PHY is inaccessible. Set flag to postpone handling until the PHY
	 * has resumed. Wait for concurrent interrupt handler to complete.
	 */
	if (phy_interrupt_is_valid(phydev)) {
		phydev->irq_suspended = 1;
		synchronize_irq(phydev->irq);
	}

	/* We must stop the state machine manually, otherwise it stops out of
	 * control, possibly with the phydev->lock held. Upon resume, netdev
	 * may call phy routines that try to grab the same lock, and that may
	 * lead to a deadlock.
	 */
	if (phydev->attached_dev && phydev->adjust_link)
		phy_stop_machine(phydev);

	if (!mdio_bus_phy_may_suspend(phydev))
		return 0;

	phydev->suspended_by_mdio_bus = 1;

	return phy_suspend(phydev);
}

static __maybe_unused int mdio_bus_phy_resume(struct device *dev)
{
	struct phy_device *phydev = to_phy_device(dev);
	int ret;

	if (phydev->mac_managed_pm)
		return 0;

	if (!phydev->suspended_by_mdio_bus)
		goto no_resume;

	phydev->suspended_by_mdio_bus = 0;

<<<<<<< HEAD
	/* If we manged to get here with the PHY state machine in a state neither
	 * PHY_HALTED nor PHY_READY this is an indication that something went wrong
	 * and we should most likely be using MAC managed PM and we are not.
	 */
	WARN_ON(phydev->state != PHY_HALTED && phydev->state != PHY_READY);
=======
	/* If we managed to get here with the PHY state machine in a state
	 * neither PHY_HALTED, PHY_READY nor PHY_UP, this is an indication
	 * that something went wrong and we should most likely be using
	 * MAC managed PM, but we are not.
	 */
	WARN_ON(phydev->state != PHY_HALTED && phydev->state != PHY_READY &&
		phydev->state != PHY_UP);
>>>>>>> 29549c70

	ret = phy_init_hw(phydev);
	if (ret < 0)
		return ret;

	ret = phy_resume(phydev);
	if (ret < 0)
		return ret;
no_resume:
	if (phy_interrupt_is_valid(phydev)) {
		phydev->irq_suspended = 0;
		synchronize_irq(phydev->irq);

		/* Rerun interrupts which were postponed by phy_interrupt()
		 * because they occurred during the system sleep transition.
		 */
		if (phydev->irq_rerun) {
			phydev->irq_rerun = 0;
			enable_irq(phydev->irq);
			irq_wake_thread(phydev->irq, phydev);
		}
	}

	if (phydev->attached_dev && phydev->adjust_link)
		phy_start_machine(phydev);

	return 0;
}

static SIMPLE_DEV_PM_OPS(mdio_bus_phy_pm_ops, mdio_bus_phy_suspend,
			 mdio_bus_phy_resume);

/**
 * phy_register_fixup - creates a new phy_fixup and adds it to the list
 * @bus_id: A string which matches phydev->mdio.dev.bus_id (or PHY_ANY_ID)
 * @phy_uid: Used to match against phydev->phy_id (the UID of the PHY)
 *	It can also be PHY_ANY_UID
 * @phy_uid_mask: Applied to phydev->phy_id and fixup->phy_uid before
 *	comparison
 * @run: The actual code to be run when a matching PHY is found
 */
int phy_register_fixup(const char *bus_id, u32 phy_uid, u32 phy_uid_mask,
		       int (*run)(struct phy_device *))
{
	struct phy_fixup *fixup = kzalloc(sizeof(*fixup), GFP_KERNEL);

	if (!fixup)
		return -ENOMEM;

	strscpy(fixup->bus_id, bus_id, sizeof(fixup->bus_id));
	fixup->phy_uid = phy_uid;
	fixup->phy_uid_mask = phy_uid_mask;
	fixup->run = run;

	mutex_lock(&phy_fixup_lock);
	list_add_tail(&fixup->list, &phy_fixup_list);
	mutex_unlock(&phy_fixup_lock);

	return 0;
}
EXPORT_SYMBOL(phy_register_fixup);

/* Registers a fixup to be run on any PHY with the UID in phy_uid */
int phy_register_fixup_for_uid(u32 phy_uid, u32 phy_uid_mask,
			       int (*run)(struct phy_device *))
{
	return phy_register_fixup(PHY_ANY_ID, phy_uid, phy_uid_mask, run);
}
EXPORT_SYMBOL(phy_register_fixup_for_uid);

/* Registers a fixup to be run on the PHY with id string bus_id */
int phy_register_fixup_for_id(const char *bus_id,
			      int (*run)(struct phy_device *))
{
	return phy_register_fixup(bus_id, PHY_ANY_UID, 0xffffffff, run);
}
EXPORT_SYMBOL(phy_register_fixup_for_id);

/**
 * phy_unregister_fixup - remove a phy_fixup from the list
 * @bus_id: A string matches fixup->bus_id (or PHY_ANY_ID) in phy_fixup_list
 * @phy_uid: A phy id matches fixup->phy_id (or PHY_ANY_UID) in phy_fixup_list
 * @phy_uid_mask: Applied to phy_uid and fixup->phy_uid before comparison
 */
int phy_unregister_fixup(const char *bus_id, u32 phy_uid, u32 phy_uid_mask)
{
	struct list_head *pos, *n;
	struct phy_fixup *fixup;
	int ret;

	ret = -ENODEV;

	mutex_lock(&phy_fixup_lock);
	list_for_each_safe(pos, n, &phy_fixup_list) {
		fixup = list_entry(pos, struct phy_fixup, list);

		if ((!strcmp(fixup->bus_id, bus_id)) &&
		    ((fixup->phy_uid & phy_uid_mask) ==
		     (phy_uid & phy_uid_mask))) {
			list_del(&fixup->list);
			kfree(fixup);
			ret = 0;
			break;
		}
	}
	mutex_unlock(&phy_fixup_lock);

	return ret;
}
EXPORT_SYMBOL(phy_unregister_fixup);

/* Unregisters a fixup of any PHY with the UID in phy_uid */
int phy_unregister_fixup_for_uid(u32 phy_uid, u32 phy_uid_mask)
{
	return phy_unregister_fixup(PHY_ANY_ID, phy_uid, phy_uid_mask);
}
EXPORT_SYMBOL(phy_unregister_fixup_for_uid);

/* Unregisters a fixup of the PHY with id string bus_id */
int phy_unregister_fixup_for_id(const char *bus_id)
{
	return phy_unregister_fixup(bus_id, PHY_ANY_UID, 0xffffffff);
}
EXPORT_SYMBOL(phy_unregister_fixup_for_id);

/* Returns 1 if fixup matches phydev in bus_id and phy_uid.
 * Fixups can be set to match any in one or more fields.
 */
static int phy_needs_fixup(struct phy_device *phydev, struct phy_fixup *fixup)
{
	if (strcmp(fixup->bus_id, phydev_name(phydev)) != 0)
		if (strcmp(fixup->bus_id, PHY_ANY_ID) != 0)
			return 0;

	if ((fixup->phy_uid & fixup->phy_uid_mask) !=
	    (phydev->phy_id & fixup->phy_uid_mask))
		if (fixup->phy_uid != PHY_ANY_UID)
			return 0;

	return 1;
}

/* Runs any matching fixups for this phydev */
static int phy_scan_fixups(struct phy_device *phydev)
{
	struct phy_fixup *fixup;

	mutex_lock(&phy_fixup_lock);
	list_for_each_entry(fixup, &phy_fixup_list, list) {
		if (phy_needs_fixup(phydev, fixup)) {
			int err = fixup->run(phydev);

			if (err < 0) {
				mutex_unlock(&phy_fixup_lock);
				return err;
			}
			phydev->has_fixups = true;
		}
	}
	mutex_unlock(&phy_fixup_lock);

	return 0;
}

static int phy_bus_match(struct device *dev, struct device_driver *drv)
{
	struct phy_device *phydev = to_phy_device(dev);
	struct phy_driver *phydrv = to_phy_driver(drv);
	const int num_ids = ARRAY_SIZE(phydev->c45_ids.device_ids);
	int i;

	if (!(phydrv->mdiodrv.flags & MDIO_DEVICE_IS_PHY))
		return 0;

	if (phydrv->match_phy_device)
		return phydrv->match_phy_device(phydev);

	if (phydev->is_c45) {
		for (i = 1; i < num_ids; i++) {
			if (phydev->c45_ids.device_ids[i] == 0xffffffff)
				continue;

			if ((phydrv->phy_id & phydrv->phy_id_mask) ==
			    (phydev->c45_ids.device_ids[i] &
			     phydrv->phy_id_mask))
				return 1;
		}
		return 0;
	} else {
		return (phydrv->phy_id & phydrv->phy_id_mask) ==
			(phydev->phy_id & phydrv->phy_id_mask);
	}
}

static ssize_t
phy_id_show(struct device *dev, struct device_attribute *attr, char *buf)
{
	struct phy_device *phydev = to_phy_device(dev);

	return sysfs_emit(buf, "0x%.8lx\n", (unsigned long)phydev->phy_id);
}
static DEVICE_ATTR_RO(phy_id);

static ssize_t
phy_interface_show(struct device *dev, struct device_attribute *attr, char *buf)
{
	struct phy_device *phydev = to_phy_device(dev);
	const char *mode = NULL;

	if (phy_is_internal(phydev))
		mode = "internal";
	else
		mode = phy_modes(phydev->interface);

	return sysfs_emit(buf, "%s\n", mode);
}
static DEVICE_ATTR_RO(phy_interface);

static ssize_t
phy_has_fixups_show(struct device *dev, struct device_attribute *attr,
		    char *buf)
{
	struct phy_device *phydev = to_phy_device(dev);

	return sysfs_emit(buf, "%d\n", phydev->has_fixups);
}
static DEVICE_ATTR_RO(phy_has_fixups);

static ssize_t phy_dev_flags_show(struct device *dev,
				  struct device_attribute *attr,
				  char *buf)
{
	struct phy_device *phydev = to_phy_device(dev);

	return sysfs_emit(buf, "0x%08x\n", phydev->dev_flags);
}
static DEVICE_ATTR_RO(phy_dev_flags);

static struct attribute *phy_dev_attrs[] = {
	&dev_attr_phy_id.attr,
	&dev_attr_phy_interface.attr,
	&dev_attr_phy_has_fixups.attr,
	&dev_attr_phy_dev_flags.attr,
	NULL,
};
ATTRIBUTE_GROUPS(phy_dev);

static const struct device_type mdio_bus_phy_type = {
	.name = "PHY",
	.groups = phy_dev_groups,
	.release = phy_device_release,
	.pm = pm_ptr(&mdio_bus_phy_pm_ops),
};

static int phy_request_driver_module(struct phy_device *dev, u32 phy_id)
{
	int ret;

	ret = request_module(MDIO_MODULE_PREFIX MDIO_ID_FMT,
			     MDIO_ID_ARGS(phy_id));
	/* We only check for failures in executing the usermode binary,
	 * not whether a PHY driver module exists for the PHY ID.
	 * Accept -ENOENT because this may occur in case no initramfs exists,
	 * then modprobe isn't available.
	 */
	if (IS_ENABLED(CONFIG_MODULES) && ret < 0 && ret != -ENOENT) {
		phydev_err(dev, "error %d loading PHY driver module for ID 0x%08lx\n",
			   ret, (unsigned long)phy_id);
		return ret;
	}

	return 0;
}

struct phy_device *phy_device_create(struct mii_bus *bus, int addr, u32 phy_id,
				     bool is_c45,
				     struct phy_c45_device_ids *c45_ids)
{
	struct phy_device *dev;
	struct mdio_device *mdiodev;
	int ret = 0;

	/* We allocate the device, and initialize the default values */
	dev = kzalloc(sizeof(*dev), GFP_KERNEL);
	if (!dev)
		return ERR_PTR(-ENOMEM);

	mdiodev = &dev->mdio;
	mdiodev->dev.parent = &bus->dev;
	mdiodev->dev.bus = &mdio_bus_type;
	mdiodev->dev.type = &mdio_bus_phy_type;
	mdiodev->bus = bus;
	mdiodev->bus_match = phy_bus_match;
	mdiodev->addr = addr;
	mdiodev->flags = MDIO_DEVICE_FLAG_PHY;
	mdiodev->device_free = phy_mdio_device_free;
	mdiodev->device_remove = phy_mdio_device_remove;

	dev->speed = SPEED_UNKNOWN;
	dev->duplex = DUPLEX_UNKNOWN;
	dev->pause = 0;
	dev->asym_pause = 0;
	dev->link = 0;
	dev->port = PORT_TP;
	dev->interface = PHY_INTERFACE_MODE_GMII;

	dev->autoneg = AUTONEG_ENABLE;

	dev->pma_extable = -ENODATA;
	dev->is_c45 = is_c45;
	dev->phy_id = phy_id;
	if (c45_ids)
		dev->c45_ids = *c45_ids;
	dev->irq = bus->irq[addr];

	dev_set_name(&mdiodev->dev, PHY_ID_FMT, bus->id, addr);
	device_initialize(&mdiodev->dev);

	dev->state = PHY_DOWN;

	mutex_init(&dev->lock);
	INIT_DELAYED_WORK(&dev->state_queue, phy_state_machine);

	/* Request the appropriate module unconditionally; don't
	 * bother trying to do so only if it isn't already loaded,
	 * because that gets complicated. A hotplug event would have
	 * done an unconditional modprobe anyway.
	 * We don't do normal hotplug because it won't work for MDIO
	 * -- because it relies on the device staying around for long
	 * enough for the driver to get loaded. With MDIO, the NIC
	 * driver will get bored and give up as soon as it finds that
	 * there's no driver _already_ loaded.
	 */
	if (is_c45 && c45_ids) {
		const int num_ids = ARRAY_SIZE(c45_ids->device_ids);
		int i;

		for (i = 1; i < num_ids; i++) {
			if (c45_ids->device_ids[i] == 0xffffffff)
				continue;

			ret = phy_request_driver_module(dev,
						c45_ids->device_ids[i]);
			if (ret)
				break;
		}
	} else {
		ret = phy_request_driver_module(dev, phy_id);
	}

	if (ret) {
		put_device(&mdiodev->dev);
		dev = ERR_PTR(ret);
	}

	return dev;
}
EXPORT_SYMBOL(phy_device_create);

/* phy_c45_probe_present - checks to see if a MMD is present in the package
 * @bus: the target MII bus
 * @prtad: PHY package address on the MII bus
 * @devad: PHY device (MMD) address
 *
 * Read the MDIO_STAT2 register, and check whether a device is responding
 * at this address.
 *
 * Returns: negative error number on bus access error, zero if no device
 * is responding, or positive if a device is present.
 */
static int phy_c45_probe_present(struct mii_bus *bus, int prtad, int devad)
{
	int stat2;

	stat2 = mdiobus_c45_read(bus, prtad, devad, MDIO_STAT2);
	if (stat2 < 0)
		return stat2;

	return (stat2 & MDIO_STAT2_DEVPRST) == MDIO_STAT2_DEVPRST_VAL;
}

/* get_phy_c45_devs_in_pkg - reads a MMD's devices in package registers.
 * @bus: the target MII bus
 * @addr: PHY address on the MII bus
 * @dev_addr: MMD address in the PHY.
 * @devices_in_package: where to store the devices in package information.
 *
 * Description: reads devices in package registers of a MMD at @dev_addr
 * from PHY at @addr on @bus.
 *
 * Returns: 0 on success, -EIO on failure.
 */
static int get_phy_c45_devs_in_pkg(struct mii_bus *bus, int addr, int dev_addr,
				   u32 *devices_in_package)
{
	int phy_reg;

	phy_reg = mdiobus_c45_read(bus, addr, dev_addr, MDIO_DEVS2);
	if (phy_reg < 0)
		return -EIO;
	*devices_in_package = phy_reg << 16;

	phy_reg = mdiobus_c45_read(bus, addr, dev_addr, MDIO_DEVS1);
	if (phy_reg < 0)
		return -EIO;
	*devices_in_package |= phy_reg;

	return 0;
}

/**
 * get_phy_c45_ids - reads the specified addr for its 802.3-c45 IDs.
 * @bus: the target MII bus
 * @addr: PHY address on the MII bus
 * @c45_ids: where to store the c45 ID information.
 *
 * Read the PHY "devices in package". If this appears to be valid, read
 * the PHY identifiers for each device. Return the "devices in package"
 * and identifiers in @c45_ids.
 *
 * Returns zero on success, %-EIO on bus access error, or %-ENODEV if
 * the "devices in package" is invalid.
 */
static int get_phy_c45_ids(struct mii_bus *bus, int addr,
			   struct phy_c45_device_ids *c45_ids)
{
	const int num_ids = ARRAY_SIZE(c45_ids->device_ids);
	u32 devs_in_pkg = 0;
	int i, ret, phy_reg;

	/* Find first non-zero Devices In package. Device zero is reserved
	 * for 802.3 c45 complied PHYs, so don't probe it at first.
	 */
	for (i = 1; i < MDIO_MMD_NUM && (devs_in_pkg == 0 ||
	     (devs_in_pkg & 0x1fffffff) == 0x1fffffff); i++) {
		if (i == MDIO_MMD_VEND1 || i == MDIO_MMD_VEND2) {
			/* Check that there is a device present at this
			 * address before reading the devices-in-package
			 * register to avoid reading garbage from the PHY.
			 * Some PHYs (88x3310) vendor space is not IEEE802.3
			 * compliant.
			 */
			ret = phy_c45_probe_present(bus, addr, i);
			if (ret < 0)
				return -EIO;

			if (!ret)
				continue;
		}
		phy_reg = get_phy_c45_devs_in_pkg(bus, addr, i, &devs_in_pkg);
		if (phy_reg < 0)
			return -EIO;
	}

	if ((devs_in_pkg & 0x1fffffff) == 0x1fffffff) {
		/* If mostly Fs, there is no device there, then let's probe
		 * MMD 0, as some 10G PHYs have zero Devices In package,
		 * e.g. Cortina CS4315/CS4340 PHY.
		 */
		phy_reg = get_phy_c45_devs_in_pkg(bus, addr, 0, &devs_in_pkg);
		if (phy_reg < 0)
			return -EIO;

		/* no device there, let's get out of here */
		if ((devs_in_pkg & 0x1fffffff) == 0x1fffffff)
			return -ENODEV;
	}

	/* Now probe Device Identifiers for each device present. */
	for (i = 1; i < num_ids; i++) {
		if (!(devs_in_pkg & (1 << i)))
			continue;

		if (i == MDIO_MMD_VEND1 || i == MDIO_MMD_VEND2) {
			/* Probe the "Device Present" bits for the vendor MMDs
			 * to ignore these if they do not contain IEEE 802.3
			 * registers.
			 */
			ret = phy_c45_probe_present(bus, addr, i);
			if (ret < 0)
				return ret;

			if (!ret)
				continue;
		}

		phy_reg = mdiobus_c45_read(bus, addr, i, MII_PHYSID1);
		if (phy_reg < 0)
			return -EIO;
		c45_ids->device_ids[i] = phy_reg << 16;

		phy_reg = mdiobus_c45_read(bus, addr, i, MII_PHYSID2);
		if (phy_reg < 0)
			return -EIO;
		c45_ids->device_ids[i] |= phy_reg;
	}

	c45_ids->devices_in_package = devs_in_pkg;
	/* Bit 0 doesn't represent a device, it indicates c22 regs presence */
	c45_ids->mmds_present = devs_in_pkg & ~BIT(0);

	return 0;
}

/**
 * get_phy_c22_id - reads the specified addr for its clause 22 ID.
 * @bus: the target MII bus
 * @addr: PHY address on the MII bus
 * @phy_id: where to store the ID retrieved.
 *
 * Read the 802.3 clause 22 PHY ID from the PHY at @addr on the @bus,
 * placing it in @phy_id. Return zero on successful read and the ID is
 * valid, %-EIO on bus access error, or %-ENODEV if no device responds
 * or invalid ID.
 */
static int get_phy_c22_id(struct mii_bus *bus, int addr, u32 *phy_id)
{
	int phy_reg;

	/* Grab the bits from PHYIR1, and put them in the upper half */
	phy_reg = mdiobus_read(bus, addr, MII_PHYSID1);
	if (phy_reg < 0) {
		/* returning -ENODEV doesn't stop bus scanning */
		return (phy_reg == -EIO || phy_reg == -ENODEV) ? -ENODEV : -EIO;
	}

	*phy_id = phy_reg << 16;

	/* Grab the bits from PHYIR2, and put them in the lower half */
	phy_reg = mdiobus_read(bus, addr, MII_PHYSID2);
	if (phy_reg < 0) {
		/* returning -ENODEV doesn't stop bus scanning */
		return (phy_reg == -EIO || phy_reg == -ENODEV) ? -ENODEV : -EIO;
	}

	*phy_id |= phy_reg;

	/* If the phy_id is mostly Fs, there is no device there */
	if ((*phy_id & 0x1fffffff) == 0x1fffffff)
		return -ENODEV;

	return 0;
}

/* Extract the phy ID from the compatible string of the form
 * ethernet-phy-idAAAA.BBBB.
 */
int fwnode_get_phy_id(struct fwnode_handle *fwnode, u32 *phy_id)
{
	unsigned int upper, lower;
	const char *cp;
	int ret;

	ret = fwnode_property_read_string(fwnode, "compatible", &cp);
	if (ret)
		return ret;

	if (sscanf(cp, "ethernet-phy-id%4x.%4x", &upper, &lower) != 2)
		return -EINVAL;

	*phy_id = ((upper & GENMASK(15, 0)) << 16) | (lower & GENMASK(15, 0));
	return 0;
}
EXPORT_SYMBOL(fwnode_get_phy_id);

/**
 * get_phy_device - reads the specified PHY device and returns its @phy_device
 *		    struct
 * @bus: the target MII bus
 * @addr: PHY address on the MII bus
 * @is_c45: If true the PHY uses the 802.3 clause 45 protocol
 *
 * Probe for a PHY at @addr on @bus.
 *
 * When probing for a clause 22 PHY, then read the ID registers. If we find
 * a valid ID, allocate and return a &struct phy_device.
 *
 * When probing for a clause 45 PHY, read the "devices in package" registers.
 * If the "devices in package" appears valid, read the ID registers for each
 * MMD, allocate and return a &struct phy_device.
 *
 * Returns an allocated &struct phy_device on success, %-ENODEV if there is
 * no PHY present, or %-EIO on bus access error.
 */
struct phy_device *get_phy_device(struct mii_bus *bus, int addr, bool is_c45)
{
	struct phy_c45_device_ids c45_ids;
	u32 phy_id = 0;
	int r;

	c45_ids.devices_in_package = 0;
	c45_ids.mmds_present = 0;
	memset(c45_ids.device_ids, 0xff, sizeof(c45_ids.device_ids));

	if (is_c45)
		r = get_phy_c45_ids(bus, addr, &c45_ids);
	else
		r = get_phy_c22_id(bus, addr, &phy_id);

	if (r)
		return ERR_PTR(r);

	/* PHY device such as the Marvell Alaska 88E2110 will return a PHY ID
	 * of 0 when probed using get_phy_c22_id() with no error. Proceed to
	 * probe with C45 to see if we're able to get a valid PHY ID in the C45
	 * space, if successful, create the C45 PHY device.
	 */
	if (!is_c45 && phy_id == 0 && bus->probe_capabilities >= MDIOBUS_C45) {
		r = get_phy_c45_ids(bus, addr, &c45_ids);
		if (!r)
			return phy_device_create(bus, addr, phy_id,
						 true, &c45_ids);
	}

	return phy_device_create(bus, addr, phy_id, is_c45, &c45_ids);
}
EXPORT_SYMBOL(get_phy_device);

/**
 * phy_device_register - Register the phy device on the MDIO bus
 * @phydev: phy_device structure to be added to the MDIO bus
 */
int phy_device_register(struct phy_device *phydev)
{
	int err;

	err = mdiobus_register_device(&phydev->mdio);
	if (err)
		return err;

	/* Deassert the reset signal */
	phy_device_reset(phydev, 0);

	/* Run all of the fixups for this PHY */
	err = phy_scan_fixups(phydev);
	if (err) {
		phydev_err(phydev, "failed to initialize\n");
		goto out;
	}

	err = device_add(&phydev->mdio.dev);
	if (err) {
		phydev_err(phydev, "failed to add\n");
		goto out;
	}

	return 0;

 out:
	/* Assert the reset signal */
	phy_device_reset(phydev, 1);

	mdiobus_unregister_device(&phydev->mdio);
	return err;
}
EXPORT_SYMBOL(phy_device_register);

/**
 * phy_device_remove - Remove a previously registered phy device from the MDIO bus
 * @phydev: phy_device structure to remove
 *
 * This doesn't free the phy_device itself, it merely reverses the effects
 * of phy_device_register(). Use phy_device_free() to free the device
 * after calling this function.
 */
void phy_device_remove(struct phy_device *phydev)
{
	unregister_mii_timestamper(phydev->mii_ts);
	pse_control_put(phydev->psec);

	device_del(&phydev->mdio.dev);

	/* Assert the reset signal */
	phy_device_reset(phydev, 1);

	mdiobus_unregister_device(&phydev->mdio);
}
EXPORT_SYMBOL(phy_device_remove);

/**
 * phy_get_c45_ids - Read 802.3-c45 IDs for phy device.
 * @phydev: phy_device structure to read 802.3-c45 IDs
 *
 * Returns zero on success, %-EIO on bus access error, or %-ENODEV if
 * the "devices in package" is invalid.
 */
int phy_get_c45_ids(struct phy_device *phydev)
{
	return get_phy_c45_ids(phydev->mdio.bus, phydev->mdio.addr,
			       &phydev->c45_ids);
}
EXPORT_SYMBOL(phy_get_c45_ids);

/**
 * phy_find_first - finds the first PHY device on the bus
 * @bus: the target MII bus
 */
struct phy_device *phy_find_first(struct mii_bus *bus)
{
	struct phy_device *phydev;
	int addr;

	for (addr = 0; addr < PHY_MAX_ADDR; addr++) {
		phydev = mdiobus_get_phy(bus, addr);
		if (phydev)
			return phydev;
	}
	return NULL;
}
EXPORT_SYMBOL(phy_find_first);

static void phy_link_change(struct phy_device *phydev, bool up)
{
	struct net_device *netdev = phydev->attached_dev;

	if (up)
		netif_carrier_on(netdev);
	else
		netif_carrier_off(netdev);
	phydev->adjust_link(netdev);
	if (phydev->mii_ts && phydev->mii_ts->link_state)
		phydev->mii_ts->link_state(phydev->mii_ts, phydev);
}

/**
 * phy_prepare_link - prepares the PHY layer to monitor link status
 * @phydev: target phy_device struct
 * @handler: callback function for link status change notifications
 *
 * Description: Tells the PHY infrastructure to handle the
 *   gory details on monitoring link status (whether through
 *   polling or an interrupt), and to call back to the
 *   connected device driver when the link status changes.
 *   If you want to monitor your own link state, don't call
 *   this function.
 */
static void phy_prepare_link(struct phy_device *phydev,
			     void (*handler)(struct net_device *))
{
	phydev->adjust_link = handler;
}

/**
 * phy_connect_direct - connect an ethernet device to a specific phy_device
 * @dev: the network device to connect
 * @phydev: the pointer to the phy device
 * @handler: callback function for state change notifications
 * @interface: PHY device's interface
 */
int phy_connect_direct(struct net_device *dev, struct phy_device *phydev,
		       void (*handler)(struct net_device *),
		       phy_interface_t interface)
{
	int rc;

	if (!dev)
		return -EINVAL;

	rc = phy_attach_direct(dev, phydev, phydev->dev_flags, interface);
	if (rc)
		return rc;

	phy_prepare_link(phydev, handler);
	if (phy_interrupt_is_valid(phydev))
		phy_request_interrupt(phydev);

	return 0;
}
EXPORT_SYMBOL(phy_connect_direct);

/**
 * phy_connect - connect an ethernet device to a PHY device
 * @dev: the network device to connect
 * @bus_id: the id string of the PHY device to connect
 * @handler: callback function for state change notifications
 * @interface: PHY device's interface
 *
 * Description: Convenience function for connecting ethernet
 *   devices to PHY devices.  The default behavior is for
 *   the PHY infrastructure to handle everything, and only notify
 *   the connected driver when the link status changes.  If you
 *   don't want, or can't use the provided functionality, you may
 *   choose to call only the subset of functions which provide
 *   the desired functionality.
 */
struct phy_device *phy_connect(struct net_device *dev, const char *bus_id,
			       void (*handler)(struct net_device *),
			       phy_interface_t interface)
{
	struct phy_device *phydev;
	struct device *d;
	int rc;

	/* Search the list of PHY devices on the mdio bus for the
	 * PHY with the requested name
	 */
	d = bus_find_device_by_name(&mdio_bus_type, NULL, bus_id);
	if (!d) {
		pr_err("PHY %s not found\n", bus_id);
		return ERR_PTR(-ENODEV);
	}
	phydev = to_phy_device(d);

	rc = phy_connect_direct(dev, phydev, handler, interface);
	put_device(d);
	if (rc)
		return ERR_PTR(rc);

	return phydev;
}
EXPORT_SYMBOL(phy_connect);

/**
 * phy_disconnect - disable interrupts, stop state machine, and detach a PHY
 *		    device
 * @phydev: target phy_device struct
 */
void phy_disconnect(struct phy_device *phydev)
{
	if (phy_is_started(phydev))
		phy_stop(phydev);

	if (phy_interrupt_is_valid(phydev))
		phy_free_interrupt(phydev);

	phydev->adjust_link = NULL;

	phy_detach(phydev);
}
EXPORT_SYMBOL(phy_disconnect);

/**
 * phy_poll_reset - Safely wait until a PHY reset has properly completed
 * @phydev: The PHY device to poll
 *
 * Description: According to IEEE 802.3, Section 2, Subsection 22.2.4.1.1, as
 *   published in 2008, a PHY reset may take up to 0.5 seconds.  The MII BMCR
 *   register must be polled until the BMCR_RESET bit clears.
 *
 *   Furthermore, any attempts to write to PHY registers may have no effect
 *   or even generate MDIO bus errors until this is complete.
 *
 *   Some PHYs (such as the Marvell 88E1111) don't entirely conform to the
 *   standard and do not fully reset after the BMCR_RESET bit is set, and may
 *   even *REQUIRE* a soft-reset to properly restart autonegotiation.  In an
 *   effort to support such broken PHYs, this function is separate from the
 *   standard phy_init_hw() which will zero all the other bits in the BMCR
 *   and reapply all driver-specific and board-specific fixups.
 */
static int phy_poll_reset(struct phy_device *phydev)
{
	/* Poll until the reset bit clears (50ms per retry == 0.6 sec) */
	int ret, val;

	ret = phy_read_poll_timeout(phydev, MII_BMCR, val, !(val & BMCR_RESET),
				    50000, 600000, true);
	if (ret)
		return ret;
	/* Some chips (smsc911x) may still need up to another 1ms after the
	 * BMCR_RESET bit is cleared before they are usable.
	 */
	msleep(1);
	return 0;
}

int phy_init_hw(struct phy_device *phydev)
{
	int ret = 0;

	/* Deassert the reset signal */
	phy_device_reset(phydev, 0);

	if (!phydev->drv)
		return 0;

	if (phydev->drv->soft_reset) {
		ret = phydev->drv->soft_reset(phydev);
		/* see comment in genphy_soft_reset for an explanation */
		if (!ret)
			phydev->suspended = 0;
	}

	if (ret < 0)
		return ret;

	ret = phy_scan_fixups(phydev);
	if (ret < 0)
		return ret;

	if (phydev->drv->config_init) {
		ret = phydev->drv->config_init(phydev);
		if (ret < 0)
			return ret;
	}

	if (phydev->drv->config_intr) {
		ret = phydev->drv->config_intr(phydev);
		if (ret < 0)
			return ret;
	}

	return 0;
}
EXPORT_SYMBOL(phy_init_hw);

void phy_attached_info(struct phy_device *phydev)
{
	phy_attached_print(phydev, NULL);
}
EXPORT_SYMBOL(phy_attached_info);

#define ATTACHED_FMT "attached PHY driver %s(mii_bus:phy_addr=%s, irq=%s)"
char *phy_attached_info_irq(struct phy_device *phydev)
{
	char *irq_str;
	char irq_num[8];

	switch(phydev->irq) {
	case PHY_POLL:
		irq_str = "POLL";
		break;
	case PHY_MAC_INTERRUPT:
		irq_str = "MAC";
		break;
	default:
		snprintf(irq_num, sizeof(irq_num), "%d", phydev->irq);
		irq_str = irq_num;
		break;
	}

	return kasprintf(GFP_KERNEL, "%s", irq_str);
}
EXPORT_SYMBOL(phy_attached_info_irq);

void phy_attached_print(struct phy_device *phydev, const char *fmt, ...)
{
	const char *unbound = phydev->drv ? "" : "[unbound] ";
	char *irq_str = phy_attached_info_irq(phydev);

	if (!fmt) {
		phydev_info(phydev, ATTACHED_FMT "\n", unbound,
			    phydev_name(phydev), irq_str);
	} else {
		va_list ap;

		phydev_info(phydev, ATTACHED_FMT, unbound,
			    phydev_name(phydev), irq_str);

		va_start(ap, fmt);
		vprintk(fmt, ap);
		va_end(ap);
	}
	kfree(irq_str);
}
EXPORT_SYMBOL(phy_attached_print);

static void phy_sysfs_create_links(struct phy_device *phydev)
{
	struct net_device *dev = phydev->attached_dev;
	int err;

	if (!dev)
		return;

	err = sysfs_create_link(&phydev->mdio.dev.kobj, &dev->dev.kobj,
				"attached_dev");
	if (err)
		return;

	err = sysfs_create_link_nowarn(&dev->dev.kobj,
				       &phydev->mdio.dev.kobj,
				       "phydev");
	if (err) {
		dev_err(&dev->dev, "could not add device link to %s err %d\n",
			kobject_name(&phydev->mdio.dev.kobj),
			err);
		/* non-fatal - some net drivers can use one netdevice
		 * with more then one phy
		 */
	}

	phydev->sysfs_links = true;
}

static ssize_t
phy_standalone_show(struct device *dev, struct device_attribute *attr,
		    char *buf)
{
	struct phy_device *phydev = to_phy_device(dev);

	return sysfs_emit(buf, "%d\n", !phydev->attached_dev);
}
static DEVICE_ATTR_RO(phy_standalone);

/**
 * phy_sfp_attach - attach the SFP bus to the PHY upstream network device
 * @upstream: pointer to the phy device
 * @bus: sfp bus representing cage being attached
 *
 * This is used to fill in the sfp_upstream_ops .attach member.
 */
void phy_sfp_attach(void *upstream, struct sfp_bus *bus)
{
	struct phy_device *phydev = upstream;

	if (phydev->attached_dev)
		phydev->attached_dev->sfp_bus = bus;
	phydev->sfp_bus_attached = true;
}
EXPORT_SYMBOL(phy_sfp_attach);

/**
 * phy_sfp_detach - detach the SFP bus from the PHY upstream network device
 * @upstream: pointer to the phy device
 * @bus: sfp bus representing cage being attached
 *
 * This is used to fill in the sfp_upstream_ops .detach member.
 */
void phy_sfp_detach(void *upstream, struct sfp_bus *bus)
{
	struct phy_device *phydev = upstream;

	if (phydev->attached_dev)
		phydev->attached_dev->sfp_bus = NULL;
	phydev->sfp_bus_attached = false;
}
EXPORT_SYMBOL(phy_sfp_detach);

/**
 * phy_sfp_probe - probe for a SFP cage attached to this PHY device
 * @phydev: Pointer to phy_device
 * @ops: SFP's upstream operations
 */
int phy_sfp_probe(struct phy_device *phydev,
		  const struct sfp_upstream_ops *ops)
{
	struct sfp_bus *bus;
	int ret = 0;

	if (phydev->mdio.dev.fwnode) {
		bus = sfp_bus_find_fwnode(phydev->mdio.dev.fwnode);
		if (IS_ERR(bus))
			return PTR_ERR(bus);

		phydev->sfp_bus = bus;

		ret = sfp_bus_add_upstream(bus, phydev, ops);
		sfp_bus_put(bus);
	}
	return ret;
}
EXPORT_SYMBOL(phy_sfp_probe);

/**
 * phy_attach_direct - attach a network device to a given PHY device pointer
 * @dev: network device to attach
 * @phydev: Pointer to phy_device to attach
 * @flags: PHY device's dev_flags
 * @interface: PHY device's interface
 *
 * Description: Called by drivers to attach to a particular PHY
 *     device. The phy_device is found, and properly hooked up
 *     to the phy_driver.  If no driver is attached, then a
 *     generic driver is used.  The phy_device is given a ptr to
 *     the attaching device, and given a callback for link status
 *     change.  The phy_device is returned to the attaching driver.
 *     This function takes a reference on the phy device.
 */
int phy_attach_direct(struct net_device *dev, struct phy_device *phydev,
		      u32 flags, phy_interface_t interface)
{
	struct mii_bus *bus = phydev->mdio.bus;
	struct device *d = &phydev->mdio.dev;
	struct module *ndev_owner = NULL;
	bool using_genphy = false;
	int err;

	/* For Ethernet device drivers that register their own MDIO bus, we
	 * will have bus->owner match ndev_mod, so we do not want to increment
	 * our own module->refcnt here, otherwise we would not be able to
	 * unload later on.
	 */
	if (dev)
		ndev_owner = dev->dev.parent->driver->owner;
	if (ndev_owner != bus->owner && !try_module_get(bus->owner)) {
		phydev_err(phydev, "failed to get the bus module\n");
		return -EIO;
	}

	get_device(d);

	/* Assume that if there is no driver, that it doesn't
	 * exist, and we should use the genphy driver.
	 */
	if (!d->driver) {
		if (phydev->is_c45)
			d->driver = &genphy_c45_driver.mdiodrv.driver;
		else
			d->driver = &genphy_driver.mdiodrv.driver;

		using_genphy = true;
	}

	if (!try_module_get(d->driver->owner)) {
		phydev_err(phydev, "failed to get the device driver module\n");
		err = -EIO;
		goto error_put_device;
	}

	if (using_genphy) {
		err = d->driver->probe(d);
		if (err >= 0)
			err = device_bind_driver(d);

		if (err)
			goto error_module_put;
	}

	if (phydev->attached_dev) {
		dev_err(&dev->dev, "PHY already attached\n");
		err = -EBUSY;
		goto error;
	}

	phydev->phy_link_change = phy_link_change;
	if (dev) {
		phydev->attached_dev = dev;
		dev->phydev = phydev;

		if (phydev->sfp_bus_attached)
			dev->sfp_bus = phydev->sfp_bus;
		else if (dev->sfp_bus)
			phydev->is_on_sfp_module = true;
	}

	/* Some Ethernet drivers try to connect to a PHY device before
	 * calling register_netdevice() -> netdev_register_kobject() and
	 * does the dev->dev.kobj initialization. Here we only check for
	 * success which indicates that the network device kobject is
	 * ready. Once we do that we still need to keep track of whether
	 * links were successfully set up or not for phy_detach() to
	 * remove them accordingly.
	 */
	phydev->sysfs_links = false;

	phy_sysfs_create_links(phydev);

	if (!phydev->attached_dev) {
		err = sysfs_create_file(&phydev->mdio.dev.kobj,
					&dev_attr_phy_standalone.attr);
		if (err)
			phydev_err(phydev, "error creating 'phy_standalone' sysfs entry\n");
	}

	phydev->dev_flags |= flags;

	phydev->interface = interface;

	phydev->state = PHY_READY;

	phydev->interrupts = PHY_INTERRUPT_DISABLED;

	/* Port is set to PORT_TP by default and the actual PHY driver will set
	 * it to different value depending on the PHY configuration. If we have
	 * the generic PHY driver we can't figure it out, thus set the old
	 * legacy PORT_MII value.
	 */
	if (using_genphy)
		phydev->port = PORT_MII;

	/* Initial carrier state is off as the phy is about to be
	 * (re)initialized.
	 */
	if (dev)
		netif_carrier_off(phydev->attached_dev);

	/* Do initial configuration here, now that
	 * we have certain key parameters
	 * (dev_flags and interface)
	 */
	err = phy_init_hw(phydev);
	if (err)
		goto error;

	phy_resume(phydev);
	phy_led_triggers_register(phydev);

	return err;

error:
	/* phy_detach() does all of the cleanup below */
	phy_detach(phydev);
	return err;

error_module_put:
	module_put(d->driver->owner);
	d->driver = NULL;
error_put_device:
	put_device(d);
	if (ndev_owner != bus->owner)
		module_put(bus->owner);
	return err;
}
EXPORT_SYMBOL(phy_attach_direct);

/**
 * phy_attach - attach a network device to a particular PHY device
 * @dev: network device to attach
 * @bus_id: Bus ID of PHY device to attach
 * @interface: PHY device's interface
 *
 * Description: Same as phy_attach_direct() except that a PHY bus_id
 *     string is passed instead of a pointer to a struct phy_device.
 */
struct phy_device *phy_attach(struct net_device *dev, const char *bus_id,
			      phy_interface_t interface)
{
	struct bus_type *bus = &mdio_bus_type;
	struct phy_device *phydev;
	struct device *d;
	int rc;

	if (!dev)
		return ERR_PTR(-EINVAL);

	/* Search the list of PHY devices on the mdio bus for the
	 * PHY with the requested name
	 */
	d = bus_find_device_by_name(bus, NULL, bus_id);
	if (!d) {
		pr_err("PHY %s not found\n", bus_id);
		return ERR_PTR(-ENODEV);
	}
	phydev = to_phy_device(d);

	rc = phy_attach_direct(dev, phydev, phydev->dev_flags, interface);
	put_device(d);
	if (rc)
		return ERR_PTR(rc);

	return phydev;
}
EXPORT_SYMBOL(phy_attach);

static bool phy_driver_is_genphy_kind(struct phy_device *phydev,
				      struct device_driver *driver)
{
	struct device *d = &phydev->mdio.dev;
	bool ret = false;

	if (!phydev->drv)
		return ret;

	get_device(d);
	ret = d->driver == driver;
	put_device(d);

	return ret;
}

bool phy_driver_is_genphy(struct phy_device *phydev)
{
	return phy_driver_is_genphy_kind(phydev,
					 &genphy_driver.mdiodrv.driver);
}
EXPORT_SYMBOL_GPL(phy_driver_is_genphy);

bool phy_driver_is_genphy_10g(struct phy_device *phydev)
{
	return phy_driver_is_genphy_kind(phydev,
					 &genphy_c45_driver.mdiodrv.driver);
}
EXPORT_SYMBOL_GPL(phy_driver_is_genphy_10g);

/**
 * phy_package_join - join a common PHY group
 * @phydev: target phy_device struct
 * @addr: cookie and PHY address for global register access
 * @priv_size: if non-zero allocate this amount of bytes for private data
 *
 * This joins a PHY group and provides a shared storage for all phydevs in
 * this group. This is intended to be used for packages which contain
 * more than one PHY, for example a quad PHY transceiver.
 *
 * The addr parameter serves as a cookie which has to have the same value
 * for all members of one group and as a PHY address to access generic
 * registers of a PHY package. Usually, one of the PHY addresses of the
 * different PHYs in the package provides access to these global registers.
 * The address which is given here, will be used in the phy_package_read()
 * and phy_package_write() convenience functions. If your PHY doesn't have
 * global registers you can just pick any of the PHY addresses.
 *
 * This will set the shared pointer of the phydev to the shared storage.
 * If this is the first call for a this cookie the shared storage will be
 * allocated. If priv_size is non-zero, the given amount of bytes are
 * allocated for the priv member.
 *
 * Returns < 1 on error, 0 on success. Esp. calling phy_package_join()
 * with the same cookie but a different priv_size is an error.
 */
int phy_package_join(struct phy_device *phydev, int addr, size_t priv_size)
{
	struct mii_bus *bus = phydev->mdio.bus;
	struct phy_package_shared *shared;
	int ret;

	if (addr < 0 || addr >= PHY_MAX_ADDR)
		return -EINVAL;

	mutex_lock(&bus->shared_lock);
	shared = bus->shared[addr];
	if (!shared) {
		ret = -ENOMEM;
		shared = kzalloc(sizeof(*shared), GFP_KERNEL);
		if (!shared)
			goto err_unlock;
		if (priv_size) {
			shared->priv = kzalloc(priv_size, GFP_KERNEL);
			if (!shared->priv)
				goto err_free;
			shared->priv_size = priv_size;
		}
		shared->addr = addr;
		refcount_set(&shared->refcnt, 1);
		bus->shared[addr] = shared;
	} else {
		ret = -EINVAL;
		if (priv_size && priv_size != shared->priv_size)
			goto err_unlock;
		refcount_inc(&shared->refcnt);
	}
	mutex_unlock(&bus->shared_lock);

	phydev->shared = shared;

	return 0;

err_free:
	kfree(shared);
err_unlock:
	mutex_unlock(&bus->shared_lock);
	return ret;
}
EXPORT_SYMBOL_GPL(phy_package_join);

/**
 * phy_package_leave - leave a common PHY group
 * @phydev: target phy_device struct
 *
 * This leaves a PHY group created by phy_package_join(). If this phydev
 * was the last user of the shared data between the group, this data is
 * freed. Resets the phydev->shared pointer to NULL.
 */
void phy_package_leave(struct phy_device *phydev)
{
	struct phy_package_shared *shared = phydev->shared;
	struct mii_bus *bus = phydev->mdio.bus;

	if (!shared)
		return;

	if (refcount_dec_and_mutex_lock(&shared->refcnt, &bus->shared_lock)) {
		bus->shared[shared->addr] = NULL;
		mutex_unlock(&bus->shared_lock);
		kfree(shared->priv);
		kfree(shared);
	}

	phydev->shared = NULL;
}
EXPORT_SYMBOL_GPL(phy_package_leave);

static void devm_phy_package_leave(struct device *dev, void *res)
{
	phy_package_leave(*(struct phy_device **)res);
}

/**
 * devm_phy_package_join - resource managed phy_package_join()
 * @dev: device that is registering this PHY package
 * @phydev: target phy_device struct
 * @addr: cookie and PHY address for global register access
 * @priv_size: if non-zero allocate this amount of bytes for private data
 *
 * Managed phy_package_join(). Shared storage fetched by this function,
 * phy_package_leave() is automatically called on driver detach. See
 * phy_package_join() for more information.
 */
int devm_phy_package_join(struct device *dev, struct phy_device *phydev,
			  int addr, size_t priv_size)
{
	struct phy_device **ptr;
	int ret;

	ptr = devres_alloc(devm_phy_package_leave, sizeof(*ptr),
			   GFP_KERNEL);
	if (!ptr)
		return -ENOMEM;

	ret = phy_package_join(phydev, addr, priv_size);

	if (!ret) {
		*ptr = phydev;
		devres_add(dev, ptr);
	} else {
		devres_free(ptr);
	}

	return ret;
}
EXPORT_SYMBOL_GPL(devm_phy_package_join);

/**
 * phy_detach - detach a PHY device from its network device
 * @phydev: target phy_device struct
 *
 * This detaches the phy device from its network device and the phy
 * driver, and drops the reference count taken in phy_attach_direct().
 */
void phy_detach(struct phy_device *phydev)
{
	struct net_device *dev = phydev->attached_dev;
	struct module *ndev_owner = NULL;
	struct mii_bus *bus;

	if (phydev->sysfs_links) {
		if (dev)
			sysfs_remove_link(&dev->dev.kobj, "phydev");
		sysfs_remove_link(&phydev->mdio.dev.kobj, "attached_dev");
	}

	if (!phydev->attached_dev)
		sysfs_remove_file(&phydev->mdio.dev.kobj,
				  &dev_attr_phy_standalone.attr);

	phy_suspend(phydev);
	if (dev) {
		phydev->attached_dev->phydev = NULL;
		phydev->attached_dev = NULL;
	}
	phydev->phylink = NULL;

	phy_led_triggers_unregister(phydev);

	if (phydev->mdio.dev.driver)
		module_put(phydev->mdio.dev.driver->owner);

	/* If the device had no specific driver before (i.e. - it
	 * was using the generic driver), we unbind the device
	 * from the generic driver so that there's a chance a
	 * real driver could be loaded
	 */
	if (phy_driver_is_genphy(phydev) ||
	    phy_driver_is_genphy_10g(phydev))
		device_release_driver(&phydev->mdio.dev);

	/* Assert the reset signal */
	phy_device_reset(phydev, 1);

	/*
	 * The phydev might go away on the put_device() below, so avoid
	 * a use-after-free bug by reading the underlying bus first.
	 */
	bus = phydev->mdio.bus;

	put_device(&phydev->mdio.dev);
	if (dev)
		ndev_owner = dev->dev.parent->driver->owner;
	if (ndev_owner != bus->owner)
		module_put(bus->owner);
}
EXPORT_SYMBOL(phy_detach);

int phy_suspend(struct phy_device *phydev)
{
	struct ethtool_wolinfo wol = { .cmd = ETHTOOL_GWOL };
	struct net_device *netdev = phydev->attached_dev;
	struct phy_driver *phydrv = phydev->drv;
	int ret;

	if (phydev->suspended)
		return 0;

	/* If the device has WOL enabled, we cannot suspend the PHY */
	phy_ethtool_get_wol(phydev, &wol);
	if (wol.wolopts || (netdev && netdev->wol_enabled))
		return -EBUSY;

	if (!phydrv || !phydrv->suspend)
		return 0;

	ret = phydrv->suspend(phydev);
	if (!ret)
		phydev->suspended = true;

	return ret;
}
EXPORT_SYMBOL(phy_suspend);

int __phy_resume(struct phy_device *phydev)
{
	struct phy_driver *phydrv = phydev->drv;
	int ret;

	lockdep_assert_held(&phydev->lock);

	if (!phydrv || !phydrv->resume)
		return 0;

	ret = phydrv->resume(phydev);
	if (!ret)
		phydev->suspended = false;

	return ret;
}
EXPORT_SYMBOL(__phy_resume);

int phy_resume(struct phy_device *phydev)
{
	int ret;

	mutex_lock(&phydev->lock);
	ret = __phy_resume(phydev);
	mutex_unlock(&phydev->lock);

	return ret;
}
EXPORT_SYMBOL(phy_resume);

int phy_loopback(struct phy_device *phydev, bool enable)
{
	int ret = 0;

	if (!phydev->drv)
		return -EIO;

	mutex_lock(&phydev->lock);

	if (enable && phydev->loopback_enabled) {
		ret = -EBUSY;
		goto out;
	}

	if (!enable && !phydev->loopback_enabled) {
		ret = -EINVAL;
		goto out;
	}

	if (phydev->drv->set_loopback)
		ret = phydev->drv->set_loopback(phydev, enable);
	else
		ret = genphy_loopback(phydev, enable);

	if (ret)
		goto out;

	phydev->loopback_enabled = enable;

out:
	mutex_unlock(&phydev->lock);
	return ret;
}
EXPORT_SYMBOL(phy_loopback);

/**
 * phy_reset_after_clk_enable - perform a PHY reset if needed
 * @phydev: target phy_device struct
 *
 * Description: Some PHYs are known to need a reset after their refclk was
 *   enabled. This function evaluates the flags and perform the reset if it's
 *   needed. Returns < 0 on error, 0 if the phy wasn't reset and 1 if the phy
 *   was reset.
 */
int phy_reset_after_clk_enable(struct phy_device *phydev)
{
	if (!phydev || !phydev->drv)
		return -ENODEV;

	if (phydev->drv->flags & PHY_RST_AFTER_CLK_EN) {
		phy_device_reset(phydev, 1);
		phy_device_reset(phydev, 0);
		return 1;
	}

	return 0;
}
EXPORT_SYMBOL(phy_reset_after_clk_enable);

/* Generic PHY support and helper functions */

/**
 * genphy_config_advert - sanitize and advertise auto-negotiation parameters
 * @phydev: target phy_device struct
 *
 * Description: Writes MII_ADVERTISE with the appropriate values,
 *   after sanitizing the values to make sure we only advertise
 *   what is supported.  Returns < 0 on error, 0 if the PHY's advertisement
 *   hasn't changed, and > 0 if it has changed.
 */
static int genphy_config_advert(struct phy_device *phydev)
{
	int err, bmsr, changed = 0;
	u32 adv;

	/* Only allow advertising what this PHY supports */
	linkmode_and(phydev->advertising, phydev->advertising,
		     phydev->supported);

	adv = linkmode_adv_to_mii_adv_t(phydev->advertising);

	/* Setup standard advertisement */
	err = phy_modify_changed(phydev, MII_ADVERTISE,
				 ADVERTISE_ALL | ADVERTISE_100BASE4 |
				 ADVERTISE_PAUSE_CAP | ADVERTISE_PAUSE_ASYM,
				 adv);
	if (err < 0)
		return err;
	if (err > 0)
		changed = 1;

	bmsr = phy_read(phydev, MII_BMSR);
	if (bmsr < 0)
		return bmsr;

	/* Per 802.3-2008, Section 22.2.4.2.16 Extended status all
	 * 1000Mbits/sec capable PHYs shall have the BMSR_ESTATEN bit set to a
	 * logical 1.
	 */
	if (!(bmsr & BMSR_ESTATEN))
		return changed;

	adv = linkmode_adv_to_mii_ctrl1000_t(phydev->advertising);

	err = phy_modify_changed(phydev, MII_CTRL1000,
				 ADVERTISE_1000FULL | ADVERTISE_1000HALF,
				 adv);
	if (err < 0)
		return err;
	if (err > 0)
		changed = 1;

	return changed;
}

/**
 * genphy_c37_config_advert - sanitize and advertise auto-negotiation parameters
 * @phydev: target phy_device struct
 *
 * Description: Writes MII_ADVERTISE with the appropriate values,
 *   after sanitizing the values to make sure we only advertise
 *   what is supported.  Returns < 0 on error, 0 if the PHY's advertisement
 *   hasn't changed, and > 0 if it has changed. This function is intended
 *   for Clause 37 1000Base-X mode.
 */
static int genphy_c37_config_advert(struct phy_device *phydev)
{
	u16 adv = 0;

	/* Only allow advertising what this PHY supports */
	linkmode_and(phydev->advertising, phydev->advertising,
		     phydev->supported);

	if (linkmode_test_bit(ETHTOOL_LINK_MODE_1000baseX_Full_BIT,
			      phydev->advertising))
		adv |= ADVERTISE_1000XFULL;
	if (linkmode_test_bit(ETHTOOL_LINK_MODE_Pause_BIT,
			      phydev->advertising))
		adv |= ADVERTISE_1000XPAUSE;
	if (linkmode_test_bit(ETHTOOL_LINK_MODE_Asym_Pause_BIT,
			      phydev->advertising))
		adv |= ADVERTISE_1000XPSE_ASYM;

	return phy_modify_changed(phydev, MII_ADVERTISE,
				  ADVERTISE_1000XFULL | ADVERTISE_1000XPAUSE |
				  ADVERTISE_1000XHALF | ADVERTISE_1000XPSE_ASYM,
				  adv);
}

/**
 * genphy_config_eee_advert - disable unwanted eee mode advertisement
 * @phydev: target phy_device struct
 *
 * Description: Writes MDIO_AN_EEE_ADV after disabling unsupported energy
 *   efficent ethernet modes. Returns 0 if the PHY's advertisement hasn't
 *   changed, and 1 if it has changed.
 */
int genphy_config_eee_advert(struct phy_device *phydev)
{
	int err;

	/* Nothing to disable */
	if (!phydev->eee_broken_modes)
		return 0;

	err = phy_modify_mmd_changed(phydev, MDIO_MMD_AN, MDIO_AN_EEE_ADV,
				     phydev->eee_broken_modes, 0);
	/* If the call failed, we assume that EEE is not supported */
	return err < 0 ? 0 : err;
}
EXPORT_SYMBOL(genphy_config_eee_advert);

/**
 * genphy_setup_forced - configures/forces speed/duplex from @phydev
 * @phydev: target phy_device struct
 *
 * Description: Configures MII_BMCR to force speed/duplex
 *   to the values in phydev. Assumes that the values are valid.
 *   Please see phy_sanitize_settings().
 */
int genphy_setup_forced(struct phy_device *phydev)
{
	u16 ctl;

	phydev->pause = 0;
	phydev->asym_pause = 0;

	ctl = mii_bmcr_encode_fixed(phydev->speed, phydev->duplex);

	return phy_modify(phydev, MII_BMCR,
			  ~(BMCR_LOOPBACK | BMCR_ISOLATE | BMCR_PDOWN), ctl);
}
EXPORT_SYMBOL(genphy_setup_forced);

static int genphy_setup_master_slave(struct phy_device *phydev)
{
	u16 ctl = 0;

	if (!phydev->is_gigabit_capable)
		return 0;

	switch (phydev->master_slave_set) {
	case MASTER_SLAVE_CFG_MASTER_PREFERRED:
		ctl |= CTL1000_PREFER_MASTER;
		break;
	case MASTER_SLAVE_CFG_SLAVE_PREFERRED:
		break;
	case MASTER_SLAVE_CFG_MASTER_FORCE:
		ctl |= CTL1000_AS_MASTER;
		fallthrough;
	case MASTER_SLAVE_CFG_SLAVE_FORCE:
		ctl |= CTL1000_ENABLE_MASTER;
		break;
	case MASTER_SLAVE_CFG_UNKNOWN:
	case MASTER_SLAVE_CFG_UNSUPPORTED:
		return 0;
	default:
		phydev_warn(phydev, "Unsupported Master/Slave mode\n");
		return -EOPNOTSUPP;
	}

	return phy_modify_changed(phydev, MII_CTRL1000,
				  (CTL1000_ENABLE_MASTER | CTL1000_AS_MASTER |
				   CTL1000_PREFER_MASTER), ctl);
}

int genphy_read_master_slave(struct phy_device *phydev)
{
	int cfg, state;
	int val;

	phydev->master_slave_get = MASTER_SLAVE_CFG_UNKNOWN;
	phydev->master_slave_state = MASTER_SLAVE_STATE_UNKNOWN;

	val = phy_read(phydev, MII_CTRL1000);
	if (val < 0)
		return val;

	if (val & CTL1000_ENABLE_MASTER) {
		if (val & CTL1000_AS_MASTER)
			cfg = MASTER_SLAVE_CFG_MASTER_FORCE;
		else
			cfg = MASTER_SLAVE_CFG_SLAVE_FORCE;
	} else {
		if (val & CTL1000_PREFER_MASTER)
			cfg = MASTER_SLAVE_CFG_MASTER_PREFERRED;
		else
			cfg = MASTER_SLAVE_CFG_SLAVE_PREFERRED;
	}

	val = phy_read(phydev, MII_STAT1000);
	if (val < 0)
		return val;

	if (val & LPA_1000MSFAIL) {
		state = MASTER_SLAVE_STATE_ERR;
	} else if (phydev->link) {
		/* this bits are valid only for active link */
		if (val & LPA_1000MSRES)
			state = MASTER_SLAVE_STATE_MASTER;
		else
			state = MASTER_SLAVE_STATE_SLAVE;
	} else {
		state = MASTER_SLAVE_STATE_UNKNOWN;
	}

	phydev->master_slave_get = cfg;
	phydev->master_slave_state = state;

	return 0;
}
EXPORT_SYMBOL(genphy_read_master_slave);

/**
 * genphy_restart_aneg - Enable and Restart Autonegotiation
 * @phydev: target phy_device struct
 */
int genphy_restart_aneg(struct phy_device *phydev)
{
	/* Don't isolate the PHY if we're negotiating */
	return phy_modify(phydev, MII_BMCR, BMCR_ISOLATE,
			  BMCR_ANENABLE | BMCR_ANRESTART);
}
EXPORT_SYMBOL(genphy_restart_aneg);

/**
 * genphy_check_and_restart_aneg - Enable and restart auto-negotiation
 * @phydev: target phy_device struct
 * @restart: whether aneg restart is requested
 *
 * Check, and restart auto-negotiation if needed.
 */
int genphy_check_and_restart_aneg(struct phy_device *phydev, bool restart)
{
	int ret;

	if (!restart) {
		/* Advertisement hasn't changed, but maybe aneg was never on to
		 * begin with?  Or maybe phy was isolated?
		 */
		ret = phy_read(phydev, MII_BMCR);
		if (ret < 0)
			return ret;

		if (!(ret & BMCR_ANENABLE) || (ret & BMCR_ISOLATE))
			restart = true;
	}

	if (restart)
		return genphy_restart_aneg(phydev);

	return 0;
}
EXPORT_SYMBOL(genphy_check_and_restart_aneg);

/**
 * __genphy_config_aneg - restart auto-negotiation or write BMCR
 * @phydev: target phy_device struct
 * @changed: whether autoneg is requested
 *
 * Description: If auto-negotiation is enabled, we configure the
 *   advertising, and then restart auto-negotiation.  If it is not
 *   enabled, then we write the BMCR.
 */
int __genphy_config_aneg(struct phy_device *phydev, bool changed)
{
	int err;

	if (genphy_config_eee_advert(phydev))
		changed = true;

	err = genphy_setup_master_slave(phydev);
	if (err < 0)
		return err;
	else if (err)
		changed = true;

	if (AUTONEG_ENABLE != phydev->autoneg)
		return genphy_setup_forced(phydev);

	err = genphy_config_advert(phydev);
	if (err < 0) /* error */
		return err;
	else if (err)
		changed = true;

	return genphy_check_and_restart_aneg(phydev, changed);
}
EXPORT_SYMBOL(__genphy_config_aneg);

/**
 * genphy_c37_config_aneg - restart auto-negotiation or write BMCR
 * @phydev: target phy_device struct
 *
 * Description: If auto-negotiation is enabled, we configure the
 *   advertising, and then restart auto-negotiation.  If it is not
 *   enabled, then we write the BMCR. This function is intended
 *   for use with Clause 37 1000Base-X mode.
 */
int genphy_c37_config_aneg(struct phy_device *phydev)
{
	int err, changed;

	if (phydev->autoneg != AUTONEG_ENABLE)
		return genphy_setup_forced(phydev);

	err = phy_modify(phydev, MII_BMCR, BMCR_SPEED1000 | BMCR_SPEED100,
			 BMCR_SPEED1000);
	if (err)
		return err;

	changed = genphy_c37_config_advert(phydev);
	if (changed < 0) /* error */
		return changed;

	if (!changed) {
		/* Advertisement hasn't changed, but maybe aneg was never on to
		 * begin with?  Or maybe phy was isolated?
		 */
		int ctl = phy_read(phydev, MII_BMCR);

		if (ctl < 0)
			return ctl;

		if (!(ctl & BMCR_ANENABLE) || (ctl & BMCR_ISOLATE))
			changed = 1; /* do restart aneg */
	}

	/* Only restart aneg if we are advertising something different
	 * than we were before.
	 */
	if (changed > 0)
		return genphy_restart_aneg(phydev);

	return 0;
}
EXPORT_SYMBOL(genphy_c37_config_aneg);

/**
 * genphy_aneg_done - return auto-negotiation status
 * @phydev: target phy_device struct
 *
 * Description: Reads the status register and returns 0 either if
 *   auto-negotiation is incomplete, or if there was an error.
 *   Returns BMSR_ANEGCOMPLETE if auto-negotiation is done.
 */
int genphy_aneg_done(struct phy_device *phydev)
{
	int retval = phy_read(phydev, MII_BMSR);

	return (retval < 0) ? retval : (retval & BMSR_ANEGCOMPLETE);
}
EXPORT_SYMBOL(genphy_aneg_done);

/**
 * genphy_update_link - update link status in @phydev
 * @phydev: target phy_device struct
 *
 * Description: Update the value in phydev->link to reflect the
 *   current link value.  In order to do this, we need to read
 *   the status register twice, keeping the second value.
 */
int genphy_update_link(struct phy_device *phydev)
{
	int status = 0, bmcr;

	bmcr = phy_read(phydev, MII_BMCR);
	if (bmcr < 0)
		return bmcr;

	/* Autoneg is being started, therefore disregard BMSR value and
	 * report link as down.
	 */
	if (bmcr & BMCR_ANRESTART)
		goto done;

	/* The link state is latched low so that momentary link
	 * drops can be detected. Do not double-read the status
	 * in polling mode to detect such short link drops except
	 * the link was already down.
	 */
	if (!phy_polling_mode(phydev) || !phydev->link) {
		status = phy_read(phydev, MII_BMSR);
		if (status < 0)
			return status;
		else if (status & BMSR_LSTATUS)
			goto done;
	}

	/* Read link and autonegotiation status */
	status = phy_read(phydev, MII_BMSR);
	if (status < 0)
		return status;
done:
	phydev->link = status & BMSR_LSTATUS ? 1 : 0;
	phydev->autoneg_complete = status & BMSR_ANEGCOMPLETE ? 1 : 0;

	/* Consider the case that autoneg was started and "aneg complete"
	 * bit has been reset, but "link up" bit not yet.
	 */
	if (phydev->autoneg == AUTONEG_ENABLE && !phydev->autoneg_complete)
		phydev->link = 0;

	return 0;
}
EXPORT_SYMBOL(genphy_update_link);

int genphy_read_lpa(struct phy_device *phydev)
{
	int lpa, lpagb;

	if (phydev->autoneg == AUTONEG_ENABLE) {
		if (!phydev->autoneg_complete) {
			mii_stat1000_mod_linkmode_lpa_t(phydev->lp_advertising,
							0);
			mii_lpa_mod_linkmode_lpa_t(phydev->lp_advertising, 0);
			return 0;
		}

		if (phydev->is_gigabit_capable) {
			lpagb = phy_read(phydev, MII_STAT1000);
			if (lpagb < 0)
				return lpagb;

			if (lpagb & LPA_1000MSFAIL) {
				int adv = phy_read(phydev, MII_CTRL1000);

				if (adv < 0)
					return adv;

				if (adv & CTL1000_ENABLE_MASTER)
					phydev_err(phydev, "Master/Slave resolution failed, maybe conflicting manual settings?\n");
				else
					phydev_err(phydev, "Master/Slave resolution failed\n");
				return -ENOLINK;
			}

			mii_stat1000_mod_linkmode_lpa_t(phydev->lp_advertising,
							lpagb);
		}

		lpa = phy_read(phydev, MII_LPA);
		if (lpa < 0)
			return lpa;

		mii_lpa_mod_linkmode_lpa_t(phydev->lp_advertising, lpa);
	} else {
		linkmode_zero(phydev->lp_advertising);
	}

	return 0;
}
EXPORT_SYMBOL(genphy_read_lpa);

/**
 * genphy_read_status_fixed - read the link parameters for !aneg mode
 * @phydev: target phy_device struct
 *
 * Read the current duplex and speed state for a PHY operating with
 * autonegotiation disabled.
 */
int genphy_read_status_fixed(struct phy_device *phydev)
{
	int bmcr = phy_read(phydev, MII_BMCR);

	if (bmcr < 0)
		return bmcr;

	if (bmcr & BMCR_FULLDPLX)
		phydev->duplex = DUPLEX_FULL;
	else
		phydev->duplex = DUPLEX_HALF;

	if (bmcr & BMCR_SPEED1000)
		phydev->speed = SPEED_1000;
	else if (bmcr & BMCR_SPEED100)
		phydev->speed = SPEED_100;
	else
		phydev->speed = SPEED_10;

	return 0;
}
EXPORT_SYMBOL(genphy_read_status_fixed);

/**
 * genphy_read_status - check the link status and update current link state
 * @phydev: target phy_device struct
 *
 * Description: Check the link, then figure out the current state
 *   by comparing what we advertise with what the link partner
 *   advertises.  Start by checking the gigabit possibilities,
 *   then move on to 10/100.
 */
int genphy_read_status(struct phy_device *phydev)
{
	int err, old_link = phydev->link;

	/* Update the link, but return if there was an error */
	err = genphy_update_link(phydev);
	if (err)
		return err;

	/* why bother the PHY if nothing can have changed */
	if (phydev->autoneg == AUTONEG_ENABLE && old_link && phydev->link)
		return 0;

	phydev->master_slave_get = MASTER_SLAVE_CFG_UNSUPPORTED;
	phydev->master_slave_state = MASTER_SLAVE_STATE_UNSUPPORTED;
	phydev->speed = SPEED_UNKNOWN;
	phydev->duplex = DUPLEX_UNKNOWN;
	phydev->pause = 0;
	phydev->asym_pause = 0;

	if (phydev->is_gigabit_capable) {
		err = genphy_read_master_slave(phydev);
		if (err < 0)
			return err;
	}

	err = genphy_read_lpa(phydev);
	if (err < 0)
		return err;

	if (phydev->autoneg == AUTONEG_ENABLE && phydev->autoneg_complete) {
		phy_resolve_aneg_linkmode(phydev);
	} else if (phydev->autoneg == AUTONEG_DISABLE) {
		err = genphy_read_status_fixed(phydev);
		if (err < 0)
			return err;
	}

	return 0;
}
EXPORT_SYMBOL(genphy_read_status);

/**
 * genphy_c37_read_status - check the link status and update current link state
 * @phydev: target phy_device struct
 *
 * Description: Check the link, then figure out the current state
 *   by comparing what we advertise with what the link partner
 *   advertises. This function is for Clause 37 1000Base-X mode.
 */
int genphy_c37_read_status(struct phy_device *phydev)
{
	int lpa, err, old_link = phydev->link;

	/* Update the link, but return if there was an error */
	err = genphy_update_link(phydev);
	if (err)
		return err;

	/* why bother the PHY if nothing can have changed */
	if (phydev->autoneg == AUTONEG_ENABLE && old_link && phydev->link)
		return 0;

	phydev->duplex = DUPLEX_UNKNOWN;
	phydev->pause = 0;
	phydev->asym_pause = 0;

	if (phydev->autoneg == AUTONEG_ENABLE && phydev->autoneg_complete) {
		lpa = phy_read(phydev, MII_LPA);
		if (lpa < 0)
			return lpa;

		linkmode_mod_bit(ETHTOOL_LINK_MODE_Autoneg_BIT,
				 phydev->lp_advertising, lpa & LPA_LPACK);
		linkmode_mod_bit(ETHTOOL_LINK_MODE_1000baseX_Full_BIT,
				 phydev->lp_advertising, lpa & LPA_1000XFULL);
		linkmode_mod_bit(ETHTOOL_LINK_MODE_Pause_BIT,
				 phydev->lp_advertising, lpa & LPA_1000XPAUSE);
		linkmode_mod_bit(ETHTOOL_LINK_MODE_Asym_Pause_BIT,
				 phydev->lp_advertising,
				 lpa & LPA_1000XPAUSE_ASYM);

		phy_resolve_aneg_linkmode(phydev);
	} else if (phydev->autoneg == AUTONEG_DISABLE) {
		int bmcr = phy_read(phydev, MII_BMCR);

		if (bmcr < 0)
			return bmcr;

		if (bmcr & BMCR_FULLDPLX)
			phydev->duplex = DUPLEX_FULL;
		else
			phydev->duplex = DUPLEX_HALF;
	}

	return 0;
}
EXPORT_SYMBOL(genphy_c37_read_status);

/**
 * genphy_soft_reset - software reset the PHY via BMCR_RESET bit
 * @phydev: target phy_device struct
 *
 * Description: Perform a software PHY reset using the standard
 * BMCR_RESET bit and poll for the reset bit to be cleared.
 *
 * Returns: 0 on success, < 0 on failure
 */
int genphy_soft_reset(struct phy_device *phydev)
{
	u16 res = BMCR_RESET;
	int ret;

	if (phydev->autoneg == AUTONEG_ENABLE)
		res |= BMCR_ANRESTART;

	ret = phy_modify(phydev, MII_BMCR, BMCR_ISOLATE, res);
	if (ret < 0)
		return ret;

	/* Clause 22 states that setting bit BMCR_RESET sets control registers
	 * to their default value. Therefore the POWER DOWN bit is supposed to
	 * be cleared after soft reset.
	 */
	phydev->suspended = 0;

	ret = phy_poll_reset(phydev);
	if (ret)
		return ret;

	/* BMCR may be reset to defaults */
	if (phydev->autoneg == AUTONEG_DISABLE)
		ret = genphy_setup_forced(phydev);

	return ret;
}
EXPORT_SYMBOL(genphy_soft_reset);

irqreturn_t genphy_handle_interrupt_no_ack(struct phy_device *phydev)
{
	/* It seems there are cases where the interrupts are handled by another
	 * entity (ie an IRQ controller embedded inside the PHY) and do not
	 * need any other interraction from phylib. In this case, just trigger
	 * the state machine directly.
	 */
	phy_trigger_machine(phydev);

	return 0;
}
EXPORT_SYMBOL(genphy_handle_interrupt_no_ack);

/**
 * genphy_read_abilities - read PHY abilities from Clause 22 registers
 * @phydev: target phy_device struct
 *
 * Description: Reads the PHY's abilities and populates
 * phydev->supported accordingly.
 *
 * Returns: 0 on success, < 0 on failure
 */
int genphy_read_abilities(struct phy_device *phydev)
{
	int val;

	linkmode_set_bit_array(phy_basic_ports_array,
			       ARRAY_SIZE(phy_basic_ports_array),
			       phydev->supported);

	val = phy_read(phydev, MII_BMSR);
	if (val < 0)
		return val;

	linkmode_mod_bit(ETHTOOL_LINK_MODE_Autoneg_BIT, phydev->supported,
			 val & BMSR_ANEGCAPABLE);

	linkmode_mod_bit(ETHTOOL_LINK_MODE_100baseT_Full_BIT, phydev->supported,
			 val & BMSR_100FULL);
	linkmode_mod_bit(ETHTOOL_LINK_MODE_100baseT_Half_BIT, phydev->supported,
			 val & BMSR_100HALF);
	linkmode_mod_bit(ETHTOOL_LINK_MODE_10baseT_Full_BIT, phydev->supported,
			 val & BMSR_10FULL);
	linkmode_mod_bit(ETHTOOL_LINK_MODE_10baseT_Half_BIT, phydev->supported,
			 val & BMSR_10HALF);

	if (val & BMSR_ESTATEN) {
		val = phy_read(phydev, MII_ESTATUS);
		if (val < 0)
			return val;

		linkmode_mod_bit(ETHTOOL_LINK_MODE_1000baseT_Full_BIT,
				 phydev->supported, val & ESTATUS_1000_TFULL);
		linkmode_mod_bit(ETHTOOL_LINK_MODE_1000baseT_Half_BIT,
				 phydev->supported, val & ESTATUS_1000_THALF);
		linkmode_mod_bit(ETHTOOL_LINK_MODE_1000baseX_Full_BIT,
				 phydev->supported, val & ESTATUS_1000_XFULL);
	}

	return 0;
}
EXPORT_SYMBOL(genphy_read_abilities);

/* This is used for the phy device which doesn't support the MMD extended
 * register access, but it does have side effect when we are trying to access
 * the MMD register via indirect method.
 */
int genphy_read_mmd_unsupported(struct phy_device *phdev, int devad, u16 regnum)
{
	return -EOPNOTSUPP;
}
EXPORT_SYMBOL(genphy_read_mmd_unsupported);

int genphy_write_mmd_unsupported(struct phy_device *phdev, int devnum,
				 u16 regnum, u16 val)
{
	return -EOPNOTSUPP;
}
EXPORT_SYMBOL(genphy_write_mmd_unsupported);

int genphy_suspend(struct phy_device *phydev)
{
	return phy_set_bits(phydev, MII_BMCR, BMCR_PDOWN);
}
EXPORT_SYMBOL(genphy_suspend);

int genphy_resume(struct phy_device *phydev)
{
	return phy_clear_bits(phydev, MII_BMCR, BMCR_PDOWN);
}
EXPORT_SYMBOL(genphy_resume);

int genphy_loopback(struct phy_device *phydev, bool enable)
{
	if (enable) {
		u16 val, ctl = BMCR_LOOPBACK;
		int ret;

		ctl |= mii_bmcr_encode_fixed(phydev->speed, phydev->duplex);

		phy_modify(phydev, MII_BMCR, ~0, ctl);

		ret = phy_read_poll_timeout(phydev, MII_BMSR, val,
					    val & BMSR_LSTATUS,
				    5000, 500000, true);
		if (ret)
			return ret;
	} else {
		phy_modify(phydev, MII_BMCR, BMCR_LOOPBACK, 0);

		phy_config_aneg(phydev);
	}

	return 0;
}
EXPORT_SYMBOL(genphy_loopback);

/**
 * phy_remove_link_mode - Remove a supported link mode
 * @phydev: phy_device structure to remove link mode from
 * @link_mode: Link mode to be removed
 *
 * Description: Some MACs don't support all link modes which the PHY
 * does.  e.g. a 1G MAC often does not support 1000Half. Add a helper
 * to remove a link mode.
 */
void phy_remove_link_mode(struct phy_device *phydev, u32 link_mode)
{
	linkmode_clear_bit(link_mode, phydev->supported);
	phy_advertise_supported(phydev);
}
EXPORT_SYMBOL(phy_remove_link_mode);

static void phy_copy_pause_bits(unsigned long *dst, unsigned long *src)
{
	linkmode_mod_bit(ETHTOOL_LINK_MODE_Asym_Pause_BIT, dst,
		linkmode_test_bit(ETHTOOL_LINK_MODE_Asym_Pause_BIT, src));
	linkmode_mod_bit(ETHTOOL_LINK_MODE_Pause_BIT, dst,
		linkmode_test_bit(ETHTOOL_LINK_MODE_Pause_BIT, src));
}

/**
 * phy_advertise_supported - Advertise all supported modes
 * @phydev: target phy_device struct
 *
 * Description: Called to advertise all supported modes, doesn't touch
 * pause mode advertising.
 */
void phy_advertise_supported(struct phy_device *phydev)
{
	__ETHTOOL_DECLARE_LINK_MODE_MASK(new);

	linkmode_copy(new, phydev->supported);
	phy_copy_pause_bits(new, phydev->advertising);
	linkmode_copy(phydev->advertising, new);
}
EXPORT_SYMBOL(phy_advertise_supported);

/**
 * phy_support_sym_pause - Enable support of symmetrical pause
 * @phydev: target phy_device struct
 *
 * Description: Called by the MAC to indicate is supports symmetrical
 * Pause, but not asym pause.
 */
void phy_support_sym_pause(struct phy_device *phydev)
{
	linkmode_clear_bit(ETHTOOL_LINK_MODE_Asym_Pause_BIT, phydev->supported);
	phy_copy_pause_bits(phydev->advertising, phydev->supported);
}
EXPORT_SYMBOL(phy_support_sym_pause);

/**
 * phy_support_asym_pause - Enable support of asym pause
 * @phydev: target phy_device struct
 *
 * Description: Called by the MAC to indicate is supports Asym Pause.
 */
void phy_support_asym_pause(struct phy_device *phydev)
{
	phy_copy_pause_bits(phydev->advertising, phydev->supported);
}
EXPORT_SYMBOL(phy_support_asym_pause);

/**
 * phy_set_sym_pause - Configure symmetric Pause
 * @phydev: target phy_device struct
 * @rx: Receiver Pause is supported
 * @tx: Transmit Pause is supported
 * @autoneg: Auto neg should be used
 *
 * Description: Configure advertised Pause support depending on if
 * receiver pause and pause auto neg is supported. Generally called
 * from the set_pauseparam .ndo.
 */
void phy_set_sym_pause(struct phy_device *phydev, bool rx, bool tx,
		       bool autoneg)
{
	linkmode_clear_bit(ETHTOOL_LINK_MODE_Pause_BIT, phydev->supported);

	if (rx && tx && autoneg)
		linkmode_set_bit(ETHTOOL_LINK_MODE_Pause_BIT,
				 phydev->supported);

	linkmode_copy(phydev->advertising, phydev->supported);
}
EXPORT_SYMBOL(phy_set_sym_pause);

/**
 * phy_set_asym_pause - Configure Pause and Asym Pause
 * @phydev: target phy_device struct
 * @rx: Receiver Pause is supported
 * @tx: Transmit Pause is supported
 *
 * Description: Configure advertised Pause support depending on if
 * transmit and receiver pause is supported. If there has been a
 * change in adverting, trigger a new autoneg. Generally called from
 * the set_pauseparam .ndo.
 */
void phy_set_asym_pause(struct phy_device *phydev, bool rx, bool tx)
{
	__ETHTOOL_DECLARE_LINK_MODE_MASK(oldadv);

	linkmode_copy(oldadv, phydev->advertising);
	linkmode_set_pause(phydev->advertising, tx, rx);

	if (!linkmode_equal(oldadv, phydev->advertising) &&
	    phydev->autoneg)
		phy_start_aneg(phydev);
}
EXPORT_SYMBOL(phy_set_asym_pause);

/**
 * phy_validate_pause - Test if the PHY/MAC support the pause configuration
 * @phydev: phy_device struct
 * @pp: requested pause configuration
 *
 * Description: Test if the PHY/MAC combination supports the Pause
 * configuration the user is requesting. Returns True if it is
 * supported, false otherwise.
 */
bool phy_validate_pause(struct phy_device *phydev,
			struct ethtool_pauseparam *pp)
{
	if (!linkmode_test_bit(ETHTOOL_LINK_MODE_Pause_BIT,
			       phydev->supported) && pp->rx_pause)
		return false;

	if (!linkmode_test_bit(ETHTOOL_LINK_MODE_Asym_Pause_BIT,
			       phydev->supported) &&
	    pp->rx_pause != pp->tx_pause)
		return false;

	return true;
}
EXPORT_SYMBOL(phy_validate_pause);

/**
 * phy_get_pause - resolve negotiated pause modes
 * @phydev: phy_device struct
 * @tx_pause: pointer to bool to indicate whether transmit pause should be
 * enabled.
 * @rx_pause: pointer to bool to indicate whether receive pause should be
 * enabled.
 *
 * Resolve and return the flow control modes according to the negotiation
 * result. This includes checking that we are operating in full duplex mode.
 * See linkmode_resolve_pause() for further details.
 */
void phy_get_pause(struct phy_device *phydev, bool *tx_pause, bool *rx_pause)
{
	if (phydev->duplex != DUPLEX_FULL) {
		*tx_pause = false;
		*rx_pause = false;
		return;
	}

	return linkmode_resolve_pause(phydev->advertising,
				      phydev->lp_advertising,
				      tx_pause, rx_pause);
}
EXPORT_SYMBOL(phy_get_pause);

#if IS_ENABLED(CONFIG_OF_MDIO)
static int phy_get_int_delay_property(struct device *dev, const char *name)
{
	s32 int_delay;
	int ret;

	ret = device_property_read_u32(dev, name, &int_delay);
	if (ret)
		return ret;

	return int_delay;
}
#else
static int phy_get_int_delay_property(struct device *dev, const char *name)
{
	return -EINVAL;
}
#endif

/**
 * phy_get_internal_delay - returns the index of the internal delay
 * @phydev: phy_device struct
 * @dev: pointer to the devices device struct
 * @delay_values: array of delays the PHY supports
 * @size: the size of the delay array
 * @is_rx: boolean to indicate to get the rx internal delay
 *
 * Returns the index within the array of internal delay passed in.
 * If the device property is not present then the interface type is checked
 * if the interface defines use of internal delay then a 1 is returned otherwise
 * a 0 is returned.
 * The array must be in ascending order. If PHY does not have an ascending order
 * array then size = 0 and the value of the delay property is returned.
 * Return -EINVAL if the delay is invalid or cannot be found.
 */
s32 phy_get_internal_delay(struct phy_device *phydev, struct device *dev,
			   const int *delay_values, int size, bool is_rx)
{
	s32 delay;
	int i;

	if (is_rx) {
		delay = phy_get_int_delay_property(dev, "rx-internal-delay-ps");
		if (delay < 0 && size == 0) {
			if (phydev->interface == PHY_INTERFACE_MODE_RGMII_ID ||
			    phydev->interface == PHY_INTERFACE_MODE_RGMII_RXID)
				return 1;
			else
				return 0;
		}

	} else {
		delay = phy_get_int_delay_property(dev, "tx-internal-delay-ps");
		if (delay < 0 && size == 0) {
			if (phydev->interface == PHY_INTERFACE_MODE_RGMII_ID ||
			    phydev->interface == PHY_INTERFACE_MODE_RGMII_TXID)
				return 1;
			else
				return 0;
		}
	}

	if (delay < 0)
		return delay;

	if (delay && size == 0)
		return delay;

	if (delay < delay_values[0] || delay > delay_values[size - 1]) {
		phydev_err(phydev, "Delay %d is out of range\n", delay);
		return -EINVAL;
	}

	if (delay == delay_values[0])
		return 0;

	for (i = 1; i < size; i++) {
		if (delay == delay_values[i])
			return i;

		/* Find an approximate index by looking up the table */
		if (delay > delay_values[i - 1] &&
		    delay < delay_values[i]) {
			if (delay - delay_values[i - 1] <
			    delay_values[i] - delay)
				return i - 1;
			else
				return i;
		}
	}

	phydev_err(phydev, "error finding internal delay index for %d\n",
		   delay);

	return -EINVAL;
}
EXPORT_SYMBOL(phy_get_internal_delay);

static bool phy_drv_supports_irq(struct phy_driver *phydrv)
{
	return phydrv->config_intr && phydrv->handle_interrupt;
}

/**
 * fwnode_mdio_find_device - Given a fwnode, find the mdio_device
 * @fwnode: pointer to the mdio_device's fwnode
 *
 * If successful, returns a pointer to the mdio_device with the embedded
 * struct device refcount incremented by one, or NULL on failure.
 * The caller should call put_device() on the mdio_device after its use.
 */
struct mdio_device *fwnode_mdio_find_device(struct fwnode_handle *fwnode)
{
	struct device *d;

	if (!fwnode)
		return NULL;

	d = bus_find_device_by_fwnode(&mdio_bus_type, fwnode);
	if (!d)
		return NULL;

	return to_mdio_device(d);
}
EXPORT_SYMBOL(fwnode_mdio_find_device);

/**
 * fwnode_phy_find_device - For provided phy_fwnode, find phy_device.
 *
 * @phy_fwnode: Pointer to the phy's fwnode.
 *
 * If successful, returns a pointer to the phy_device with the embedded
 * struct device refcount incremented by one, or NULL on failure.
 */
struct phy_device *fwnode_phy_find_device(struct fwnode_handle *phy_fwnode)
{
	struct mdio_device *mdiodev;

	mdiodev = fwnode_mdio_find_device(phy_fwnode);
	if (!mdiodev)
		return NULL;

	if (mdiodev->flags & MDIO_DEVICE_FLAG_PHY)
		return to_phy_device(&mdiodev->dev);

	put_device(&mdiodev->dev);

	return NULL;
}
EXPORT_SYMBOL(fwnode_phy_find_device);

/**
 * device_phy_find_device - For the given device, get the phy_device
 * @dev: Pointer to the given device
 *
 * Refer return conditions of fwnode_phy_find_device().
 */
struct phy_device *device_phy_find_device(struct device *dev)
{
	return fwnode_phy_find_device(dev_fwnode(dev));
}
EXPORT_SYMBOL_GPL(device_phy_find_device);

/**
 * fwnode_get_phy_node - Get the phy_node using the named reference.
 * @fwnode: Pointer to fwnode from which phy_node has to be obtained.
 *
 * Refer return conditions of fwnode_find_reference().
 * For ACPI, only "phy-handle" is supported. Legacy DT properties "phy"
 * and "phy-device" are not supported in ACPI. DT supports all the three
 * named references to the phy node.
 */
struct fwnode_handle *fwnode_get_phy_node(struct fwnode_handle *fwnode)
{
	struct fwnode_handle *phy_node;

	/* Only phy-handle is used for ACPI */
	phy_node = fwnode_find_reference(fwnode, "phy-handle", 0);
	if (is_acpi_node(fwnode) || !IS_ERR(phy_node))
		return phy_node;
	phy_node = fwnode_find_reference(fwnode, "phy", 0);
	if (IS_ERR(phy_node))
		phy_node = fwnode_find_reference(fwnode, "phy-device", 0);
	return phy_node;
}
EXPORT_SYMBOL_GPL(fwnode_get_phy_node);

/**
 * phy_probe - probe and init a PHY device
 * @dev: device to probe and init
 *
 * Description: Take care of setting up the phy_device structure,
 *   set the state to READY (the driver's init function should
 *   set it to STARTING if needed).
 */
static int phy_probe(struct device *dev)
{
	struct phy_device *phydev = to_phy_device(dev);
	struct device_driver *drv = phydev->mdio.dev.driver;
	struct phy_driver *phydrv = to_phy_driver(drv);
	int err = 0;

	phydev->drv = phydrv;

	/* Disable the interrupt if the PHY doesn't support it
	 * but the interrupt is still a valid one
	 */
	if (!phy_drv_supports_irq(phydrv) && phy_interrupt_is_valid(phydev))
		phydev->irq = PHY_POLL;

	if (phydrv->flags & PHY_IS_INTERNAL)
		phydev->is_internal = true;

	mutex_lock(&phydev->lock);

	/* Deassert the reset signal */
	phy_device_reset(phydev, 0);

	if (phydev->drv->probe) {
		err = phydev->drv->probe(phydev);
		if (err)
			goto out;
	}

	/* Start out supporting everything. Eventually,
	 * a controller will attach, and may modify one
	 * or both of these values
	 */
	if (phydrv->features)
		linkmode_copy(phydev->supported, phydrv->features);
	else if (phydrv->get_features)
		err = phydrv->get_features(phydev);
	else if (phydev->is_c45)
		err = genphy_c45_pma_read_abilities(phydev);
	else
		err = genphy_read_abilities(phydev);

	if (err)
		goto out;

	if (!linkmode_test_bit(ETHTOOL_LINK_MODE_Autoneg_BIT,
			       phydev->supported))
		phydev->autoneg = 0;

	if (linkmode_test_bit(ETHTOOL_LINK_MODE_1000baseT_Half_BIT,
			      phydev->supported))
		phydev->is_gigabit_capable = 1;
	if (linkmode_test_bit(ETHTOOL_LINK_MODE_1000baseT_Full_BIT,
			      phydev->supported))
		phydev->is_gigabit_capable = 1;

	of_set_phy_supported(phydev);
	phy_advertise_supported(phydev);

	/* Get the EEE modes we want to prohibit. We will ask
	 * the PHY stop advertising these mode later on
	 */
	of_set_phy_eee_broken(phydev);

	/* The Pause Frame bits indicate that the PHY can support passing
	 * pause frames. During autonegotiation, the PHYs will determine if
	 * they should allow pause frames to pass.  The MAC driver should then
	 * use that result to determine whether to enable flow control via
	 * pause frames.
	 *
	 * Normally, PHY drivers should not set the Pause bits, and instead
	 * allow phylib to do that.  However, there may be some situations
	 * (e.g. hardware erratum) where the driver wants to set only one
	 * of these bits.
	 */
	if (!test_bit(ETHTOOL_LINK_MODE_Pause_BIT, phydev->supported) &&
	    !test_bit(ETHTOOL_LINK_MODE_Asym_Pause_BIT, phydev->supported)) {
		linkmode_set_bit(ETHTOOL_LINK_MODE_Pause_BIT,
				 phydev->supported);
		linkmode_set_bit(ETHTOOL_LINK_MODE_Asym_Pause_BIT,
				 phydev->supported);
	}

	/* Set the state to READY by default */
	phydev->state = PHY_READY;

out:
	/* Assert the reset signal */
	if (err)
		phy_device_reset(phydev, 1);

	mutex_unlock(&phydev->lock);

	return err;
}

static int phy_remove(struct device *dev)
{
	struct phy_device *phydev = to_phy_device(dev);

	cancel_delayed_work_sync(&phydev->state_queue);

	mutex_lock(&phydev->lock);
	phydev->state = PHY_DOWN;
	mutex_unlock(&phydev->lock);

	sfp_bus_del_upstream(phydev->sfp_bus);
	phydev->sfp_bus = NULL;

	if (phydev->drv && phydev->drv->remove)
		phydev->drv->remove(phydev);

	/* Assert the reset signal */
	phy_device_reset(phydev, 1);

	phydev->drv = NULL;

	return 0;
}

static void phy_shutdown(struct device *dev)
{
	struct phy_device *phydev = to_phy_device(dev);

	if (phydev->state == PHY_READY || !phydev->attached_dev)
		return;

	phy_disable_interrupts(phydev);
}

/**
 * phy_driver_register - register a phy_driver with the PHY layer
 * @new_driver: new phy_driver to register
 * @owner: module owning this PHY
 */
int phy_driver_register(struct phy_driver *new_driver, struct module *owner)
{
	int retval;

	/* Either the features are hard coded, or dynamically
	 * determined. It cannot be both.
	 */
	if (WARN_ON(new_driver->features && new_driver->get_features)) {
		pr_err("%s: features and get_features must not both be set\n",
		       new_driver->name);
		return -EINVAL;
	}

	/* PHYLIB device drivers must not match using a DT compatible table
	 * as this bypasses our checks that the mdiodev that is being matched
	 * is backed by a struct phy_device. If such a case happens, we will
	 * make out-of-bounds accesses and lockup in phydev->lock.
	 */
	if (WARN(new_driver->mdiodrv.driver.of_match_table,
		 "%s: driver must not provide a DT match table\n",
		 new_driver->name))
		return -EINVAL;

	new_driver->mdiodrv.flags |= MDIO_DEVICE_IS_PHY;
	new_driver->mdiodrv.driver.name = new_driver->name;
	new_driver->mdiodrv.driver.bus = &mdio_bus_type;
	new_driver->mdiodrv.driver.probe = phy_probe;
	new_driver->mdiodrv.driver.remove = phy_remove;
	new_driver->mdiodrv.driver.shutdown = phy_shutdown;
	new_driver->mdiodrv.driver.owner = owner;
	new_driver->mdiodrv.driver.probe_type = PROBE_FORCE_SYNCHRONOUS;

	retval = driver_register(&new_driver->mdiodrv.driver);
	if (retval) {
		pr_err("%s: Error %d in registering driver\n",
		       new_driver->name, retval);

		return retval;
	}

	pr_debug("%s: Registered new driver\n", new_driver->name);

	return 0;
}
EXPORT_SYMBOL(phy_driver_register);

int phy_drivers_register(struct phy_driver *new_driver, int n,
			 struct module *owner)
{
	int i, ret = 0;

	for (i = 0; i < n; i++) {
		ret = phy_driver_register(new_driver + i, owner);
		if (ret) {
			while (i-- > 0)
				phy_driver_unregister(new_driver + i);
			break;
		}
	}
	return ret;
}
EXPORT_SYMBOL(phy_drivers_register);

void phy_driver_unregister(struct phy_driver *drv)
{
	driver_unregister(&drv->mdiodrv.driver);
}
EXPORT_SYMBOL(phy_driver_unregister);

void phy_drivers_unregister(struct phy_driver *drv, int n)
{
	int i;

	for (i = 0; i < n; i++)
		phy_driver_unregister(drv + i);
}
EXPORT_SYMBOL(phy_drivers_unregister);

static struct phy_driver genphy_driver = {
	.phy_id		= 0xffffffff,
	.phy_id_mask	= 0xffffffff,
	.name		= "Generic PHY",
	.get_features	= genphy_read_abilities,
	.suspend	= genphy_suspend,
	.resume		= genphy_resume,
	.set_loopback   = genphy_loopback,
};

static const struct ethtool_phy_ops phy_ethtool_phy_ops = {
	.get_sset_count		= phy_ethtool_get_sset_count,
	.get_strings		= phy_ethtool_get_strings,
	.get_stats		= phy_ethtool_get_stats,
	.start_cable_test	= phy_start_cable_test,
	.start_cable_test_tdr	= phy_start_cable_test_tdr,
};

static int __init phy_init(void)
{
	int rc;

	rc = mdio_bus_init();
	if (rc)
		return rc;

	ethtool_set_ethtool_phy_ops(&phy_ethtool_phy_ops);
	features_init();

	rc = phy_driver_register(&genphy_c45_driver, THIS_MODULE);
	if (rc)
		goto err_c45;

	rc = phy_driver_register(&genphy_driver, THIS_MODULE);
	if (rc) {
		phy_driver_unregister(&genphy_c45_driver);
err_c45:
		mdio_bus_exit();
	}

	return rc;
}

static void __exit phy_exit(void)
{
	phy_driver_unregister(&genphy_c45_driver);
	phy_driver_unregister(&genphy_driver);
	mdio_bus_exit();
	ethtool_set_ethtool_phy_ops(NULL);
}

subsys_initcall(phy_init);
module_exit(phy_exit);<|MERGE_RESOLUTION|>--- conflicted
+++ resolved
@@ -243,23 +243,13 @@
 	if (!drv || !phydrv->suspend)
 		return false;
 
-	/* netdev is NULL has three cases:
-	 * - phy is not found
-	 * - phy is found, match to general phy driver
-	 * - phy is found, match to specifical phy driver
-	 *
-	 * Case 1: phy is not found, cannot communicate by MDIO bus.
-	 * Case 2: phy is found:
-	 *         if phy dev driver probe/bind err, netdev is not __open__
-	 *            status, mdio bus is unregistered.
-	 *         if phy is detached, phy had entered suspended status.
-	 * Case 3: phy is found, phy is detached, phy had entered suspended
-	 *         status.
-	 *
-	 * So, in here, it shouldn't set phy to suspend by calling mdio bus.
+	/* PHY not attached? May suspend if the PHY has not already been
+	 * suspended as part of a prior call to phy_disconnect() ->
+	 * phy_detach() -> phy_suspend() because the parent netdev might be the
+	 * MDIO bus driver and clock gated at this point.
 	 */
 	if (!netdev)
-		return false;
+		goto out;
 
 	if (netdev->wol_enabled)
 		return false;
@@ -279,6 +269,7 @@
 	if (device_may_wakeup(&netdev->dev))
 		return false;
 
+out:
 	return !phydev->suspended;
 }
 
@@ -327,13 +318,6 @@
 
 	phydev->suspended_by_mdio_bus = 0;
 
-<<<<<<< HEAD
-	/* If we manged to get here with the PHY state machine in a state neither
-	 * PHY_HALTED nor PHY_READY this is an indication that something went wrong
-	 * and we should most likely be using MAC managed PM and we are not.
-	 */
-	WARN_ON(phydev->state != PHY_HALTED && phydev->state != PHY_READY);
-=======
 	/* If we managed to get here with the PHY state machine in a state
 	 * neither PHY_HALTED, PHY_READY nor PHY_UP, this is an indication
 	 * that something went wrong and we should most likely be using
@@ -341,7 +325,6 @@
 	 */
 	WARN_ON(phydev->state != PHY_HALTED && phydev->state != PHY_READY &&
 		phydev->state != PHY_UP);
->>>>>>> 29549c70
 
 	ret = phy_init_hw(phydev);
 	if (ret < 0)
