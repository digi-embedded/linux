--- conflicted
+++ resolved
@@ -133,17 +133,6 @@
 }
 EXPORT_SYMBOL_GPL(phylink_set_port_modes);
 
-void phylink_set_10g_modes(unsigned long *mask)
-{
-	phylink_set(mask, 10000baseT_Full);
-	phylink_set(mask, 10000baseCR_Full);
-	phylink_set(mask, 10000baseSR_Full);
-	phylink_set(mask, 10000baseLR_Full);
-	phylink_set(mask, 10000baseLRM_Full);
-	phylink_set(mask, 10000baseER_Full);
-}
-EXPORT_SYMBOL_GPL(phylink_set_10g_modes);
-
 static int phylink_is_empty_linkmode(const unsigned long *linkmode)
 {
 	__ETHTOOL_DECLARE_LINK_MODE_MASK(tmp) = { 0, };
@@ -167,160 +156,6 @@
 	return mode < ARRAY_SIZE(modestr) ? modestr[mode] : "unknown";
 }
 
-<<<<<<< HEAD
-static void phylink_caps_to_linkmodes(unsigned long *linkmodes,
-				      unsigned long caps)
-{
-	if (caps & MAC_SYM_PAUSE)
-		__set_bit(ETHTOOL_LINK_MODE_Pause_BIT, linkmodes);
-
-	if (caps & MAC_ASYM_PAUSE)
-		__set_bit(ETHTOOL_LINK_MODE_Asym_Pause_BIT, linkmodes);
-
-	if (caps & MAC_10HD)
-		__set_bit(ETHTOOL_LINK_MODE_10baseT_Half_BIT, linkmodes);
-
-	if (caps & MAC_10FD)
-		__set_bit(ETHTOOL_LINK_MODE_10baseT_Full_BIT, linkmodes);
-
-	if (caps & MAC_100HD) {
-		__set_bit(ETHTOOL_LINK_MODE_100baseT_Half_BIT, linkmodes);
-		__set_bit(ETHTOOL_LINK_MODE_100baseFX_Half_BIT, linkmodes);
-	}
-
-	if (caps & MAC_100FD) {
-		__set_bit(ETHTOOL_LINK_MODE_100baseT_Full_BIT, linkmodes);
-		__set_bit(ETHTOOL_LINK_MODE_100baseT1_Full_BIT, linkmodes);
-		__set_bit(ETHTOOL_LINK_MODE_100baseFX_Full_BIT, linkmodes);
-	}
-
-	if (caps & MAC_1000HD)
-		__set_bit(ETHTOOL_LINK_MODE_1000baseT_Half_BIT, linkmodes);
-
-	if (caps & MAC_1000FD) {
-		__set_bit(ETHTOOL_LINK_MODE_1000baseT_Full_BIT, linkmodes);
-		__set_bit(ETHTOOL_LINK_MODE_1000baseX_Full_BIT, linkmodes);
-		__set_bit(ETHTOOL_LINK_MODE_1000baseT1_Full_BIT, linkmodes);
-	}
-
-	if (caps & MAC_2500FD) {
-		__set_bit(ETHTOOL_LINK_MODE_2500baseT_Full_BIT, linkmodes);
-		__set_bit(ETHTOOL_LINK_MODE_2500baseX_Full_BIT, linkmodes);
-	}
-
-	if (caps & MAC_5000FD)
-		__set_bit(ETHTOOL_LINK_MODE_5000baseT_Full_BIT, linkmodes);
-
-	if (caps & MAC_10000FD) {
-		__set_bit(ETHTOOL_LINK_MODE_10000baseT_Full_BIT, linkmodes);
-		__set_bit(ETHTOOL_LINK_MODE_10000baseKX4_Full_BIT, linkmodes);
-		__set_bit(ETHTOOL_LINK_MODE_10000baseKR_Full_BIT, linkmodes);
-		__set_bit(ETHTOOL_LINK_MODE_10000baseR_FEC_BIT, linkmodes);
-		__set_bit(ETHTOOL_LINK_MODE_10000baseCR_Full_BIT, linkmodes);
-		__set_bit(ETHTOOL_LINK_MODE_10000baseSR_Full_BIT, linkmodes);
-		__set_bit(ETHTOOL_LINK_MODE_10000baseLR_Full_BIT, linkmodes);
-		__set_bit(ETHTOOL_LINK_MODE_10000baseLRM_Full_BIT, linkmodes);
-		__set_bit(ETHTOOL_LINK_MODE_10000baseER_Full_BIT, linkmodes);
-	}
-
-	if (caps & MAC_25000FD) {
-		__set_bit(ETHTOOL_LINK_MODE_25000baseCR_Full_BIT, linkmodes);
-		__set_bit(ETHTOOL_LINK_MODE_25000baseKR_Full_BIT, linkmodes);
-		__set_bit(ETHTOOL_LINK_MODE_25000baseSR_Full_BIT, linkmodes);
-	}
-
-	if (caps & MAC_40000FD) {
-		__set_bit(ETHTOOL_LINK_MODE_40000baseKR4_Full_BIT, linkmodes);
-		__set_bit(ETHTOOL_LINK_MODE_40000baseCR4_Full_BIT, linkmodes);
-		__set_bit(ETHTOOL_LINK_MODE_40000baseSR4_Full_BIT, linkmodes);
-		__set_bit(ETHTOOL_LINK_MODE_40000baseLR4_Full_BIT, linkmodes);
-	}
-
-	if (caps & MAC_50000FD) {
-		__set_bit(ETHTOOL_LINK_MODE_50000baseCR2_Full_BIT, linkmodes);
-		__set_bit(ETHTOOL_LINK_MODE_50000baseKR2_Full_BIT, linkmodes);
-		__set_bit(ETHTOOL_LINK_MODE_50000baseSR2_Full_BIT, linkmodes);
-		__set_bit(ETHTOOL_LINK_MODE_50000baseKR_Full_BIT, linkmodes);
-		__set_bit(ETHTOOL_LINK_MODE_50000baseSR_Full_BIT, linkmodes);
-		__set_bit(ETHTOOL_LINK_MODE_50000baseCR_Full_BIT, linkmodes);
-		__set_bit(ETHTOOL_LINK_MODE_50000baseLR_ER_FR_Full_BIT,
-			  linkmodes);
-		__set_bit(ETHTOOL_LINK_MODE_50000baseDR_Full_BIT, linkmodes);
-	}
-
-	if (caps & MAC_56000FD) {
-		__set_bit(ETHTOOL_LINK_MODE_56000baseKR4_Full_BIT, linkmodes);
-		__set_bit(ETHTOOL_LINK_MODE_56000baseCR4_Full_BIT, linkmodes);
-		__set_bit(ETHTOOL_LINK_MODE_56000baseSR4_Full_BIT, linkmodes);
-		__set_bit(ETHTOOL_LINK_MODE_56000baseLR4_Full_BIT, linkmodes);
-	}
-
-	if (caps & MAC_100000FD) {
-		__set_bit(ETHTOOL_LINK_MODE_100000baseKR4_Full_BIT, linkmodes);
-		__set_bit(ETHTOOL_LINK_MODE_100000baseSR4_Full_BIT, linkmodes);
-		__set_bit(ETHTOOL_LINK_MODE_100000baseCR4_Full_BIT, linkmodes);
-		__set_bit(ETHTOOL_LINK_MODE_100000baseLR4_ER4_Full_BIT,
-			  linkmodes);
-		__set_bit(ETHTOOL_LINK_MODE_100000baseKR2_Full_BIT, linkmodes);
-		__set_bit(ETHTOOL_LINK_MODE_100000baseSR2_Full_BIT, linkmodes);
-		__set_bit(ETHTOOL_LINK_MODE_100000baseCR2_Full_BIT, linkmodes);
-		__set_bit(ETHTOOL_LINK_MODE_100000baseLR2_ER2_FR2_Full_BIT,
-			  linkmodes);
-		__set_bit(ETHTOOL_LINK_MODE_100000baseDR2_Full_BIT, linkmodes);
-		__set_bit(ETHTOOL_LINK_MODE_100000baseKR_Full_BIT, linkmodes);
-		__set_bit(ETHTOOL_LINK_MODE_100000baseSR_Full_BIT, linkmodes);
-		__set_bit(ETHTOOL_LINK_MODE_100000baseLR_ER_FR_Full_BIT,
-			  linkmodes);
-		__set_bit(ETHTOOL_LINK_MODE_100000baseCR_Full_BIT, linkmodes);
-		__set_bit(ETHTOOL_LINK_MODE_100000baseDR_Full_BIT, linkmodes);
-	}
-
-	if (caps & MAC_200000FD) {
-		__set_bit(ETHTOOL_LINK_MODE_200000baseKR4_Full_BIT, linkmodes);
-		__set_bit(ETHTOOL_LINK_MODE_200000baseSR4_Full_BIT, linkmodes);
-		__set_bit(ETHTOOL_LINK_MODE_200000baseLR4_ER4_FR4_Full_BIT,
-			  linkmodes);
-		__set_bit(ETHTOOL_LINK_MODE_200000baseDR4_Full_BIT, linkmodes);
-		__set_bit(ETHTOOL_LINK_MODE_200000baseCR4_Full_BIT, linkmodes);
-		__set_bit(ETHTOOL_LINK_MODE_200000baseKR2_Full_BIT, linkmodes);
-		__set_bit(ETHTOOL_LINK_MODE_200000baseSR2_Full_BIT, linkmodes);
-		__set_bit(ETHTOOL_LINK_MODE_200000baseLR2_ER2_FR2_Full_BIT,
-			  linkmodes);
-		__set_bit(ETHTOOL_LINK_MODE_200000baseDR2_Full_BIT, linkmodes);
-		__set_bit(ETHTOOL_LINK_MODE_200000baseCR2_Full_BIT, linkmodes);
-	}
-
-	if (caps & MAC_400000FD) {
-		__set_bit(ETHTOOL_LINK_MODE_400000baseKR8_Full_BIT, linkmodes);
-		__set_bit(ETHTOOL_LINK_MODE_400000baseSR8_Full_BIT, linkmodes);
-		__set_bit(ETHTOOL_LINK_MODE_400000baseLR8_ER8_FR8_Full_BIT,
-			  linkmodes);
-		__set_bit(ETHTOOL_LINK_MODE_400000baseDR8_Full_BIT, linkmodes);
-		__set_bit(ETHTOOL_LINK_MODE_400000baseCR8_Full_BIT, linkmodes);
-		__set_bit(ETHTOOL_LINK_MODE_400000baseKR4_Full_BIT, linkmodes);
-		__set_bit(ETHTOOL_LINK_MODE_400000baseSR4_Full_BIT, linkmodes);
-		__set_bit(ETHTOOL_LINK_MODE_400000baseLR4_ER4_FR4_Full_BIT,
-			  linkmodes);
-		__set_bit(ETHTOOL_LINK_MODE_400000baseDR4_Full_BIT, linkmodes);
-		__set_bit(ETHTOOL_LINK_MODE_400000baseCR4_Full_BIT, linkmodes);
-	}
-}
-
-/**
- * phylink_get_linkmodes() - get acceptable link modes
- * @linkmodes: ethtool linkmode mask (must be already initialised)
- * @interface: phy interface mode defined by &typedef phy_interface_t
- * @mac_capabilities: bitmask of MAC capabilities
- *
- * Set all possible pause, speed and duplex linkmodes in @linkmodes that
- * are supported by the @interface mode and @mac_capabilities. @linkmodes
- * must have been initialised previously.
- */
-void phylink_get_linkmodes(unsigned long *linkmodes, phy_interface_t interface,
-			   unsigned long mac_capabilities)
-{
-	unsigned long caps = MAC_SYM_PAUSE | MAC_ASYM_PAUSE;
-=======
 /**
  * phylink_interface_max_speed() - get the maximum speed of a phy interface
  * @interface: phy interface mode defined by &typedef phy_interface_t
@@ -604,7 +439,6 @@
 	int max_speed = phylink_interface_max_speed(interface);
 	unsigned long caps = MAC_SYM_PAUSE | MAC_ASYM_PAUSE;
 	unsigned long matched_caps = 0;
->>>>>>> 29549c70
 
 	switch (interface) {
 	case PHY_INTERFACE_MODE_USXGMII:
@@ -616,10 +450,7 @@
 	case PHY_INTERFACE_MODE_RGMII_ID:
 	case PHY_INTERFACE_MODE_RGMII:
 	case PHY_INTERFACE_MODE_QSGMII:
-<<<<<<< HEAD
-=======
 	case PHY_INTERFACE_MODE_QUSGMII:
->>>>>>> 29549c70
 	case PHY_INTERFACE_MODE_SGMII:
 	case PHY_INTERFACE_MODE_GMII:
 		caps |= MAC_1000HD | MAC_1000FD;
@@ -627,10 +458,7 @@
 
 	case PHY_INTERFACE_MODE_REVRMII:
 	case PHY_INTERFACE_MODE_RMII:
-<<<<<<< HEAD
-=======
 	case PHY_INTERFACE_MODE_SMII:
->>>>>>> 29549c70
 	case PHY_INTERFACE_MODE_REVMII:
 	case PHY_INTERFACE_MODE_MII:
 		caps |= MAC_10HD | MAC_10FD;
@@ -646,10 +474,7 @@
 	case PHY_INTERFACE_MODE_1000BASEX:
 		caps |= MAC_1000HD;
 		fallthrough;
-<<<<<<< HEAD
-=======
 	case PHY_INTERFACE_MODE_1000BASEKX:
->>>>>>> 29549c70
 	case PHY_INTERFACE_MODE_TRGMII:
 		caps |= MAC_1000FD;
 		break;
@@ -685,15 +510,6 @@
 
 	case PHY_INTERFACE_MODE_NA:
 	case PHY_INTERFACE_MODE_MAX:
-<<<<<<< HEAD
-	case PHY_INTERFACE_MODE_SMII:
-		break;
-	}
-
-	phylink_caps_to_linkmodes(linkmodes, caps & mac_capabilities);
-}
-EXPORT_SYMBOL_GPL(phylink_get_linkmodes);
-=======
 		break;
 	}
 
@@ -746,7 +562,6 @@
 	return (caps & mac_capabilities) | matched_caps;
 }
 EXPORT_SYMBOL_GPL(phylink_get_capabilities);
->>>>>>> 29549c70
 
 /**
  * phylink_generic_validate() - generic validate() callback implementation
@@ -763,12 +578,6 @@
 			      struct phylink_link_state *state)
 {
 	__ETHTOOL_DECLARE_LINK_MODE_MASK(mask) = { 0, };
-<<<<<<< HEAD
-
-	phylink_set_port_modes(mask);
-	phylink_set(mask, Autoneg);
-	phylink_get_linkmodes(mask, state->interface, config->mac_capabilities);
-=======
 	unsigned long caps;
 
 	phylink_set_port_modes(mask);
@@ -777,7 +586,6 @@
 					config->mac_capabilities,
 					state->rate_matching);
 	phylink_caps_to_linkmodes(mask, caps);
->>>>>>> 29549c70
 
 	linkmode_and(supported, supported, mask);
 	linkmode_and(state->advertising, state->advertising, mask);
@@ -792,11 +600,7 @@
 	int ret;
 
 	/* Get the PCS for this interface mode */
-<<<<<<< HEAD
-	if (pl->mac_ops->mac_select_pcs) {
-=======
 	if (pl->using_mac_select_pcs) {
->>>>>>> 29549c70
 		pcs = pl->mac_ops->mac_select_pcs(pl->config, state->interface);
 		if (IS_ERR(pcs))
 			return PTR_ERR(pcs);
@@ -836,14 +640,9 @@
 	return phylink_is_empty_linkmode(supported) ? -EINVAL : 0;
 }
 
-<<<<<<< HEAD
-static int phylink_validate_any(struct phylink *pl, unsigned long *supported,
-				struct phylink_link_state *state)
-=======
 static int phylink_validate_mask(struct phylink *pl, unsigned long *supported,
 				 struct phylink_link_state *state,
 				 const unsigned long *interfaces)
->>>>>>> 29549c70
 {
 	__ETHTOOL_DECLARE_LINK_MODE_MASK(all_adv) = { 0, };
 	__ETHTOOL_DECLARE_LINK_MODE_MASK(all_s) = { 0, };
@@ -852,11 +651,7 @@
 	int intf;
 
 	for (intf = 0; intf < PHY_INTERFACE_MODE_MAX; intf++) {
-<<<<<<< HEAD
-		if (test_bit(intf, pl->config->supported_interfaces)) {
-=======
 		if (test_bit(intf, interfaces)) {
->>>>>>> 29549c70
 			linkmode_copy(s, supported);
 
 			t = *state;
@@ -877,14 +672,6 @@
 static int phylink_validate(struct phylink *pl, unsigned long *supported,
 			    struct phylink_link_state *state)
 {
-<<<<<<< HEAD
-	if (!phy_interface_empty(pl->config->supported_interfaces)) {
-		if (state->interface == PHY_INTERFACE_MODE_NA)
-			return phylink_validate_any(pl, supported, state);
-
-		if (!test_bit(state->interface,
-			      pl->config->supported_interfaces))
-=======
 	const unsigned long *interfaces = pl->config->supported_interfaces;
 
 	if (!phy_interface_empty(interfaces)) {
@@ -893,7 +680,6 @@
 						     interfaces);
 
 		if (!test_bit(state->interface, interfaces))
->>>>>>> 29549c70
 			return -EINVAL;
 	}
 
@@ -1196,13 +982,8 @@
 	if (pl->link_config.an_enabled &&
 	    phy_interface_mode_is_8023z(pl->link_config.interface) &&
 	    phylink_autoneg_inband(pl->cur_link_an_mode)) {
-<<<<<<< HEAD
-		if (pl->pcs_ops)
-			pl->pcs_ops->pcs_an_restart(pl->pcs);
-=======
 		if (pl->pcs)
 			pl->pcs->ops->pcs_an_restart(pl->pcs);
->>>>>>> 29549c70
 		else if (pl->config->legacy_pre_march2020)
 			pl->mac_ops->mac_an_restart(pl->config);
 	}
@@ -1212,19 +993,12 @@
 				  const struct phylink_link_state *state)
 {
 	struct phylink_pcs *pcs = NULL;
-<<<<<<< HEAD
-=======
 	bool pcs_changed = false;
->>>>>>> 29549c70
 	int err;
 
 	phylink_dbg(pl, "major config %s\n", phy_modes(state->interface));
 
-<<<<<<< HEAD
-	if (pl->mac_ops->mac_select_pcs) {
-=======
 	if (pl->using_mac_select_pcs) {
->>>>>>> 29549c70
 		pcs = pl->mac_ops->mac_select_pcs(pl->config, state->interface);
 		if (IS_ERR(pcs)) {
 			phylink_err(pl,
@@ -1232,17 +1006,12 @@
 				    pcs);
 			return;
 		}
-<<<<<<< HEAD
-	}
-
-=======
 
 		pcs_changed = pcs && pl->pcs != pcs;
 	}
 
 	phylink_pcs_poll_stop(pl);
 
->>>>>>> 29549c70
 	if (pl->mac_ops->mac_prepare) {
 		err = pl->mac_ops->mac_prepare(pl->config, pl->cur_link_an_mode,
 					       state->interface);
@@ -1256,13 +1025,8 @@
 	/* If we have a new PCS, switch to the new PCS after preparing the MAC
 	 * for the change.
 	 */
-<<<<<<< HEAD
-	if (pcs)
-		phylink_set_pcs(pl, pcs);
-=======
 	if (pcs_changed)
 		pl->pcs = pcs;
->>>>>>> 29549c70
 
 	phylink_mac_config(pl, state);
 
@@ -1305,11 +1069,7 @@
 	if (test_bit(PHYLINK_DISABLE_STOPPED, &pl->phylink_disable_state))
 		return 0;
 
-<<<<<<< HEAD
-	if (!pl->pcs_ops && pl->config->legacy_pre_march2020) {
-=======
 	if (!pl->pcs && pl->config->legacy_pre_march2020) {
->>>>>>> 29549c70
 		/* Legacy method */
 		phylink_mac_config(pl, &pl->link_config);
 		phylink_mac_pcs_an_restart(pl);
@@ -1360,13 +1120,8 @@
 	state->an_complete = 0;
 	state->link = 1;
 
-<<<<<<< HEAD
-	if (pl->pcs_ops)
-		pl->pcs_ops->pcs_get_state(pl->pcs, state);
-=======
 	if (pl->pcs)
 		pl->pcs->ops->pcs_get_state(pl->pcs, state);
->>>>>>> 29549c70
 	else if (pl->mac_ops->mac_pcs_get_state &&
 		 pl->config->legacy_pre_march2020)
 		pl->mac_ops->mac_pcs_get_state(pl->config, state);
@@ -1597,11 +1352,7 @@
 			}
 			phylink_major_config(pl, false, &link_state);
 			pl->link_config.interface = link_state.interface;
-<<<<<<< HEAD
-		} else if (!pl->pcs_ops && pl->config->legacy_pre_march2020) {
-=======
 		} else if (!pl->pcs && pl->config->legacy_pre_march2020) {
->>>>>>> 29549c70
 			/* The interface remains unchanged, only the speed,
 			 * duplex or pause settings have changed. Call the
 			 * old mac_config() method to configure the MAC/PCS
@@ -1707,10 +1458,6 @@
 	struct phylink *pl;
 	int ret;
 
-<<<<<<< HEAD
-	/* Validate the supplied configuration */
-	if (mac_ops->mac_select_pcs &&
-=======
 	if (mac_ops->mac_select_pcs &&
 	    mac_ops->mac_select_pcs(config, PHY_INTERFACE_MODE_NA) !=
 	      ERR_PTR(-EOPNOTSUPP))
@@ -1718,7 +1465,6 @@
 
 	/* Validate the supplied configuration */
 	if (using_mac_select_pcs &&
->>>>>>> 29549c70
 	    phy_interface_empty(config->supported_interfaces)) {
 		dev_err(config->dev,
 			"phylink: error: empty supported_interfaces but mac_select_pcs() method present\n");
@@ -1789,39 +1535,6 @@
 EXPORT_SYMBOL_GPL(phylink_create);
 
 /**
-<<<<<<< HEAD
- * phylink_set_pcs() - set the current PCS for phylink to use
- * @pl: a pointer to a &struct phylink returned from phylink_create()
- * @pcs: a pointer to the &struct phylink_pcs
- *
- * Bind the MAC PCS to phylink.  This may be called after phylink_create().
- * If it is desired to dynamically change the PCS, then the preferred method
- * is to use mac_select_pcs(), but it may also be called in mac_prepare()
- * or mac_config().
- *
- * Please note that there are behavioural changes with the mac_config()
- * callback if a PCS is present (denoting a newer setup) so removing a PCS
- * is not supported, and if a PCS is going to be used, it must be registered
- * by calling phylink_set_pcs() at the latest in the first mac_config() call.
- */
-void phylink_set_pcs(struct phylink *pl, struct phylink_pcs *pcs)
-{
-	pl->pcs = pcs;
-	pl->pcs_ops = pcs->ops;
-
-	if (!pl->phylink_disable_state &&
-	    pl->cfg_link_an_mode == MLO_AN_INBAND) {
-		if (pl->config->pcs_poll || pcs->poll)
-			mod_timer(&pl->link_poll, jiffies + HZ);
-		else
-			del_timer(&pl->link_poll);
-	}
-}
-EXPORT_SYMBOL_GPL(phylink_set_pcs);
-
-/**
-=======
->>>>>>> 29549c70
  * phylink_destroy() - cleanup and destroy the phylink instance
  * @pl: a pointer to a &struct phylink returned from phylink_create()
  *
@@ -1936,15 +1649,6 @@
 		return ret;
 	}
 
-	use_inband = phylink_autoneg_inband(pl->cur_link_an_mode);
-
-	ret = phy_config_inband_aneg(phy, use_inband);
-	if (ret && ret != -EOPNOTSUPP) {
-		phylink_warn(pl, "failed to configure PHY in-band autoneg: %pe\n",
-			     ERR_PTR(ret));
-		return ret;
-	}
-
 	phy->phylink = pl;
 	phy->phy_link_change = phylink_phy_change;
 
@@ -2129,15 +1833,12 @@
 	if (!phy_dev)
 		return -ENODEV;
 
-<<<<<<< HEAD
-=======
 	/* Use PHY device/driver interface */
 	if (pl->link_interface == PHY_INTERFACE_MODE_NA) {
 		pl->link_interface = phy_dev->interface;
 		pl->link_config.interface = pl->link_interface;
 	}
 
->>>>>>> 29549c70
 	pl->cur_link_an_mode = phylink_fixup_inband_aneg(pl, phy_dev,
 							 pl->cfg_link_an_mode);
 
@@ -2306,15 +2007,6 @@
 	phylink_run_resolve_and_disable(pl, PHYLINK_DISABLE_STOPPED);
 }
 EXPORT_SYMBOL_GPL(phylink_stop);
-
-void phylink_set_mac_pm(struct phylink *pl)
-{
-	ASSERT_RTNL();
-
-	if (pl->phydev)
-		pl->phydev->mac_managed_pm = true;
-}
-EXPORT_SYMBOL_GPL(phylink_set_mac_pm);
 
 /**
  * phylink_suspend() - handle a network device suspend event
@@ -3175,11 +2867,6 @@
 	pl->netdev->sfp_bus = NULL;
 }
 
-<<<<<<< HEAD
-static int phylink_sfp_config(struct phylink *pl, struct phy_device *phy,
-			      const unsigned long *supported,
-			      const unsigned long *advertising)
-=======
 static const phy_interface_t phylink_sfp_interface_preference[] = {
 	PHY_INTERFACE_MODE_25GBASER,
 	PHY_INTERFACE_MODE_USXGMII,
@@ -3247,18 +2934,12 @@
 }
 
 static int phylink_sfp_config_phy(struct phylink *pl, struct phy_device *phy)
->>>>>>> 29549c70
 {
 	__ETHTOOL_DECLARE_LINK_MODE_MASK(support1);
 	__ETHTOOL_DECLARE_LINK_MODE_MASK(support);
 	struct phylink_link_state config;
 	phy_interface_t iface;
-<<<<<<< HEAD
-	unsigned int mode;
-	bool changed;
-=======
 	u8 mode;
->>>>>>> 29549c70
 	int ret;
 
 	linkmode_copy(support, phy->supported);
@@ -3289,24 +2970,6 @@
 	}
 
 	/* Select whether to operate in in-band mode or not, based on the
-<<<<<<< HEAD
-	 * presence and capability of the PHY in the current link mode.
-	 */
-	if (phy) {
-		ret = phy_validate_inband_aneg(phy, iface);
-		if (ret == PHY_INBAND_ANEG_UNKNOWN) {
-			mode = MLO_AN_INBAND;
-
-			phylink_dbg(pl,
-				    "PHY driver does not report in-band autoneg capability, assuming true\n");
-		} else if (ret & PHY_INBAND_ANEG_ON) {
-			mode = MLO_AN_INBAND;
-		} else {
-			mode = MLO_AN_PHY;
-		}
-	} else {
-		mode = MLO_AN_INBAND;
-=======
 	 * capability of the PHY in the current link mode.
 	 */
 	ret = phy_validate_inband_aneg(phy, iface);
@@ -3319,7 +2982,6 @@
 		mode = MLO_AN_INBAND;
 	} else {
 		mode = MLO_AN_PHY;
->>>>>>> 29549c70
 	}
 
 	config.interface = iface;
@@ -3428,11 +3090,7 @@
 	if (pl->sfp_may_have_phy)
 		return 0;
 
-<<<<<<< HEAD
-	return phylink_sfp_config(pl, NULL, support, support);
-=======
 	return phylink_sfp_config_optical(pl);
->>>>>>> 29549c70
 }
 
 static int phylink_sfp_module_start(void *upstream)
@@ -3451,11 +3109,7 @@
 	if (!pl->sfp_may_have_phy)
 		return 0;
 
-<<<<<<< HEAD
-	return phylink_sfp_config(pl, NULL, pl->sfp_support, pl->sfp_support);
-=======
 	return phylink_sfp_config_optical(pl);
->>>>>>> 29549c70
 }
 
 static void phylink_sfp_module_stop(void *upstream)
@@ -3500,17 +3154,12 @@
 	 */
 	phy_support_asym_pause(phy);
 
-<<<<<<< HEAD
-	/* Do the initial configuration */
-	ret = phylink_sfp_config(pl, phy, phy->supported, phy->advertising);
-=======
 	/* Set the PHY's host supported interfaces */
 	phy_interface_and(phy->host_interfaces, phylink_sfp_interfaces,
 			  pl->config->supported_interfaces);
 
 	/* Do the initial configuration */
 	ret = phylink_sfp_config_phy(pl, phy);
->>>>>>> 29549c70
 	if (ret < 0)
 		return ret;
 
