// SPDX-License-Identifier: GPL-2.0-or-later
/* Copyright (c) 2014 Mahesh Bandewar <maheshb@google.com>
 */

#include "ipvlan.h"

static u32 ipvlan_jhash_secret __read_mostly;

void ipvlan_init_secret(void)
{
	net_get_random_once(&ipvlan_jhash_secret, sizeof(ipvlan_jhash_secret));
}

void ipvlan_count_rx(const struct ipvl_dev *ipvlan,
			    unsigned int len, bool success, bool mcast)
{
	if (likely(success)) {
		struct ipvl_pcpu_stats *pcptr;

		pcptr = this_cpu_ptr(ipvlan->pcpu_stats);
		u64_stats_update_begin(&pcptr->syncp);
		u64_stats_inc(&pcptr->rx_pkts);
		u64_stats_add(&pcptr->rx_bytes, len);
		if (mcast)
			u64_stats_inc(&pcptr->rx_mcast);
		u64_stats_update_end(&pcptr->syncp);
	} else {
		this_cpu_inc(ipvlan->pcpu_stats->rx_errs);
	}
}
EXPORT_SYMBOL_GPL(ipvlan_count_rx);

#if IS_ENABLED(CONFIG_IPV6)
static u8 ipvlan_get_v6_hash(const void *iaddr)
{
	const struct in6_addr *ip6_addr = iaddr;

	return __ipv6_addr_jhash(ip6_addr, ipvlan_jhash_secret) &
	       IPVLAN_HASH_MASK;
}
#else
static u8 ipvlan_get_v6_hash(const void *iaddr)
{
	return 0;
}
#endif

static u8 ipvlan_get_v4_hash(const void *iaddr)
{
	const struct in_addr *ip4_addr = iaddr;

	return jhash_1word(ip4_addr->s_addr, ipvlan_jhash_secret) &
	       IPVLAN_HASH_MASK;
}

static bool addr_equal(bool is_v6, struct ipvl_addr *addr, const void *iaddr)
{
	if (!is_v6 && addr->atype == IPVL_IPV4) {
		struct in_addr *i4addr = (struct in_addr *)iaddr;

		return addr->ip4addr.s_addr == i4addr->s_addr;
#if IS_ENABLED(CONFIG_IPV6)
	} else if (is_v6 && addr->atype == IPVL_IPV6) {
		struct in6_addr *i6addr = (struct in6_addr *)iaddr;

		return ipv6_addr_equal(&addr->ip6addr, i6addr);
#endif
	}

	return false;
}

static struct ipvl_addr *ipvlan_ht_addr_lookup(const struct ipvl_port *port,
					       const void *iaddr, bool is_v6)
{
	struct ipvl_addr *addr;
	u8 hash;

	hash = is_v6 ? ipvlan_get_v6_hash(iaddr) :
	       ipvlan_get_v4_hash(iaddr);
	hlist_for_each_entry_rcu(addr, &port->hlhead[hash], hlnode)
		if (addr_equal(is_v6, addr, iaddr))
			return addr;
	return NULL;
}

void ipvlan_ht_addr_add(struct ipvl_dev *ipvlan, struct ipvl_addr *addr)
{
	struct ipvl_port *port = ipvlan->port;
	u8 hash;

	hash = (addr->atype == IPVL_IPV6) ?
	       ipvlan_get_v6_hash(&addr->ip6addr) :
	       ipvlan_get_v4_hash(&addr->ip4addr);
	if (hlist_unhashed(&addr->hlnode))
		hlist_add_head_rcu(&addr->hlnode, &port->hlhead[hash]);
}

void ipvlan_ht_addr_del(struct ipvl_addr *addr)
{
	hlist_del_init_rcu(&addr->hlnode);
}

struct ipvl_addr *ipvlan_find_addr(const struct ipvl_dev *ipvlan,
				   const void *iaddr, bool is_v6)
{
	struct ipvl_addr *addr, *ret = NULL;

	rcu_read_lock();
	list_for_each_entry_rcu(addr, &ipvlan->addrs, anode) {
		if (addr_equal(is_v6, addr, iaddr)) {
			ret = addr;
			break;
		}
	}
	rcu_read_unlock();
	return ret;
}

bool ipvlan_addr_busy(struct ipvl_port *port, void *iaddr, bool is_v6)
{
	struct ipvl_dev *ipvlan;
	bool ret = false;

	rcu_read_lock();
	list_for_each_entry_rcu(ipvlan, &port->ipvlans, pnode) {
		if (ipvlan_find_addr(ipvlan, iaddr, is_v6)) {
			ret = true;
			break;
		}
	}
	rcu_read_unlock();
	return ret;
}

void *ipvlan_get_L3_hdr(struct ipvl_port *port, struct sk_buff *skb, int *type)
{
	void *lyr3h = NULL;

	switch (skb->protocol) {
	case htons(ETH_P_ARP): {
		struct arphdr *arph;

		if (unlikely(!pskb_may_pull(skb, arp_hdr_len(port->dev))))
			return NULL;

		arph = arp_hdr(skb);
		*type = IPVL_ARP;
		lyr3h = arph;
		break;
	}
	case htons(ETH_P_IP): {
		u32 pktlen;
		struct iphdr *ip4h;

		if (unlikely(!pskb_may_pull(skb, sizeof(*ip4h))))
			return NULL;

		ip4h = ip_hdr(skb);
		pktlen = skb_ip_totlen(skb);
		if (ip4h->ihl < 5 || ip4h->version != 4)
			return NULL;
		if (skb->len < pktlen || pktlen < (ip4h->ihl * 4))
			return NULL;

		*type = IPVL_IPV4;
		lyr3h = ip4h;
		break;
	}
#if IS_ENABLED(CONFIG_IPV6)
	case htons(ETH_P_IPV6): {
		struct ipv6hdr *ip6h;

		if (unlikely(!pskb_may_pull(skb, sizeof(*ip6h))))
			return NULL;

		ip6h = ipv6_hdr(skb);
		if (ip6h->version != 6)
			return NULL;

		*type = IPVL_IPV6;
		lyr3h = ip6h;
		/* Only Neighbour Solicitation pkts need different treatment */
		if (ipv6_addr_any(&ip6h->saddr) &&
		    ip6h->nexthdr == NEXTHDR_ICMP) {
			struct icmp6hdr	*icmph;

			if (unlikely(!pskb_may_pull(skb, sizeof(*ip6h) + sizeof(*icmph))))
				return NULL;

			ip6h = ipv6_hdr(skb);
			icmph = (struct icmp6hdr *)(ip6h + 1);

			if (icmph->icmp6_type == NDISC_NEIGHBOUR_SOLICITATION) {
				/* Need to access the ipv6 address in body */
				if (unlikely(!pskb_may_pull(skb, sizeof(*ip6h) + sizeof(*icmph)
						+ sizeof(struct in6_addr))))
					return NULL;

				ip6h = ipv6_hdr(skb);
				icmph = (struct icmp6hdr *)(ip6h + 1);
			}

			*type = IPVL_ICMPV6;
			lyr3h = icmph;
		}
		break;
	}
#endif
	default:
		return NULL;
	}

	return lyr3h;
}

unsigned int ipvlan_mac_hash(const unsigned char *addr)
{
	u32 hash = jhash_1word(__get_unaligned_cpu32(addr+2),
			       ipvlan_jhash_secret);

	return hash & IPVLAN_MAC_FILTER_MASK;
}

void ipvlan_process_multicast(struct work_struct *work)
{
	struct ipvl_port *port = container_of(work, struct ipvl_port, wq);
	struct ethhdr *ethh;
	struct ipvl_dev *ipvlan;
	struct sk_buff *skb, *nskb;
	struct sk_buff_head list;
	unsigned int len;
	unsigned int mac_hash;
	int ret;
	u8 pkt_type;
	bool tx_pkt;

	__skb_queue_head_init(&list);

	spin_lock_bh(&port->backlog.lock);
	skb_queue_splice_tail_init(&port->backlog, &list);
	spin_unlock_bh(&port->backlog.lock);

	while ((skb = __skb_dequeue(&list)) != NULL) {
		struct net_device *dev = skb->dev;
		bool consumed = false;

		ethh = eth_hdr(skb);
		tx_pkt = IPVL_SKB_CB(skb)->tx_pkt;
		mac_hash = ipvlan_mac_hash(ethh->h_dest);

		if (ether_addr_equal(ethh->h_dest, port->dev->broadcast))
			pkt_type = PACKET_BROADCAST;
		else
			pkt_type = PACKET_MULTICAST;

		rcu_read_lock();
		list_for_each_entry_rcu(ipvlan, &port->ipvlans, pnode) {
			if (tx_pkt && (ipvlan->dev == skb->dev))
				continue;
			if (!test_bit(mac_hash, ipvlan->mac_filters))
				continue;
			if (!(ipvlan->dev->flags & IFF_UP))
				continue;
			ret = NET_RX_DROP;
			len = skb->len + ETH_HLEN;
			nskb = skb_clone(skb, GFP_ATOMIC);
			local_bh_disable();
			if (nskb) {
				consumed = true;
				nskb->pkt_type = pkt_type;
				nskb->dev = ipvlan->dev;
				if (tx_pkt)
					ret = dev_forward_skb(ipvlan->dev, nskb);
				else
					ret = netif_rx(nskb);
			}
			ipvlan_count_rx(ipvlan, len, ret == NET_RX_SUCCESS, true);
			local_bh_enable();
		}
		rcu_read_unlock();

		if (tx_pkt) {
			/* If the packet originated here, send it out. */
			skb->dev = port->dev;
			skb->pkt_type = pkt_type;
			dev_queue_xmit(skb);
		} else {
			if (consumed)
				consume_skb(skb);
			else
				kfree_skb(skb);
		}
		dev_put(dev);
		cond_resched();
	}
}

static void ipvlan_skb_crossing_ns(struct sk_buff *skb, struct net_device *dev)
{
	bool xnet = true;

	if (dev)
		xnet = !net_eq(dev_net(skb->dev), dev_net(dev));

	skb_scrub_packet(skb, xnet);
	if (dev)
		skb->dev = dev;
}

static int ipvlan_rcv_frame(struct ipvl_addr *addr, struct sk_buff **pskb,
			    bool local)
{
	struct ipvl_dev *ipvlan = addr->master;
	struct net_device *dev = ipvlan->dev;
	unsigned int len;
	rx_handler_result_t ret = RX_HANDLER_CONSUMED;
	bool success = false;
	struct sk_buff *skb = *pskb;

	len = skb->len + ETH_HLEN;
	/* Only packets exchanged between two local slaves need to have
	 * device-up check as well as skb-share check.
	 */
	if (local) {
		if (unlikely(!(dev->flags & IFF_UP))) {
			kfree_skb(skb);
			goto out;
		}

		skb = skb_share_check(skb, GFP_ATOMIC);
		if (!skb)
			goto out;

		*pskb = skb;
	}

	if (local) {
		skb->pkt_type = PACKET_HOST;
		if (dev_forward_skb(ipvlan->dev, skb) == NET_RX_SUCCESS)
			success = true;
	} else {
		skb->dev = dev;
		ret = RX_HANDLER_ANOTHER;
		success = true;
	}

out:
	ipvlan_count_rx(ipvlan, len, success, false);
	return ret;
}

struct ipvl_addr *ipvlan_addr_lookup(struct ipvl_port *port, void *lyr3h,
				     int addr_type, bool use_dest)
{
	struct ipvl_addr *addr = NULL;

	switch (addr_type) {
#if IS_ENABLED(CONFIG_IPV6)
	case IPVL_IPV6: {
		struct ipv6hdr *ip6h;
		struct in6_addr *i6addr;

		ip6h = (struct ipv6hdr *)lyr3h;
		i6addr = use_dest ? &ip6h->daddr : &ip6h->saddr;
		addr = ipvlan_ht_addr_lookup(port, i6addr, true);
		break;
	}
	case IPVL_ICMPV6: {
		struct nd_msg *ndmh;
		struct in6_addr *i6addr;

		/* Make sure that the NeighborSolicitation ICMPv6 packets
		 * are handled to avoid DAD issue.
		 */
		ndmh = (struct nd_msg *)lyr3h;
		if (ndmh->icmph.icmp6_type == NDISC_NEIGHBOUR_SOLICITATION) {
			i6addr = &ndmh->target;
			addr = ipvlan_ht_addr_lookup(port, i6addr, true);
		}
		break;
	}
#endif
	case IPVL_IPV4: {
		struct iphdr *ip4h;
		__be32 *i4addr;

		ip4h = (struct iphdr *)lyr3h;
		i4addr = use_dest ? &ip4h->daddr : &ip4h->saddr;
		addr = ipvlan_ht_addr_lookup(port, i4addr, false);
		break;
	}
	case IPVL_ARP: {
		struct arphdr *arph;
		unsigned char *arp_ptr;
		__be32 dip;

		arph = (struct arphdr *)lyr3h;
		arp_ptr = (unsigned char *)(arph + 1);
		if (use_dest)
			arp_ptr += (2 * port->dev->addr_len) + 4;
		else
			arp_ptr += port->dev->addr_len;

		memcpy(&dip, arp_ptr, 4);
		addr = ipvlan_ht_addr_lookup(port, &dip, false);
		break;
	}
	}

	return addr;
}

static noinline_for_stack int ipvlan_process_v4_outbound(struct sk_buff *skb)
{
	const struct iphdr *ip4h = ip_hdr(skb);
	struct net_device *dev = skb->dev;
	struct net *net = dev_net(dev);
	struct rtable *rt;
	int err, ret = NET_XMIT_DROP;
	struct flowi4 fl4 = {
		.flowi4_oif = dev->ifindex,
		.flowi4_tos = RT_TOS(ip4h->tos),
		.flowi4_flags = FLOWI_FLAG_ANYSRC,
		.flowi4_mark = skb->mark,
		.daddr = ip4h->daddr,
		.saddr = ip4h->saddr,
	};

	rt = ip_route_output_flow(net, &fl4, NULL);
	if (IS_ERR(rt))
		goto err;

	if (rt->rt_type != RTN_UNICAST && rt->rt_type != RTN_LOCAL) {
		ip_rt_put(rt);
		goto err;
	}
	skb_dst_set(skb, &rt->dst);

	memset(IPCB(skb), 0, sizeof(*IPCB(skb)));

	err = ip_local_out(net, skb->sk, skb);
	if (unlikely(net_xmit_eval(err)))
		DEV_STATS_INC(dev, tx_errors);
	else
		ret = NET_XMIT_SUCCESS;
	goto out;
err:
	DEV_STATS_INC(dev, tx_errors);
	kfree_skb(skb);
out:
	return ret;
}

#if IS_ENABLED(CONFIG_IPV6)

static noinline_for_stack int
ipvlan_route_v6_outbound(struct net_device *dev, struct sk_buff *skb)
{
	const struct ipv6hdr *ip6h = ipv6_hdr(skb);
	struct flowi6 fl6 = {
		.flowi6_oif = dev->ifindex,
		.daddr = ip6h->daddr,
		.saddr = ip6h->saddr,
		.flowi6_flags = FLOWI_FLAG_ANYSRC,
		.flowlabel = ip6_flowinfo(ip6h),
		.flowi6_mark = skb->mark,
		.flowi6_proto = ip6h->nexthdr,
	};
	struct dst_entry *dst;
	int err;

	dst = ip6_route_output(dev_net(dev), NULL, &fl6);
	err = dst->error;
	if (err) {
		dst_release(dst);
		return err;
	}
	skb_dst_set(skb, dst);
<<<<<<< HEAD

	memset(IP6CB(skb), 0, sizeof(*IP6CB(skb)));

	err = ip6_local_out(net, skb->sk, skb);
=======
	return 0;
}

static int ipvlan_process_v6_outbound(struct sk_buff *skb)
{
	struct net_device *dev = skb->dev;
	int err, ret = NET_XMIT_DROP;

	err = ipvlan_route_v6_outbound(dev, skb);
	if (unlikely(err)) {
		DEV_STATS_INC(dev, tx_errors);
		kfree_skb(skb);
		return err;
	}

	memset(IP6CB(skb), 0, sizeof(*IP6CB(skb)));

	err = ip6_local_out(dev_net(dev), skb->sk, skb);
>>>>>>> ccf0a997
	if (unlikely(net_xmit_eval(err)))
		DEV_STATS_INC(dev, tx_errors);
	else
		ret = NET_XMIT_SUCCESS;
	return ret;
}
#else
static int ipvlan_process_v6_outbound(struct sk_buff *skb)
{
	return NET_XMIT_DROP;
}
#endif

static int ipvlan_process_outbound(struct sk_buff *skb)
{
	int ret = NET_XMIT_DROP;

	/* The ipvlan is a pseudo-L2 device, so the packets that we receive
	 * will have L2; which need to discarded and processed further
	 * in the net-ns of the main-device.
	 */
	if (skb_mac_header_was_set(skb)) {
		/* In this mode we dont care about
		 * multicast and broadcast traffic */
		struct ethhdr *ethh = eth_hdr(skb);

		if (is_multicast_ether_addr(ethh->h_dest)) {
			pr_debug_ratelimited(
				"Dropped {multi|broad}cast of type=[%x]\n",
				ntohs(skb->protocol));
			kfree_skb(skb);
			goto out;
		}

		skb_pull(skb, sizeof(*ethh));
		skb->mac_header = (typeof(skb->mac_header))~0U;
		skb_reset_network_header(skb);
	}

	if (skb->protocol == htons(ETH_P_IPV6))
		ret = ipvlan_process_v6_outbound(skb);
	else if (skb->protocol == htons(ETH_P_IP))
		ret = ipvlan_process_v4_outbound(skb);
	else {
		pr_warn_ratelimited("Dropped outbound packet type=%x\n",
				    ntohs(skb->protocol));
		kfree_skb(skb);
	}
out:
	return ret;
}

static void ipvlan_multicast_enqueue(struct ipvl_port *port,
				     struct sk_buff *skb, bool tx_pkt)
{
	if (skb->protocol == htons(ETH_P_PAUSE)) {
		kfree_skb(skb);
		return;
	}

	/* Record that the deferred packet is from TX or RX path. By
	 * looking at mac-addresses on packet will lead to erronus decisions.
	 * (This would be true for a loopback-mode on master device or a
	 * hair-pin mode of the switch.)
	 */
	IPVL_SKB_CB(skb)->tx_pkt = tx_pkt;

	spin_lock(&port->backlog.lock);
	if (skb_queue_len(&port->backlog) < IPVLAN_QBACKLOG_LIMIT) {
		dev_hold(skb->dev);
		__skb_queue_tail(&port->backlog, skb);
		spin_unlock(&port->backlog.lock);
		schedule_work(&port->wq);
	} else {
		spin_unlock(&port->backlog.lock);
		dev_core_stats_rx_dropped_inc(skb->dev);
		kfree_skb(skb);
	}
}

static int ipvlan_xmit_mode_l3(struct sk_buff *skb, struct net_device *dev)
{
	const struct ipvl_dev *ipvlan = netdev_priv(dev);
	void *lyr3h;
	struct ipvl_addr *addr;
	int addr_type;

	lyr3h = ipvlan_get_L3_hdr(ipvlan->port, skb, &addr_type);
	if (!lyr3h)
		goto out;

	if (!ipvlan_is_vepa(ipvlan->port)) {
		addr = ipvlan_addr_lookup(ipvlan->port, lyr3h, addr_type, true);
		if (addr) {
			if (ipvlan_is_private(ipvlan->port)) {
				consume_skb(skb);
				return NET_XMIT_DROP;
			}
			ipvlan_rcv_frame(addr, &skb, true);
			return NET_XMIT_SUCCESS;
		}
	}
out:
	ipvlan_skb_crossing_ns(skb, ipvlan->phy_dev);
	return ipvlan_process_outbound(skb);
}

static int ipvlan_xmit_mode_l2(struct sk_buff *skb, struct net_device *dev)
{
	const struct ipvl_dev *ipvlan = netdev_priv(dev);
	struct ethhdr *eth = skb_eth_hdr(skb);
	struct ipvl_addr *addr;
	void *lyr3h;
	int addr_type;

	if (!ipvlan_is_vepa(ipvlan->port) &&
	    ether_addr_equal(eth->h_dest, eth->h_source)) {
		lyr3h = ipvlan_get_L3_hdr(ipvlan->port, skb, &addr_type);
		if (lyr3h) {
			addr = ipvlan_addr_lookup(ipvlan->port, lyr3h, addr_type, true);
			if (addr) {
				if (ipvlan_is_private(ipvlan->port)) {
					consume_skb(skb);
					return NET_XMIT_DROP;
				}
				ipvlan_rcv_frame(addr, &skb, true);
				return NET_XMIT_SUCCESS;
			}
		}
		skb = skb_share_check(skb, GFP_ATOMIC);
		if (!skb)
			return NET_XMIT_DROP;

		/* Packet definitely does not belong to any of the
		 * virtual devices, but the dest is local. So forward
		 * the skb for the main-dev. At the RX side we just return
		 * RX_PASS for it to be processed further on the stack.
		 */
		dev_forward_skb(ipvlan->phy_dev, skb);
		return NET_XMIT_SUCCESS;

	} else if (is_multicast_ether_addr(eth->h_dest)) {
		skb_reset_mac_header(skb);
		ipvlan_skb_crossing_ns(skb, NULL);
		ipvlan_multicast_enqueue(ipvlan->port, skb, true);
		return NET_XMIT_SUCCESS;
	}

	skb->dev = ipvlan->phy_dev;
	return dev_queue_xmit(skb);
}

int ipvlan_queue_xmit(struct sk_buff *skb, struct net_device *dev)
{
	struct ipvl_dev *ipvlan = netdev_priv(dev);
	struct ipvl_port *port = ipvlan_port_get_rcu_bh(ipvlan->phy_dev);

	if (!port)
		goto out;

	if (unlikely(!pskb_may_pull(skb, sizeof(struct ethhdr))))
		goto out;

	switch(port->mode) {
	case IPVLAN_MODE_L2:
		return ipvlan_xmit_mode_l2(skb, dev);
	case IPVLAN_MODE_L3:
#ifdef CONFIG_IPVLAN_L3S
	case IPVLAN_MODE_L3S:
#endif
		return ipvlan_xmit_mode_l3(skb, dev);
	}

	/* Should not reach here */
	WARN_ONCE(true, "%s called for mode = [%x]\n", __func__, port->mode);
out:
	kfree_skb(skb);
	return NET_XMIT_DROP;
}

static bool ipvlan_external_frame(struct sk_buff *skb, struct ipvl_port *port)
{
	struct ethhdr *eth = eth_hdr(skb);
	struct ipvl_addr *addr;
	void *lyr3h;
	int addr_type;

	if (ether_addr_equal(eth->h_source, skb->dev->dev_addr)) {
		lyr3h = ipvlan_get_L3_hdr(port, skb, &addr_type);
		if (!lyr3h)
			return true;

		addr = ipvlan_addr_lookup(port, lyr3h, addr_type, false);
		if (addr)
			return false;
	}

	return true;
}

static rx_handler_result_t ipvlan_handle_mode_l3(struct sk_buff **pskb,
						 struct ipvl_port *port)
{
	void *lyr3h;
	int addr_type;
	struct ipvl_addr *addr;
	struct sk_buff *skb = *pskb;
	rx_handler_result_t ret = RX_HANDLER_PASS;

	lyr3h = ipvlan_get_L3_hdr(port, skb, &addr_type);
	if (!lyr3h)
		goto out;

	addr = ipvlan_addr_lookup(port, lyr3h, addr_type, true);
	if (addr)
		ret = ipvlan_rcv_frame(addr, pskb, false);

out:
	return ret;
}

static rx_handler_result_t ipvlan_handle_mode_l2(struct sk_buff **pskb,
						 struct ipvl_port *port)
{
	struct sk_buff *skb = *pskb;
	struct ethhdr *eth = eth_hdr(skb);
	rx_handler_result_t ret = RX_HANDLER_PASS;

	if (is_multicast_ether_addr(eth->h_dest)) {
		if (ipvlan_external_frame(skb, port)) {
			struct sk_buff *nskb = skb_clone(skb, GFP_ATOMIC);

			/* External frames are queued for device local
			 * distribution, but a copy is given to master
			 * straight away to avoid sending duplicates later
			 * when work-queue processes this frame. This is
			 * achieved by returning RX_HANDLER_PASS.
			 */
			if (nskb) {
				ipvlan_skb_crossing_ns(nskb, NULL);
				ipvlan_multicast_enqueue(port, nskb, false);
			}
		}
	} else {
		/* Perform like l3 mode for non-multicast packet */
		ret = ipvlan_handle_mode_l3(pskb, port);
	}

	return ret;
}

rx_handler_result_t ipvlan_handle_frame(struct sk_buff **pskb)
{
	struct sk_buff *skb = *pskb;
	struct ipvl_port *port = ipvlan_port_get_rcu(skb->dev);

	if (!port)
		return RX_HANDLER_PASS;

	switch (port->mode) {
	case IPVLAN_MODE_L2:
		return ipvlan_handle_mode_l2(pskb, port);
	case IPVLAN_MODE_L3:
		return ipvlan_handle_mode_l3(pskb, port);
#ifdef CONFIG_IPVLAN_L3S
	case IPVLAN_MODE_L3S:
		return RX_HANDLER_PASS;
#endif
	}

	/* Should not reach here */
	WARN_ONCE(true, "%s called for mode = [%x]\n", __func__, port->mode);
	kfree_skb(skb);
	return RX_HANDLER_CONSUMED;
}<|MERGE_RESOLUTION|>--- conflicted
+++ resolved
@@ -477,12 +477,6 @@
 		return err;
 	}
 	skb_dst_set(skb, dst);
-<<<<<<< HEAD
-
-	memset(IP6CB(skb), 0, sizeof(*IP6CB(skb)));
-
-	err = ip6_local_out(net, skb->sk, skb);
-=======
 	return 0;
 }
 
@@ -501,7 +495,6 @@
 	memset(IP6CB(skb), 0, sizeof(*IP6CB(skb)));
 
 	err = ip6_local_out(dev_net(dev), skb->sk, skb);
->>>>>>> ccf0a997
 	if (unlikely(net_xmit_eval(err)))
 		DEV_STATS_INC(dev, tx_errors);
 	else
