--- conflicted
+++ resolved
@@ -76,10 +76,7 @@
 
 	while ((skb = __skb_dequeue(&txp->tq)) != NULL) {
 		skb->redirected = 0;
-<<<<<<< HEAD
-=======
 #ifdef CONFIG_NET_CLS_ACT
->>>>>>> c1084c27
 		skb->tc_skip_classify = 1;
 #endif
 
