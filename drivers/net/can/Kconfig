# SPDX-License-Identifier: GPL-2.0-only

menuconfig CAN_DEV
	tristate "CAN Device Drivers"
	default y
	depends on CAN
	help
	  Controller Area Network (CAN) is serial communications protocol up to
	  1Mbit/s for its original release (now known as Classical CAN) and up
	  to 8Mbit/s for the more recent CAN with Flexible Data-Rate
	  (CAN-FD). The CAN bus was originally mainly for automotive, but is now
	  widely used in marine (NMEA2000), industrial, and medical
	  applications. More information on the CAN network protocol family
	  PF_CAN is contained in <Documentation/networking/can.rst>.

	  This section contains all the CAN(-FD) device drivers including the
	  virtual ones. If you own such devices or plan to use the virtual CAN
	  interfaces to develop applications, say Y here.

	  To compile as a module, choose M here: the module will be called
	  can-dev.

if CAN_DEV

config CAN_VCAN
	tristate "Virtual Local CAN Interface (vcan)"
	help
	  Similar to the network loopback devices, vcan offers a
	  virtual local CAN interface.

	  This driver can also be built as a module.  If so, the module
	  will be called vcan.

config CAN_VXCAN
	tristate "Virtual CAN Tunnel (vxcan)"
	help
	  Similar to the virtual ethernet driver veth, vxcan implements a
	  local CAN traffic tunnel between two virtual CAN network devices.
	  When creating a vxcan, two vxcan devices are created as pair.
	  When one end receives the packet it appears on its pair and vice
	  versa. The vxcan can be used for cross namespace communication.

	  In opposite to vcan loopback devices the vxcan only forwards CAN
	  frames to its pair and does *not* provide a local echo of sent
	  CAN frames. To disable a potential echo in af_can.c the vxcan driver
	  announces IFF_ECHO in the interface flags. To have a clean start
	  in each namespace the CAN GW hop counter is set to zero.

	  This driver can also be built as a module.  If so, the module
	  will be called vxcan.

config CAN_NETLINK
	bool "CAN device drivers with Netlink support"
	default y
	help
	  Enables the common framework for CAN device drivers. This is the
	  standard library and provides features for the Netlink interface such
	  as bittiming validation, support of CAN error states, device restart
	  and others.

	  The additional features selected by this option will be added to the
	  can-dev module.

	  This is required by all platform and hardware CAN drivers. If you
	  plan to use such devices or if unsure, say Y.

if CAN_NETLINK

config CAN_CALC_BITTIMING
	bool "CAN bit-timing calculation"
	default y
	help
	  If enabled, CAN bit-timing parameters will be calculated for the
	  bit-rate specified via Netlink argument "bitrate" when the device
	  get started. This works fine for the most common CAN controllers
	  with standard bit-rates but may fail for exotic bit-rates or CAN
	  source clock frequencies. Disabling saves some space, but then the
	  bit-timing parameters must be specified directly using the Netlink
	  arguments "tq", "prop_seg", "phase_seg1", "phase_seg2" and "sjw".

	  The additional features selected by this option will be added to the
	  can-dev module.

	  If unsure, say Y.

config CAN_RX_OFFLOAD
	bool

config CAN_AT91
	tristate "Atmel AT91 onchip CAN controller"
	depends on (ARCH_AT91 || COMPILE_TEST) && HAS_IOMEM
	help
	  This is a driver for the SoC CAN controller in Atmel's AT91SAM9263
	  and AT91SAM9X5 processors.

config CAN_BXCAN
	tristate "STM32 Basic Extended CAN (bxCAN) devices"
	depends on ARCH_STM32 || COMPILE_TEST
	depends on HAS_IOMEM
	select CAN_RX_OFFLOAD
	help
	  Say yes here to build support for the STMicroelectronics STM32 basic
	  extended CAN Controller (bxCAN).

	  This driver can also be built as a module. If so, the module
	  will be called bxcan.

config CAN_CAN327
	tristate "Serial / USB serial ELM327 based OBD-II Interfaces (can327)"
	depends on TTY
	select CAN_RX_OFFLOAD
	help
	  CAN driver for several 'low cost' OBD-II interfaces based on the
	  ELM327 OBD-II interpreter chip.

	  This is a best effort driver - the ELM327 interface was never
	  designed to be used as a standalone CAN interface. However, it can
	  still be used for simple request-response protocols (such as OBD II),
	  and to monitor broadcast messages on a bus (such as in a vehicle).

	  Please refer to the documentation for information on how to use it:
	  Documentation/networking/device_drivers/can/can327.rst

	  If this driver is built as a module, it will be called can327.

config CAN_FLEXCAN
	tristate "Support for Freescale FLEXCAN based chips"
	depends on OF || COLDFIRE || COMPILE_TEST
	depends on HAS_IOMEM
	select CAN_RX_OFFLOAD
	help
	  Say Y here if you want to support for Freescale FlexCAN.

config CAN_GRCAN
	tristate "Aeroflex Gaisler GRCAN and GRHCAN CAN devices"
	depends on OF && HAS_DMA && HAS_IOMEM
	help
	  Say Y here if you want to use Aeroflex Gaisler GRCAN or GRHCAN.
	  Note that the driver supports little endian, even though little
	  endian syntheses of the cores would need some modifications on
	  the hardware level to work.

config CAN_JANZ_ICAN3
	tristate "Janz VMOD-ICAN3 Intelligent CAN controller"
	depends on MFD_JANZ_CMODIO
	help
	  Driver for Janz VMOD-ICAN3 Intelligent CAN controller module, which
	  connects to a MODULbus carrier board.

	  This driver can also be built as a module. If so, the module will be
	  called janz-ican3.ko.

config CAN_KVASER_PCIEFD
	depends on PCI
	tristate "Kvaser PCIe FD cards"
	help
	  This is a driver for the Kvaser PCI Express CAN FD family.

	  Supported devices:
	    Kvaser PCIEcan 4xHS
	    Kvaser PCIEcan 2xHS v2
	    Kvaser PCIEcan HS v2
	    Kvaser PCIEcan 1xCAN v3
	    Kvaser PCIEcan 2xCAN v3
	    Kvaser PCIEcan 4xCAN v2
	    Kvaser Mini PCI Express HS v2
	    Kvaser Mini PCI Express 2xHS v2
	    Kvaser Mini PCI Express 1xCAN v3
	    Kvaser Mini PCI Express 2xCAN v3

config CAN_SLCAN
	tristate "Serial / USB serial CAN Adaptors (slcan)"
	depends on TTY
	help
	  CAN driver for several 'low cost' CAN interfaces that are attached
	  via serial lines or via USB-to-serial adapters using the LAWICEL
	  ASCII protocol. The driver implements the tty linediscipline N_SLCAN.

	  As only the sending and receiving of CAN frames is implemented, this
	  driver should work with the (serial/USB) CAN hardware from:
	  www.canusb.com / www.can232.com / www.mictronics.de / www.canhack.de

	  Userspace tools to attach the SLCAN line discipline (slcan_attach,
	  slcand) can be found in the can-utils at the linux-can project, see
	  https://github.com/linux-can/can-utils for details.

	  The slcan driver supports up to 10 CAN netdevices by default which
	  can be changed by the 'maxdev=xx' module option. This driver can
	  also be built as a module. If so, the module will be called slcan.

config CAN_SUN4I
	tristate "Allwinner A10 CAN controller"
<<<<<<< HEAD
	depends on MACH_SUN4I || MACH_SUN7I || RISCV || COMPILE_TEST
=======
	depends on MACH_SUN4I || MACH_SUN7I || (RISCV && ARCH_SUNXI) || COMPILE_TEST
>>>>>>> ccf0a997
	help
	  Say Y here if you want to use CAN controller found on Allwinner
	  A10/A20/D1 SoCs.

	  To compile this driver as a module, choose M here: the module will
	  be called sun4i_can.

config CAN_TI_HECC
	depends on ARM
	tristate "TI High End CAN Controller"
	select CAN_RX_OFFLOAD
	help
	  Driver for TI HECC (High End CAN Controller) module found on many
	  TI devices. The device specifications are available from www.ti.com

config CAN_XILINXCAN
	tristate "Xilinx CAN"
	depends on ARCH_ZYNQ || ARM64 || MICROBLAZE || COMPILE_TEST
	depends on COMMON_CLK && HAS_IOMEM
	help
	  Xilinx CAN driver. This driver supports both soft AXI CAN IP and
	  Zynq CANPS IP.

source "drivers/net/can/c_can/Kconfig"
source "drivers/net/can/cc770/Kconfig"
source "drivers/net/can/ctucanfd/Kconfig"
source "drivers/net/can/ifi_canfd/Kconfig"
source "drivers/net/can/m_can/Kconfig"
source "drivers/net/can/mscan/Kconfig"
source "drivers/net/can/peak_canfd/Kconfig"
source "drivers/net/can/rcar/Kconfig"
source "drivers/net/can/sja1000/Kconfig"
source "drivers/net/can/softing/Kconfig"
source "drivers/net/can/spi/Kconfig"
source "drivers/net/can/usb/Kconfig"

endif #CAN_NETLINK

config CAN_DEBUG_DEVICES
	bool "CAN devices debugging messages"
	help
	  Say Y here if you want the CAN device drivers to produce a bunch of
	  debug messages to the system log.  Select this if you are having
	  a problem with CAN support and want to see more of what is going
	  on.

endif #CAN_DEV<|MERGE_RESOLUTION|>--- conflicted
+++ resolved
@@ -190,11 +190,7 @@
 
 config CAN_SUN4I
 	tristate "Allwinner A10 CAN controller"
-<<<<<<< HEAD
-	depends on MACH_SUN4I || MACH_SUN7I || RISCV || COMPILE_TEST
-=======
 	depends on MACH_SUN4I || MACH_SUN7I || (RISCV && ARCH_SUNXI) || COMPILE_TEST
->>>>>>> ccf0a997
 	help
 	  Say Y here if you want to use CAN controller found on Allwinner
 	  A10/A20/D1 SoCs.
