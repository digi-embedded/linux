--- conflicted
+++ resolved
@@ -391,11 +391,7 @@
 
 static const struct kvaser_usb_dev_cfg kvaser_usb_leaf_usbcan_dev_cfg = {
 	.clock = {
-<<<<<<< HEAD
-		.freq = 8000000,
-=======
 		.freq = 8 * MEGA /* Hz */,
->>>>>>> 29549c70
 	},
 	.timestamp_freq = 1,
 	.bittiming_const = &kvaser_usb_leaf_m16c_bittiming_const,
@@ -403,11 +399,7 @@
 
 static const struct kvaser_usb_dev_cfg kvaser_usb_leaf_m32c_dev_cfg = {
 	.clock = {
-<<<<<<< HEAD
-		.freq = 16000000,
-=======
 		.freq = 16 * MEGA /* Hz */,
->>>>>>> 29549c70
 	},
 	.timestamp_freq = 1,
 	.bittiming_const = &kvaser_usb_leaf_m32c_bittiming_const,
@@ -415,11 +407,7 @@
 
 static const struct kvaser_usb_dev_cfg kvaser_usb_leaf_imx_dev_cfg_16mhz = {
 	.clock = {
-<<<<<<< HEAD
-		.freq = 16000000,
-=======
 		.freq = 16 * MEGA /* Hz */,
->>>>>>> 29549c70
 	},
 	.timestamp_freq = 1,
 	.bittiming_const = &kvaser_usb_flexc_bittiming_const,
@@ -427,11 +415,7 @@
 
 static const struct kvaser_usb_dev_cfg kvaser_usb_leaf_imx_dev_cfg_24mhz = {
 	.clock = {
-<<<<<<< HEAD
-		.freq = 24000000,
-=======
 		.freq = 24 * MEGA /* Hz */,
->>>>>>> 29549c70
 	},
 	.timestamp_freq = 1,
 	.bittiming_const = &kvaser_usb_flexc_bittiming_const,
@@ -439,18 +423,12 @@
 
 static const struct kvaser_usb_dev_cfg kvaser_usb_leaf_imx_dev_cfg_32mhz = {
 	.clock = {
-<<<<<<< HEAD
-		.freq = 32000000,
-=======
 		.freq = 32 * MEGA /* Hz */,
->>>>>>> 29549c70
 	},
 	.timestamp_freq = 1,
 	.bittiming_const = &kvaser_usb_flexc_bittiming_const,
 };
 
-<<<<<<< HEAD
-=======
 static int kvaser_usb_leaf_verify_size(const struct kvaser_usb *dev,
 				       const struct kvaser_cmd *cmd)
 {
@@ -488,7 +466,6 @@
 	return -EINVAL;
 }
 
->>>>>>> 29549c70
 static void *
 kvaser_usb_leaf_frame_to_cmd(const struct kvaser_usb_net_priv *priv,
 			     const struct sk_buff *skb, int *cmd_len,
@@ -949,10 +926,7 @@
 	}
 
 	if (new_state != CAN_STATE_BUS_OFF) {
-<<<<<<< HEAD
-=======
 		cf->can_id |= CAN_ERR_CNT;
->>>>>>> 29549c70
 		cf->data[6] = es->txerr;
 		cf->data[7] = es->rxerr;
 	}
