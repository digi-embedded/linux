--- conflicted
+++ resolved
@@ -993,42 +993,24 @@
 static const struct can_bittiming_const pcan_usb_fd_const = {
 	.name = "pcan_usb_fd",
 	.tseg1_min = 1,
-<<<<<<< HEAD
-	.tseg1_max = 64,
-	.tseg2_min = 1,
-	.tseg2_max = 16,
-	.sjw_max = 16,
-	.brp_min = 1,
-	.brp_max = 1024,
-=======
 	.tseg1_max = (1 << PUCAN_TSLOW_TSGEG1_BITS),
 	.tseg2_min = 1,
 	.tseg2_max = (1 << PUCAN_TSLOW_TSGEG2_BITS),
 	.sjw_max = (1 << PUCAN_TSLOW_SJW_BITS),
 	.brp_min = 1,
 	.brp_max = (1 << PUCAN_TSLOW_BRP_BITS),
->>>>>>> f2ed3bfc
 	.brp_inc = 1,
 };
 
 static const struct can_bittiming_const pcan_usb_fd_data_const = {
 	.name = "pcan_usb_fd",
 	.tseg1_min = 1,
-<<<<<<< HEAD
-	.tseg1_max = 16,
-	.tseg2_min = 1,
-	.tseg2_max = 8,
-	.sjw_max = 4,
-	.brp_min = 1,
-	.brp_max = 1024,
-=======
 	.tseg1_max = (1 << PUCAN_TFAST_TSGEG1_BITS),
 	.tseg2_min = 1,
 	.tseg2_max = (1 << PUCAN_TFAST_TSGEG2_BITS),
 	.sjw_max = (1 << PUCAN_TFAST_SJW_BITS),
 	.brp_min = 1,
 	.brp_max = (1 << PUCAN_TFAST_BRP_BITS),
->>>>>>> f2ed3bfc
 	.brp_inc = 1,
 };
 
@@ -1083,42 +1065,24 @@
 static const struct can_bittiming_const pcan_usb_pro_fd_const = {
 	.name = "pcan_usb_pro_fd",
 	.tseg1_min = 1,
-<<<<<<< HEAD
-	.tseg1_max = 64,
-	.tseg2_min = 1,
-	.tseg2_max = 16,
-	.sjw_max = 16,
-	.brp_min = 1,
-	.brp_max = 1024,
-=======
 	.tseg1_max = (1 << PUCAN_TSLOW_TSGEG1_BITS),
 	.tseg2_min = 1,
 	.tseg2_max = (1 << PUCAN_TSLOW_TSGEG2_BITS),
 	.sjw_max = (1 << PUCAN_TSLOW_SJW_BITS),
 	.brp_min = 1,
 	.brp_max = (1 << PUCAN_TSLOW_BRP_BITS),
->>>>>>> f2ed3bfc
 	.brp_inc = 1,
 };
 
 static const struct can_bittiming_const pcan_usb_pro_fd_data_const = {
 	.name = "pcan_usb_pro_fd",
 	.tseg1_min = 1,
-<<<<<<< HEAD
-	.tseg1_max = 16,
-	.tseg2_min = 1,
-	.tseg2_max = 8,
-	.sjw_max = 4,
-	.brp_min = 1,
-	.brp_max = 1024,
-=======
 	.tseg1_max = (1 << PUCAN_TFAST_TSGEG1_BITS),
 	.tseg2_min = 1,
 	.tseg2_max = (1 << PUCAN_TFAST_TSGEG2_BITS),
 	.sjw_max = (1 << PUCAN_TFAST_SJW_BITS),
 	.brp_min = 1,
 	.brp_max = (1 << PUCAN_TFAST_BRP_BITS),
->>>>>>> f2ed3bfc
 	.brp_inc = 1,
 };
 
@@ -1133,8 +1097,6 @@
 	},
 	.bittiming_const = &pcan_usb_pro_fd_const,
 	.data_bittiming_const = &pcan_usb_pro_fd_data_const,
-<<<<<<< HEAD
-=======
 
 	/* size of device private data */
 	.sizeof_dev_private = sizeof(struct pcan_usb_fd_device),
@@ -1207,7 +1169,6 @@
 	},
 	.bittiming_const = &pcan_usb_x6_const,
 	.data_bittiming_const = &pcan_usb_x6_data_const,
->>>>>>> f2ed3bfc
 
 	/* size of device private data */
 	.sizeof_dev_private = sizeof(struct pcan_usb_fd_device),
