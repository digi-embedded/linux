/*
 * flexcan.c - FLEXCAN CAN controller driver
 *
 * Copyright (c) 2005-2006 Varma Electronics Oy
 * Copyright (c) 2009 Sascha Hauer, Pengutronix
 * Copyright (c) 2010 Marc Kleine-Budde, Pengutronix
 *
 * Based on code originally by Andrey Volkov <avolkov@varma-el.com>
 *
 * LICENCE:
 * This program is free software; you can redistribute it and/or
 * modify it under the terms of the GNU General Public License as
 * published by the Free Software Foundation version 2.
 *
 * This program is distributed in the hope that it will be useful,
 * but WITHOUT ANY WARRANTY; without even the implied warranty of
 * MERCHANTABILITY or FITNESS FOR A PARTICULAR PURPOSE.  See the
 * GNU General Public License for more details.
 *
 */

#include <linux/netdevice.h>
#include <linux/can.h>
#include <linux/can/dev.h>
#include <linux/can/error.h>
#include <linux/can/led.h>
#include <linux/can/platform/flexcan.h>
#include <linux/clk.h>
#include <linux/delay.h>
#include <linux/if_arp.h>
#include <linux/if_ether.h>
#include <linux/interrupt.h>
#include <linux/io.h>
#include <linux/kernel.h>
#include <linux/list.h>
#include <linux/mfd/syscon.h>
#include <linux/mfd/syscon/imx6q-iomuxc-gpr.h>
#include <linux/module.h>
#include <linux/of.h>
#include <linux/of_device.h>
#include <linux/of_gpio.h>
#include <linux/platform_device.h>
#include <linux/regulator/consumer.h>
#include <linux/regmap.h>

#define DRV_NAME			"flexcan"

/* 8 for RX fifo and 2 error handling */
#define FLEXCAN_NAPI_WEIGHT		(8 + 2)

/* FLEXCAN module configuration register (CANMCR) bits */
#define FLEXCAN_MCR_MDIS		BIT(31)
#define FLEXCAN_MCR_FRZ			BIT(30)
#define FLEXCAN_MCR_FEN			BIT(29)
#define FLEXCAN_MCR_HALT		BIT(28)
#define FLEXCAN_MCR_NOT_RDY		BIT(27)
#define FLEXCAN_MCR_WAK_MSK		BIT(26)
#define FLEXCAN_MCR_SOFTRST		BIT(25)
#define FLEXCAN_MCR_FRZ_ACK		BIT(24)
#define FLEXCAN_MCR_SUPV		BIT(23)
#define FLEXCAN_MCR_SLF_WAK		BIT(22)
#define FLEXCAN_MCR_WRN_EN		BIT(21)
#define FLEXCAN_MCR_LPM_ACK		BIT(20)
#define FLEXCAN_MCR_WAK_SRC		BIT(19)
#define FLEXCAN_MCR_DOZE		BIT(18)
#define FLEXCAN_MCR_SRX_DIS		BIT(17)
#define FLEXCAN_MCR_BCC			BIT(16)
#define FLEXCAN_MCR_LPRIO_EN		BIT(13)
#define FLEXCAN_MCR_AEN			BIT(12)
#define FLEXCAN_MCR_MAXMB(x)		((x) & 0x7f)
#define FLEXCAN_MCR_IDAM_A		(0 << 8)
#define FLEXCAN_MCR_IDAM_B		(1 << 8)
#define FLEXCAN_MCR_IDAM_C		(2 << 8)
#define FLEXCAN_MCR_IDAM_D		(3 << 8)

/* FLEXCAN control register (CANCTRL) bits */
#define FLEXCAN_CTRL_PRESDIV(x)		(((x) & 0xff) << 24)
#define FLEXCAN_CTRL_RJW(x)		(((x) & 0x03) << 22)
#define FLEXCAN_CTRL_PSEG1(x)		(((x) & 0x07) << 19)
#define FLEXCAN_CTRL_PSEG2(x)		(((x) & 0x07) << 16)
#define FLEXCAN_CTRL_BOFF_MSK		BIT(15)
#define FLEXCAN_CTRL_ERR_MSK		BIT(14)
#define FLEXCAN_CTRL_CLK_SRC		BIT(13)
#define FLEXCAN_CTRL_LPB		BIT(12)
#define FLEXCAN_CTRL_TWRN_MSK		BIT(11)
#define FLEXCAN_CTRL_RWRN_MSK		BIT(10)
#define FLEXCAN_CTRL_SMP		BIT(7)
#define FLEXCAN_CTRL_BOFF_REC		BIT(6)
#define FLEXCAN_CTRL_TSYN		BIT(5)
#define FLEXCAN_CTRL_LBUF		BIT(4)
#define FLEXCAN_CTRL_LOM		BIT(3)
#define FLEXCAN_CTRL_PROPSEG(x)		((x) & 0x07)
#define FLEXCAN_CTRL_ERR_BUS		(FLEXCAN_CTRL_ERR_MSK)
#define FLEXCAN_CTRL_ERR_STATE \
	(FLEXCAN_CTRL_TWRN_MSK | FLEXCAN_CTRL_RWRN_MSK | \
	 FLEXCAN_CTRL_BOFF_MSK)
#define FLEXCAN_CTRL_ERR_ALL \
	(FLEXCAN_CTRL_ERR_BUS | FLEXCAN_CTRL_ERR_STATE)

/* FLEXCAN control register 2 (CTRL2) bits */
#define FLEXCAN_CRL2_ECRWRE		BIT(29)
#define FLEXCAN_CRL2_WRMFRZ		BIT(28)
#define FLEXCAN_CRL2_RFFN(x)		(((x) & 0x0f) << 24)
#define FLEXCAN_CRL2_TASD(x)		(((x) & 0x1f) << 19)
#define FLEXCAN_CRL2_MRP		BIT(18)
#define FLEXCAN_CRL2_RRS		BIT(17)
#define FLEXCAN_CRL2_EACEN		BIT(16)

/* FLEXCAN memory error control register (MECR) bits */
#define FLEXCAN_MECR_ECRWRDIS		BIT(31)
#define FLEXCAN_MECR_HANCEI_MSK		BIT(19)
#define FLEXCAN_MECR_FANCEI_MSK		BIT(18)
#define FLEXCAN_MECR_CEI_MSK		BIT(16)
#define FLEXCAN_MECR_HAERRIE		BIT(15)
#define FLEXCAN_MECR_FAERRIE		BIT(14)
#define FLEXCAN_MECR_EXTERRIE		BIT(13)
#define FLEXCAN_MECR_RERRDIS		BIT(9)
#define FLEXCAN_MECR_ECCDIS		BIT(8)
#define FLEXCAN_MECR_NCEFAFRZ		BIT(7)

/* FLEXCAN error and status register (ESR) bits */
#define FLEXCAN_ESR_TWRN_INT		BIT(17)
#define FLEXCAN_ESR_RWRN_INT		BIT(16)
#define FLEXCAN_ESR_BIT1_ERR		BIT(15)
#define FLEXCAN_ESR_BIT0_ERR		BIT(14)
#define FLEXCAN_ESR_ACK_ERR		BIT(13)
#define FLEXCAN_ESR_CRC_ERR		BIT(12)
#define FLEXCAN_ESR_FRM_ERR		BIT(11)
#define FLEXCAN_ESR_STF_ERR		BIT(10)
#define FLEXCAN_ESR_TX_WRN		BIT(9)
#define FLEXCAN_ESR_RX_WRN		BIT(8)
#define FLEXCAN_ESR_IDLE		BIT(7)
#define FLEXCAN_ESR_TXRX		BIT(6)
#define FLEXCAN_EST_FLT_CONF_SHIFT	(4)
#define FLEXCAN_ESR_FLT_CONF_MASK	(0x3 << FLEXCAN_EST_FLT_CONF_SHIFT)
#define FLEXCAN_ESR_FLT_CONF_ACTIVE	(0x0 << FLEXCAN_EST_FLT_CONF_SHIFT)
#define FLEXCAN_ESR_FLT_CONF_PASSIVE	(0x1 << FLEXCAN_EST_FLT_CONF_SHIFT)
#define FLEXCAN_ESR_BOFF_INT		BIT(2)
#define FLEXCAN_ESR_ERR_INT		BIT(1)
#define FLEXCAN_ESR_WAK_INT		BIT(0)
#define FLEXCAN_ESR_ERR_BUS \
	(FLEXCAN_ESR_BIT1_ERR | FLEXCAN_ESR_BIT0_ERR | \
	 FLEXCAN_ESR_ACK_ERR | FLEXCAN_ESR_CRC_ERR | \
	 FLEXCAN_ESR_FRM_ERR | FLEXCAN_ESR_STF_ERR)
#define FLEXCAN_ESR_ERR_STATE \
	(FLEXCAN_ESR_TWRN_INT | FLEXCAN_ESR_RWRN_INT | FLEXCAN_ESR_BOFF_INT)
#define FLEXCAN_ESR_ERR_ALL \
	(FLEXCAN_ESR_ERR_BUS | FLEXCAN_ESR_ERR_STATE)
#define FLEXCAN_ESR_ALL_INT \
	(FLEXCAN_ESR_TWRN_INT | FLEXCAN_ESR_RWRN_INT | \
	 FLEXCAN_ESR_BOFF_INT | FLEXCAN_ESR_ERR_INT | \
	 FLEXCAN_ESR_WAK_INT)

/* FLEXCAN interrupt flag register (IFLAG) bits */
/* Errata ERR005829 step7: Reserve first valid MB */
#define FLEXCAN_TX_BUF_RESERVED		8
#define FLEXCAN_TX_BUF_ID		9
#define FLEXCAN_IFLAG_BUF(x)		BIT(x)
#define FLEXCAN_IFLAG_RX_FIFO_OVERFLOW	BIT(7)
#define FLEXCAN_IFLAG_RX_FIFO_WARN	BIT(6)
#define FLEXCAN_IFLAG_RX_FIFO_AVAILABLE	BIT(5)
#define FLEXCAN_IFLAG_DEFAULT \
	(FLEXCAN_IFLAG_RX_FIFO_OVERFLOW | FLEXCAN_IFLAG_RX_FIFO_AVAILABLE | \
	 FLEXCAN_IFLAG_BUF(FLEXCAN_TX_BUF_ID))

/* FLEXCAN message buffers */
#define FLEXCAN_MB_CNT_CODE(x)		(((x) & 0xf) << 24)
#define FLEXCAN_MB_CODE_RX_INACTIVE	(0x0 << 24)
#define FLEXCAN_MB_CODE_RX_EMPTY	(0x4 << 24)
#define FLEXCAN_MB_CODE_RX_FULL		(0x2 << 24)
#define FLEXCAN_MB_CODE_RX_OVERRRUN	(0x6 << 24)
#define FLEXCAN_MB_CODE_RX_RANSWER	(0xa << 24)

#define FLEXCAN_MB_CODE_TX_INACTIVE	(0x8 << 24)
#define FLEXCAN_MB_CODE_TX_ABORT	(0x9 << 24)
#define FLEXCAN_MB_CODE_TX_DATA		(0xc << 24)
#define FLEXCAN_MB_CODE_TX_TANSWER	(0xe << 24)

#define FLEXCAN_MB_CNT_SRR		BIT(22)
#define FLEXCAN_MB_CNT_IDE		BIT(21)
#define FLEXCAN_MB_CNT_RTR		BIT(20)
#define FLEXCAN_MB_CNT_LENGTH(x)	(((x) & 0xf) << 16)
#define FLEXCAN_MB_CNT_TIMESTAMP(x)	((x) & 0xffff)

#define FLEXCAN_MB_CODE_MASK		(0xf0ffffff)

#define FLEXCAN_TIMEOUT_US             (50)

/*
 * FLEXCAN hardware feature flags
 *
 * Below is some version info we got:
 *    SOC   Version   IP-Version  Glitch-  [TR]WRN_INT  Memory err
 *                                Filter?   connected?  detection
 *   MX25  FlexCAN2  03.00.00.00     no         no         no
 *   MX28  FlexCAN2  03.00.04.00    yes        yes         no
 *   MX35  FlexCAN2  03.00.00.00     no         no         no
 *   MX53  FlexCAN2  03.00.00.00    yes         no         no
 *   MX6s  FlexCAN3  10.00.12.00    yes        yes         no
 *   VF610 FlexCAN3  ?               no        yes        yes
 *
 * Some SOCs do not have the RX_WARN & TX_WARN interrupt line connected.
 */
#define FLEXCAN_HAS_V10_FEATURES	BIT(1) /* For core version >= 10 */
#define FLEXCAN_HAS_BROKEN_ERR_STATE	BIT(2) /* [TR]WRN_INT not connected */
#define FLEXCAN_HAS_MECR_FEATURES	BIT(3) /* Memory error detection */

/* Structure of the message buffer */
struct flexcan_mb {
	u32 can_ctrl;
	u32 can_id;
	u32 data[2];
};

/* Structure of the hardware registers */
struct flexcan_regs {
	u32 mcr;		/* 0x00 */
	u32 ctrl;		/* 0x04 */
	u32 timer;		/* 0x08 */
	u32 _reserved1;		/* 0x0c */
	u32 rxgmask;		/* 0x10 */
	u32 rx14mask;		/* 0x14 */
	u32 rx15mask;		/* 0x18 */
	u32 ecr;		/* 0x1c */
	u32 esr;		/* 0x20 */
	u32 imask2;		/* 0x24 */
	u32 imask1;		/* 0x28 */
	u32 iflag2;		/* 0x2c */
	u32 iflag1;		/* 0x30 */
	u32 crl2;		/* 0x34 */
	u32 esr2;		/* 0x38 */
	u32 imeur;		/* 0x3c */
	u32 lrfr;		/* 0x40 */
	u32 crcr;		/* 0x44 */
	u32 rxfgmask;		/* 0x48 */
	u32 rxfir;		/* 0x4c */
	u32 _reserved3[12];	/* 0x50 */
	struct flexcan_mb cantxfg[64];	/* 0x80 */
	u32 _reserved4[408];
	u32 mecr;		/* 0xae0 */
	u32 erriar;		/* 0xae4 */
	u32 erridpr;		/* 0xae8 */
	u32 errippr;		/* 0xaec */
	u32 rerrar;		/* 0xaf0 */
	u32 rerrdr;		/* 0xaf4 */
	u32 rerrsynr;		/* 0xaf8 */
	u32 errsr;		/* 0xafc */
};

struct flexcan_devtype_data {
	u32 features;	/* hardware controller features */
};

struct flexcan_stop_mode {
	struct regmap *gpr;
	u8 req_gpr;
	u8 req_bit;
	u8 ack_gpr;
	u8 ack_bit;
};
struct flexcan_priv {
	struct can_priv can;
	struct napi_struct napi;

	void __iomem *base;
	u32 reg_esr;
	u32 reg_ctrl_default;

	struct clk *clk_ipg;
	struct clk *clk_per;
	struct flexcan_platform_data *pdata;
	int stby_gpio;
	const struct flexcan_devtype_data *devtype_data;
	struct regulator *reg_xceiver;
	struct flexcan_stop_mode stm;
	int id;
};

static struct flexcan_devtype_data fsl_p1010_devtype_data = {
	.features = FLEXCAN_HAS_BROKEN_ERR_STATE,
};
static struct flexcan_devtype_data fsl_imx28_devtype_data;
static struct flexcan_devtype_data fsl_imx6q_devtype_data = {
	.features = FLEXCAN_HAS_V10_FEATURES,
};
static struct flexcan_devtype_data fsl_vf610_devtype_data = {
	.features = FLEXCAN_HAS_V10_FEATURES | FLEXCAN_HAS_MECR_FEATURES,
};

static const struct can_bittiming_const flexcan_bittiming_const = {
	.name = DRV_NAME,
	.tseg1_min = 4,
	.tseg1_max = 16,
	.tseg2_min = 2,
	.tseg2_max = 8,
	.sjw_max = 4,
	.brp_min = 1,
	.brp_max = 256,
	.brp_inc = 1,
};

/*
 * Abstract off the read/write for arm versus ppc. This
 * assumes that PPC uses big-endian registers and everything
 * else uses little-endian registers, independent of CPU
 * endianess.
 */
#if defined(CONFIG_PPC)
static inline u32 flexcan_read(void __iomem *addr)
{
	return in_be32(addr);
}

static inline void flexcan_write(u32 val, void __iomem *addr)
{
	out_be32(addr, val);
}
#else
static inline u32 flexcan_read(void __iomem *addr)
{
	return readl(addr);
}

static inline void flexcan_write(u32 val, void __iomem *addr)
{
	writel(val, addr);
}
#endif

static inline void flexcan_enter_stop_mode(struct flexcan_priv *priv)
{
	/* enable stop request */
	if (priv->devtype_data->features & FLEXCAN_HAS_V10_FEATURES)
		regmap_update_bits(priv->stm.gpr, priv->stm.req_gpr,
			1 << priv->stm.req_bit, 1 << priv->stm.req_bit);
}

static inline void flexcan_exit_stop_mode(struct flexcan_priv *priv)
{
	/* remove stop request */
	if (priv->devtype_data->features & FLEXCAN_HAS_V10_FEATURES)
		regmap_update_bits(priv->stm.gpr, priv->stm.req_gpr,
			1 << priv->stm.req_bit, 0);
}

static inline int flexcan_transceiver_enable(const struct flexcan_priv *priv)
{
	if (priv->pdata){
		if(gpio_is_valid(priv->stby_gpio))
			gpio_set_value_cansleep(priv->stby_gpio, 0);
	} else {
		if (priv->pdata && priv->pdata->transceiver_switch) {
			priv->pdata->transceiver_switch(1);
			return 0;
		}
	}

	if (!priv->reg_xceiver)
		return 0;

	return regulator_enable(priv->reg_xceiver);
}

static inline int flexcan_transceiver_disable(const struct flexcan_priv *priv)
{
	if (priv->pdata){
		if(gpio_is_valid(priv->stby_gpio))
			gpio_set_value_cansleep(priv->stby_gpio, 1);
	} else {
		if (priv->pdata && priv->pdata->transceiver_switch) {
			priv->pdata->transceiver_switch(0);
			return 0;
		}
	}

	if (!priv->reg_xceiver)
		return 0;

	return regulator_disable(priv->reg_xceiver);
}

static inline int flexcan_has_and_handle_berr(const struct flexcan_priv *priv,
					      u32 reg_esr)
{
	return (priv->can.ctrlmode & CAN_CTRLMODE_BERR_REPORTING) &&
		(reg_esr & FLEXCAN_ESR_ERR_BUS);
}

static int flexcan_chip_enable(struct flexcan_priv *priv)
{
	struct flexcan_regs __iomem *regs = priv->base;
	unsigned int timeout = FLEXCAN_TIMEOUT_US / 10;
	u32 reg;

	reg = flexcan_read(&regs->mcr);
	reg &= ~FLEXCAN_MCR_MDIS;
	flexcan_write(reg, &regs->mcr);

	while (timeout-- && (flexcan_read(&regs->mcr) & FLEXCAN_MCR_LPM_ACK))
		udelay(10);

	if (flexcan_read(&regs->mcr) & FLEXCAN_MCR_LPM_ACK)
		return -ETIMEDOUT;

	return 0;
}

static int flexcan_chip_disable(struct flexcan_priv *priv)
{
	struct flexcan_regs __iomem *regs = priv->base;
	unsigned int timeout = FLEXCAN_TIMEOUT_US / 10;
	u32 reg;

	reg = flexcan_read(&regs->mcr);
	reg |= FLEXCAN_MCR_MDIS;
	flexcan_write(reg, &regs->mcr);

	while (timeout-- && !(flexcan_read(&regs->mcr) & FLEXCAN_MCR_LPM_ACK))
		udelay(10);

	if (!(flexcan_read(&regs->mcr) & FLEXCAN_MCR_LPM_ACK))
		return -ETIMEDOUT;

	return 0;
}

static int flexcan_chip_freeze(struct flexcan_priv *priv)
{
	struct flexcan_regs __iomem *regs = priv->base;
	unsigned int timeout = 1000 * 1000 * 10 / priv->can.bittiming.bitrate;
	u32 reg;

	reg = flexcan_read(&regs->mcr);
	reg |= FLEXCAN_MCR_HALT;
	flexcan_write(reg, &regs->mcr);

	while (timeout-- && !(flexcan_read(&regs->mcr) & FLEXCAN_MCR_FRZ_ACK))
		udelay(100);

	if (!(flexcan_read(&regs->mcr) & FLEXCAN_MCR_FRZ_ACK))
		return -ETIMEDOUT;

	return 0;
}

static int flexcan_chip_unfreeze(struct flexcan_priv *priv)
{
	struct flexcan_regs __iomem *regs = priv->base;
	unsigned int timeout = FLEXCAN_TIMEOUT_US / 10;
	u32 reg;

	reg = flexcan_read(&regs->mcr);
	reg &= ~FLEXCAN_MCR_HALT;
	flexcan_write(reg, &regs->mcr);

	while (timeout-- && (flexcan_read(&regs->mcr) & FLEXCAN_MCR_FRZ_ACK))
<<<<<<< HEAD
		udelay(20);
=======
		udelay(10);
>>>>>>> 4f6e7333

	if (flexcan_read(&regs->mcr) & FLEXCAN_MCR_FRZ_ACK)
		return -ETIMEDOUT;

	return 0;
}

static int flexcan_chip_softreset(struct flexcan_priv *priv)
{
	struct flexcan_regs __iomem *regs = priv->base;
	unsigned int timeout = FLEXCAN_TIMEOUT_US / 10;

	flexcan_write(FLEXCAN_MCR_SOFTRST, &regs->mcr);
	while (timeout-- && (flexcan_read(&regs->mcr) & FLEXCAN_MCR_SOFTRST))
		udelay(10);

	if (flexcan_read(&regs->mcr) & FLEXCAN_MCR_SOFTRST)
		return -ETIMEDOUT;

	return 0;
}


static int __flexcan_get_berr_counter(const struct net_device *dev,
				      struct can_berr_counter *bec)
{
	const struct flexcan_priv *priv = netdev_priv(dev);
	struct flexcan_regs __iomem *regs = priv->base;
	u32 reg = flexcan_read(&regs->ecr);

	bec->txerr = (reg >> 0) & 0xff;
	bec->rxerr = (reg >> 8) & 0xff;

	return 0;
}

static int flexcan_get_berr_counter(const struct net_device *dev,
				    struct can_berr_counter *bec)
{
	const struct flexcan_priv *priv = netdev_priv(dev);
	int err;

	err = clk_prepare_enable(priv->clk_ipg);
	if (err)
		return err;

	err = clk_prepare_enable(priv->clk_per);
	if (err)
		goto out_disable_ipg;

	err = __flexcan_get_berr_counter(dev, bec);

	clk_disable_unprepare(priv->clk_per);
 out_disable_ipg:
	clk_disable_unprepare(priv->clk_ipg);

	return err;
}

static int flexcan_start_xmit(struct sk_buff *skb, struct net_device *dev)
{
	const struct flexcan_priv *priv = netdev_priv(dev);
	struct flexcan_regs __iomem *regs = priv->base;
	struct can_frame *cf = (struct can_frame *)skb->data;
	u32 can_id;
	u32 ctrl = FLEXCAN_MB_CNT_CODE(0xc) | (cf->can_dlc << 16);

	if (can_dropped_invalid_skb(dev, skb))
		return NETDEV_TX_OK;

	netif_stop_queue(dev);

	if (cf->can_id & CAN_EFF_FLAG) {
		can_id = cf->can_id & CAN_EFF_MASK;
		ctrl |= FLEXCAN_MB_CNT_IDE | FLEXCAN_MB_CNT_SRR;
	} else {
		can_id = (cf->can_id & CAN_SFF_MASK) << 18;
	}

	if (cf->can_id & CAN_RTR_FLAG)
		ctrl |= FLEXCAN_MB_CNT_RTR;

	if (cf->can_dlc > 0) {
		u32 data = be32_to_cpup((__be32 *)&cf->data[0]);
		flexcan_write(data, &regs->cantxfg[FLEXCAN_TX_BUF_ID].data[0]);
	}
	if (cf->can_dlc > 3) {
		u32 data = be32_to_cpup((__be32 *)&cf->data[4]);
		flexcan_write(data, &regs->cantxfg[FLEXCAN_TX_BUF_ID].data[1]);
	}

	can_put_echo_skb(skb, dev, 0);

	flexcan_write(can_id, &regs->cantxfg[FLEXCAN_TX_BUF_ID].can_id);
	flexcan_write(ctrl, &regs->cantxfg[FLEXCAN_TX_BUF_ID].can_ctrl);

	/* Errata ERR005829 step8:
	 * Write twice INACTIVE(0x8) code to first MB.
	 */
	flexcan_write(FLEXCAN_MB_CODE_TX_INACTIVE,
		      &regs->cantxfg[FLEXCAN_TX_BUF_RESERVED].can_ctrl);
	flexcan_write(FLEXCAN_MB_CODE_TX_INACTIVE,
		      &regs->cantxfg[FLEXCAN_TX_BUF_RESERVED].can_ctrl);

	return NETDEV_TX_OK;
}

static void do_bus_err(struct net_device *dev,
		       struct can_frame *cf, u32 reg_esr)
{
	struct flexcan_priv *priv = netdev_priv(dev);
	int rx_errors = 0, tx_errors = 0;

	cf->can_id |= CAN_ERR_PROT | CAN_ERR_BUSERROR;

	if (reg_esr & FLEXCAN_ESR_BIT1_ERR) {
		netdev_dbg(dev, "BIT1_ERR irq\n");
		cf->data[2] |= CAN_ERR_PROT_BIT1;
		tx_errors = 1;
	}
	if (reg_esr & FLEXCAN_ESR_BIT0_ERR) {
		netdev_dbg(dev, "BIT0_ERR irq\n");
		cf->data[2] |= CAN_ERR_PROT_BIT0;
		tx_errors = 1;
	}
	if (reg_esr & FLEXCAN_ESR_ACK_ERR) {
		netdev_dbg(dev, "ACK_ERR irq\n");
		cf->can_id |= CAN_ERR_ACK;
		cf->data[3] |= CAN_ERR_PROT_LOC_ACK;
		tx_errors = 1;
	}
	if (reg_esr & FLEXCAN_ESR_CRC_ERR) {
		netdev_dbg(dev, "CRC_ERR irq\n");
		cf->data[2] |= CAN_ERR_PROT_BIT;
		cf->data[3] |= CAN_ERR_PROT_LOC_CRC_SEQ;
		rx_errors = 1;
	}
	if (reg_esr & FLEXCAN_ESR_FRM_ERR) {
		netdev_dbg(dev, "FRM_ERR irq\n");
		cf->data[2] |= CAN_ERR_PROT_FORM;
		rx_errors = 1;
	}
	if (reg_esr & FLEXCAN_ESR_STF_ERR) {
		netdev_dbg(dev, "STF_ERR irq\n");
		cf->data[2] |= CAN_ERR_PROT_STUFF;
		rx_errors = 1;
	}

	priv->can.can_stats.bus_error++;
	if (rx_errors)
		dev->stats.rx_errors++;
	if (tx_errors)
		dev->stats.tx_errors++;
}

static int flexcan_poll_bus_err(struct net_device *dev, u32 reg_esr)
{
	struct sk_buff *skb;
	struct can_frame *cf;

	skb = alloc_can_err_skb(dev, &cf);
	if (unlikely(!skb))
		return 0;

	do_bus_err(dev, cf, reg_esr);
	netif_receive_skb(skb);

	dev->stats.rx_packets++;
	dev->stats.rx_bytes += cf->can_dlc;

	return 1;
}

static int flexcan_poll_state(struct net_device *dev, u32 reg_esr)
{
	struct flexcan_priv *priv = netdev_priv(dev);
	struct sk_buff *skb;
	struct can_frame *cf;
	enum can_state new_state = 0, rx_state = 0, tx_state = 0;
	int flt;
	struct can_berr_counter bec;

	flt = reg_esr & FLEXCAN_ESR_FLT_CONF_MASK;
	if (likely(flt == FLEXCAN_ESR_FLT_CONF_ACTIVE)) {
		tx_state = unlikely(reg_esr & FLEXCAN_ESR_TX_WRN) ?
			   CAN_STATE_ERROR_WARNING : CAN_STATE_ERROR_ACTIVE;
		rx_state = unlikely(reg_esr & FLEXCAN_ESR_RX_WRN) ?
			   CAN_STATE_ERROR_WARNING : CAN_STATE_ERROR_ACTIVE;
		new_state = max(tx_state, rx_state);
	} else {
		__flexcan_get_berr_counter(dev, &bec);
		new_state = flt == FLEXCAN_ESR_FLT_CONF_PASSIVE ?
			    CAN_STATE_ERROR_PASSIVE : CAN_STATE_BUS_OFF;
		rx_state = bec.rxerr >= bec.txerr ? new_state : 0;
		tx_state = bec.rxerr <= bec.txerr ? new_state : 0;
	}

	/* state hasn't changed */
	if (likely(new_state == priv->can.state))
		return 0;

	skb = alloc_can_err_skb(dev, &cf);
	if (unlikely(!skb))
		return 0;

	can_change_state(dev, cf, tx_state, rx_state);

	if (unlikely(new_state == CAN_STATE_BUS_OFF))
		can_bus_off(dev);

	netif_receive_skb(skb);

	dev->stats.rx_packets++;
	dev->stats.rx_bytes += cf->can_dlc;

	return 1;
}

static void flexcan_read_fifo(const struct net_device *dev,
			      struct can_frame *cf)
{
	const struct flexcan_priv *priv = netdev_priv(dev);
	struct flexcan_regs __iomem *regs = priv->base;
	struct flexcan_mb __iomem *mb = &regs->cantxfg[0];
	u32 reg_ctrl, reg_id;

	reg_ctrl = flexcan_read(&mb->can_ctrl);
	reg_id = flexcan_read(&mb->can_id);
	if (reg_ctrl & FLEXCAN_MB_CNT_IDE)
		cf->can_id = ((reg_id >> 0) & CAN_EFF_MASK) | CAN_EFF_FLAG;
	else
		cf->can_id = (reg_id >> 18) & CAN_SFF_MASK;

	if (reg_ctrl & FLEXCAN_MB_CNT_RTR)
		cf->can_id |= CAN_RTR_FLAG;
	cf->can_dlc = get_can_dlc((reg_ctrl >> 16) & 0xf);

	*(__be32 *)(cf->data + 0) = cpu_to_be32(flexcan_read(&mb->data[0]));
	*(__be32 *)(cf->data + 4) = cpu_to_be32(flexcan_read(&mb->data[1]));

	/* mark as read */
	flexcan_write(FLEXCAN_IFLAG_RX_FIFO_AVAILABLE, &regs->iflag1);
	flexcan_read(&regs->timer);
}

static int flexcan_read_frame(struct net_device *dev)
{
	struct net_device_stats *stats = &dev->stats;
	struct can_frame *cf;
	struct sk_buff *skb;

	skb = alloc_can_skb(dev, &cf);
	if (unlikely(!skb)) {
		stats->rx_dropped++;
		return 0;
	}

	flexcan_read_fifo(dev, cf);
	netif_receive_skb(skb);

	stats->rx_packets++;
	stats->rx_bytes += cf->can_dlc;

	can_led_event(dev, CAN_LED_EVENT_RX);

	return 1;
}

static int flexcan_poll(struct napi_struct *napi, int quota)
{
	struct net_device *dev = napi->dev;
	const struct flexcan_priv *priv = netdev_priv(dev);
	struct flexcan_regs __iomem *regs = priv->base;
	u32 reg_iflag1, reg_esr;
	int work_done = 0;

	/*
	 * The error bits are cleared on read,
	 * use saved value from irq handler.
	 */
	reg_esr = flexcan_read(&regs->esr) | priv->reg_esr;

	/* handle state changes */
	work_done += flexcan_poll_state(dev, reg_esr);

	/* handle RX-FIFO */
	reg_iflag1 = flexcan_read(&regs->iflag1);
	while (reg_iflag1 & FLEXCAN_IFLAG_RX_FIFO_AVAILABLE &&
	       work_done < quota) {
		work_done += flexcan_read_frame(dev);
		reg_iflag1 = flexcan_read(&regs->iflag1);
	}

	/* report bus errors */
	if (flexcan_has_and_handle_berr(priv, reg_esr) && work_done < quota)
		work_done += flexcan_poll_bus_err(dev, reg_esr);

	if (work_done < quota) {
		napi_complete(napi);
		/* enable IRQs */
		flexcan_write(FLEXCAN_IFLAG_DEFAULT, &regs->imask1);
		flexcan_write(priv->reg_ctrl_default, &regs->ctrl);
	}

	return work_done;
}

static irqreturn_t flexcan_irq(int irq, void *dev_id)
{
	struct net_device *dev = dev_id;
	struct net_device_stats *stats = &dev->stats;
	struct flexcan_priv *priv = netdev_priv(dev);
	struct flexcan_regs __iomem *regs = priv->base;
	u32 reg_iflag1, reg_esr;

	reg_iflag1 = flexcan_read(&regs->iflag1);
	reg_esr = flexcan_read(&regs->esr);
	/* ACK all bus error and state change IRQ sources */
	if (reg_esr & FLEXCAN_ESR_ALL_INT)
		flexcan_write(reg_esr & FLEXCAN_ESR_ALL_INT, &regs->esr);

	if (reg_esr & FLEXCAN_ESR_WAK_INT)
		flexcan_exit_stop_mode(priv);

	/*
	 * schedule NAPI in case of:
	 * - rx IRQ
	 * - state change IRQ
	 * - bus error IRQ and bus error reporting is activated
	 */
	if ((reg_iflag1 & FLEXCAN_IFLAG_RX_FIFO_AVAILABLE) ||
	    (reg_esr & FLEXCAN_ESR_ERR_STATE) ||
	    flexcan_has_and_handle_berr(priv, reg_esr)) {
		/*
		 * The error bits are cleared on read,
		 * save them for later use.
		 */
		priv->reg_esr = reg_esr & FLEXCAN_ESR_ERR_BUS;
		flexcan_write(FLEXCAN_IFLAG_DEFAULT &
			~FLEXCAN_IFLAG_RX_FIFO_AVAILABLE, &regs->imask1);
		flexcan_write(priv->reg_ctrl_default & ~FLEXCAN_CTRL_ERR_ALL,
		       &regs->ctrl);
		napi_schedule(&priv->napi);
	}

	/* FIFO overflow */
	if (reg_iflag1 & FLEXCAN_IFLAG_RX_FIFO_OVERFLOW) {
		flexcan_write(FLEXCAN_IFLAG_RX_FIFO_OVERFLOW, &regs->iflag1);
		dev->stats.rx_over_errors++;
		dev->stats.rx_errors++;
	}

	/* transmission complete interrupt */
	if (reg_iflag1 & (1 << FLEXCAN_TX_BUF_ID)) {
		stats->tx_bytes += can_get_echo_skb(dev, 0);
		stats->tx_packets++;
		can_led_event(dev, CAN_LED_EVENT_TX);
		/* after sending a RTR frame mailbox is in RX mode */
		flexcan_write(FLEXCAN_MB_CODE_TX_INACTIVE,
			      &regs->cantxfg[FLEXCAN_TX_BUF_ID].can_ctrl);
		flexcan_write((1 << FLEXCAN_TX_BUF_ID), &regs->iflag1);
		netif_wake_queue(dev);
	}

	return IRQ_HANDLED;
}

static void flexcan_set_bittiming(struct net_device *dev)
{
	const struct flexcan_priv *priv = netdev_priv(dev);
	const struct can_bittiming *bt = &priv->can.bittiming;
	struct flexcan_regs __iomem *regs = priv->base;
	u32 reg;

	reg = flexcan_read(&regs->ctrl);
	reg &= ~(FLEXCAN_CTRL_PRESDIV(0xff) |
		 FLEXCAN_CTRL_RJW(0x3) |
		 FLEXCAN_CTRL_PSEG1(0x7) |
		 FLEXCAN_CTRL_PSEG2(0x7) |
		 FLEXCAN_CTRL_PROPSEG(0x7) |
		 FLEXCAN_CTRL_LPB |
		 FLEXCAN_CTRL_SMP |
		 FLEXCAN_CTRL_LOM);

	reg |= FLEXCAN_CTRL_PRESDIV(bt->brp - 1) |
		FLEXCAN_CTRL_PSEG1(bt->phase_seg1 - 1) |
		FLEXCAN_CTRL_PSEG2(bt->phase_seg2 - 1) |
		FLEXCAN_CTRL_RJW(bt->sjw - 1) |
		FLEXCAN_CTRL_PROPSEG(bt->prop_seg - 1);

	if (priv->can.ctrlmode & CAN_CTRLMODE_LOOPBACK)
		reg |= FLEXCAN_CTRL_LPB;
	if (priv->can.ctrlmode & CAN_CTRLMODE_LISTENONLY)
		reg |= FLEXCAN_CTRL_LOM;
	if (priv->can.ctrlmode & CAN_CTRLMODE_3_SAMPLES)
		reg |= FLEXCAN_CTRL_SMP;

	netdev_info(dev, "writing ctrl=0x%08x\n", reg);
	flexcan_write(reg, &regs->ctrl);

	/* print chip status */
	netdev_dbg(dev, "%s: mcr=0x%08x ctrl=0x%08x\n", __func__,
		   flexcan_read(&regs->mcr), flexcan_read(&regs->ctrl));
}

/*
 * flexcan_chip_start
 *
 * this functions is entered with clocks enabled
 *
 */
static int flexcan_chip_start(struct net_device *dev)
{
	struct flexcan_priv *priv = netdev_priv(dev);
	struct flexcan_regs __iomem *regs = priv->base;
	u32 reg_mcr, reg_ctrl, reg_crl2, reg_mecr;
	int err, i;

	/* enable module */
	err = flexcan_chip_enable(priv);
	if (err)
		return err;

	/* soft reset */
	err = flexcan_chip_softreset(priv);
	if (err)
		goto out_chip_disable;

	flexcan_set_bittiming(dev);

	/*
	 * MCR
	 *
	 * enable freeze
	 * enable fifo
	 * halt now
	 * only supervisor access
	 * enable warning int
	 * choose format C
	 * disable local echo
	 * enable self wakeup
	 */
	reg_mcr = flexcan_read(&regs->mcr);
	reg_mcr &= ~FLEXCAN_MCR_MAXMB(0xff);
	reg_mcr |= FLEXCAN_MCR_FRZ | FLEXCAN_MCR_FEN | FLEXCAN_MCR_HALT |
		FLEXCAN_MCR_SUPV | FLEXCAN_MCR_WRN_EN |
		FLEXCAN_MCR_IDAM_C | FLEXCAN_MCR_SRX_DIS |
		FLEXCAN_MCR_WAK_MSK | FLEXCAN_MCR_SLF_WAK |
		FLEXCAN_MCR_MAXMB(FLEXCAN_TX_BUF_ID);
	netdev_dbg(dev, "%s: writing mcr=0x%08x", __func__, reg_mcr);
	flexcan_write(reg_mcr, &regs->mcr);

	/*
	 * CTRL
	 *
	 * disable timer sync feature
	 *
	 * disable auto busoff recovery
	 * transmit lowest buffer first
	 *
	 * enable tx and rx warning interrupt
	 * enable bus off interrupt
	 * (== FLEXCAN_CTRL_ERR_STATE)
	 */
	reg_ctrl = flexcan_read(&regs->ctrl);
	reg_ctrl &= ~FLEXCAN_CTRL_TSYN;
	reg_ctrl |= FLEXCAN_CTRL_BOFF_REC | FLEXCAN_CTRL_LBUF |
		FLEXCAN_CTRL_ERR_STATE;
	/*
	 * enable the "error interrupt" (FLEXCAN_CTRL_ERR_MSK),
	 * on most Flexcan cores, too. Otherwise we don't get
	 * any error warning or passive interrupts.
	 */
	if (priv->devtype_data->features & FLEXCAN_HAS_BROKEN_ERR_STATE ||
	    priv->can.ctrlmode & CAN_CTRLMODE_BERR_REPORTING)
		reg_ctrl |= FLEXCAN_CTRL_ERR_MSK;
	else
		reg_ctrl &= ~FLEXCAN_CTRL_ERR_MSK;

	/* save for later use */
	priv->reg_ctrl_default = reg_ctrl;
	netdev_dbg(dev, "%s: writing ctrl=0x%08x", __func__, reg_ctrl);
	flexcan_write(reg_ctrl, &regs->ctrl);

	/* clear and invalidate all mailboxes first */
	for (i = FLEXCAN_TX_BUF_ID; i < ARRAY_SIZE(regs->cantxfg); i++) {
		flexcan_write(FLEXCAN_MB_CODE_RX_INACTIVE,
			      &regs->cantxfg[i].can_ctrl);
	}

	/* Errata ERR005829: mark first TX mailbox as INACTIVE */
	flexcan_write(FLEXCAN_MB_CODE_TX_INACTIVE,
		      &regs->cantxfg[FLEXCAN_TX_BUF_RESERVED].can_ctrl);

	/* mark TX mailbox as INACTIVE */
	flexcan_write(FLEXCAN_MB_CODE_TX_INACTIVE,
		      &regs->cantxfg[FLEXCAN_TX_BUF_ID].can_ctrl);

	/* acceptance mask/acceptance code (accept everything) */
	flexcan_write(0x0, &regs->rxgmask);
	flexcan_write(0x0, &regs->rx14mask);
	flexcan_write(0x0, &regs->rx15mask);

	if (priv->devtype_data->features & FLEXCAN_HAS_V10_FEATURES)
		flexcan_write(0x0, &regs->rxfgmask);

	/*
	 * On Vybrid, disable memory error detection interrupts
	 * and freeze mode.
	 * This also works around errata e5295 which generates
	 * false positive memory errors and put the device in
	 * freeze mode.
	 */
	if (priv->devtype_data->features & FLEXCAN_HAS_MECR_FEATURES) {
		/*
		 * Follow the protocol as described in "Detection
		 * and Correction of Memory Errors" to write to
		 * MECR register
		 */
		reg_crl2 = flexcan_read(&regs->crl2);
		reg_crl2 |= FLEXCAN_CRL2_ECRWRE;
		flexcan_write(reg_crl2, &regs->crl2);

		reg_mecr = flexcan_read(&regs->mecr);
		reg_mecr &= ~FLEXCAN_MECR_ECRWRDIS;
		flexcan_write(reg_mecr, &regs->mecr);
		reg_mecr &= ~(FLEXCAN_MECR_NCEFAFRZ | FLEXCAN_MECR_HANCEI_MSK |
				FLEXCAN_MECR_FANCEI_MSK);
		flexcan_write(reg_mecr, &regs->mecr);
	}

	err = flexcan_transceiver_enable(priv);
	if (err)
		goto out_chip_disable;

	/* synchronize with the can bus */
	err = flexcan_chip_unfreeze(priv);
	if (err)
		goto out_transceiver_disable;

	priv->can.state = CAN_STATE_ERROR_ACTIVE;

	/* enable FIFO interrupts */
	flexcan_write(FLEXCAN_IFLAG_DEFAULT, &regs->imask1);

	/* print chip status */
	netdev_dbg(dev, "%s: reading mcr=0x%08x ctrl=0x%08x\n", __func__,
		   flexcan_read(&regs->mcr), flexcan_read(&regs->ctrl));

	return 0;

 out_transceiver_disable:
	flexcan_transceiver_disable(priv);
 out_chip_disable:
	flexcan_chip_disable(priv);
	return err;
}

/*
 * flexcan_chip_stop
 *
 * this functions is entered with clocks enabled
 *
 */
static void flexcan_chip_stop(struct net_device *dev)
{
	struct flexcan_priv *priv = netdev_priv(dev);
	struct flexcan_regs __iomem *regs = priv->base;

	/* freeze + disable module */
	flexcan_chip_freeze(priv);
	flexcan_chip_disable(priv);

	/* Disable all interrupts */
	flexcan_write(0, &regs->imask1);
	flexcan_write(priv->reg_ctrl_default & ~FLEXCAN_CTRL_ERR_ALL,
		      &regs->ctrl);

	flexcan_transceiver_disable(priv);
	priv->can.state = CAN_STATE_STOPPED;

	return;
}

static int flexcan_open(struct net_device *dev)
{
	struct flexcan_priv *priv = netdev_priv(dev);
	int err;

	err = clk_prepare_enable(priv->clk_ipg);
	if (err)
		return err;

	err = clk_prepare_enable(priv->clk_per);
	if (err)
		goto out_disable_ipg;

	err = open_candev(dev);
	if (err)
		goto out_disable_per;

	err = request_irq(dev->irq, flexcan_irq, IRQF_SHARED, dev->name, dev);
	if (err)
		goto out_close;

	/* start chip and queuing */
	err = flexcan_chip_start(dev);
	if (err)
		goto out_free_irq;

	can_led_event(dev, CAN_LED_EVENT_OPEN);

	napi_enable(&priv->napi);
	netif_start_queue(dev);

	return 0;

 out_free_irq:
	free_irq(dev->irq, dev);
 out_close:
	close_candev(dev);
 out_disable_per:
	clk_disable_unprepare(priv->clk_per);
 out_disable_ipg:
	clk_disable_unprepare(priv->clk_ipg);

	return err;
}

static int flexcan_close(struct net_device *dev)
{
	struct flexcan_priv *priv = netdev_priv(dev);

	netif_stop_queue(dev);
	napi_disable(&priv->napi);
	flexcan_chip_stop(dev);

	free_irq(dev->irq, dev);
	clk_disable_unprepare(priv->clk_per);
	clk_disable_unprepare(priv->clk_ipg);

	close_candev(dev);

	can_led_event(dev, CAN_LED_EVENT_STOP);

	return 0;
}

static int flexcan_set_mode(struct net_device *dev, enum can_mode mode)
{
	int err;

	switch (mode) {
	case CAN_MODE_START:
		err = flexcan_chip_start(dev);
		if (err)
			return err;

		netif_wake_queue(dev);
		break;

	default:
		return -EOPNOTSUPP;
	}

	return 0;
}

static const struct net_device_ops flexcan_netdev_ops = {
	.ndo_open	= flexcan_open,
	.ndo_stop	= flexcan_close,
	.ndo_start_xmit	= flexcan_start_xmit,
	.ndo_change_mtu = can_change_mtu,
};

static int register_flexcandev(struct net_device *dev)
{
	struct flexcan_priv *priv = netdev_priv(dev);
	struct flexcan_regs __iomem *regs = priv->base;
	u32 reg, err;

	err = clk_prepare_enable(priv->clk_ipg);
	if (err)
		return err;

	err = clk_prepare_enable(priv->clk_per);
	if (err)
		goto out_disable_ipg;

	/* select "bus clock", chip must be disabled */
	err = flexcan_chip_disable(priv);
	if (err)
		goto out_disable_per;
	reg = flexcan_read(&regs->ctrl);
	reg |= FLEXCAN_CTRL_CLK_SRC;
	flexcan_write(reg, &regs->ctrl);

	err = flexcan_chip_enable(priv);
	if (err)
		goto out_chip_disable;

	/* set freeze, halt and activate FIFO, restrict register access */
	reg = flexcan_read(&regs->mcr);
	reg |= FLEXCAN_MCR_FRZ | FLEXCAN_MCR_HALT |
		FLEXCAN_MCR_FEN | FLEXCAN_MCR_SUPV;
	flexcan_write(reg, &regs->mcr);

	/*
	 * Currently we only support newer versions of this core
	 * featuring a RX FIFO. Older cores found on some Coldfire
	 * derivates are not yet supported.
	 */
	reg = flexcan_read(&regs->mcr);
	if (!(reg & FLEXCAN_MCR_FEN)) {
		netdev_err(dev, "Could not enable RX FIFO, unsupported core\n");
		err = -ENODEV;
		goto out_chip_disable;
	}

	err = register_candev(dev);

	/* disable core and turn off clocks */
 out_chip_disable:
	flexcan_chip_disable(priv);
 out_disable_per:
	clk_disable_unprepare(priv->clk_per);
 out_disable_ipg:
	clk_disable_unprepare(priv->clk_ipg);

	return err;
}

static void unregister_flexcandev(struct net_device *dev)
{
	unregister_candev(dev);
}

static int flexcan_of_parse_stop_mode(struct platform_device *pdev)
{
	struct net_device *dev = platform_get_drvdata(pdev);
	struct device_node *np = pdev->dev.of_node;
	struct device_node *node;
	struct flexcan_priv *priv;
	phandle phandle;
	u32 out_val[5];
	int ret;

	if (!np)
		return -EINVAL;
	/*
	 * stop mode property format is:
	 * <&gpr req_gpr req_bit ack_gpr ack_bit>.
	 */
	ret = of_property_read_u32_array(np, "stop-mode", out_val, 5);
	if (ret) {
		dev_dbg(&pdev->dev, "no stop-mode property\n");
		return ret;
	}
	phandle = *out_val;

	node = of_find_node_by_phandle(phandle);
	if (!node) {
		dev_dbg(&pdev->dev, "could not find gpr node by phandle\n");
		return PTR_ERR(node);
	}

	priv = netdev_priv(dev);
	priv->stm.gpr = syscon_node_to_regmap(node);
	if (IS_ERR(priv->stm.gpr)) {
		dev_dbg(&pdev->dev, "could not find gpr regmap\n");
		return PTR_ERR(priv->stm.gpr);
	}

	of_node_put(node);

	priv->stm.req_gpr = out_val[1];
	priv->stm.req_bit = out_val[2];
	priv->stm.ack_gpr = out_val[3];
	priv->stm.ack_bit = out_val[4];

	dev_dbg(&pdev->dev, "gpr %s req_gpr 0x%x req_bit %u ack_gpr 0x%x ack_bit %u\n",
			node->full_name, priv->stm.req_gpr,
			priv->stm.req_bit, priv->stm.ack_gpr,
			priv->stm.ack_bit);
	return 0;
}

static const struct of_device_id flexcan_of_match[] = {
	{ .compatible = "fsl,imx6q-flexcan", .data = &fsl_imx6q_devtype_data, },
	{ .compatible = "fsl,imx28-flexcan", .data = &fsl_imx28_devtype_data, },
	{ .compatible = "fsl,p1010-flexcan", .data = &fsl_p1010_devtype_data, },
	{ .compatible = "fsl,vf610-flexcan", .data = &fsl_vf610_devtype_data, },
	{ /* sentinel */ },
};
MODULE_DEVICE_TABLE(of, flexcan_of_match);

static const struct platform_device_id flexcan_id_table[] = {
	{ .name = "flexcan", .driver_data = (kernel_ulong_t)&fsl_p1010_devtype_data, },
	{ /* sentinel */ },
};
MODULE_DEVICE_TABLE(platform, flexcan_id_table);

static int flexcan_gpio_init(struct device_node *np , struct net_device *dev)
{
	int ret;
	struct flexcan_priv *priv = netdev_priv(dev);

	if (!np)
		return -EINVAL;

	priv->stby_gpio = of_get_named_gpio(np, "stby-gpios", 0);
	if (!gpio_is_valid(priv->stby_gpio))
		return -ENODEV;

	if( (ret = gpio_request(priv->stby_gpio, "can_stby")) == 0)
		gpio_direction_output(priv->stby_gpio, 1);
	else
		netdev_err(dev, "Could not configure standby pin.\n");
	return ret;
}

static int flexcan_probe(struct platform_device *pdev)
{
	const struct of_device_id *of_id;
	const struct flexcan_devtype_data *devtype_data;
	struct net_device *dev;
	struct flexcan_priv *priv;
	struct regulator *reg_xceiver;
	struct resource *mem;
	struct clk *clk_ipg = NULL, *clk_per = NULL;
	void __iomem *base;
	int err, irq;
	u32 clock_freq = 0;
	int wakeup = 1;

	reg_xceiver = devm_regulator_get(&pdev->dev, "xceiver");
	if (PTR_ERR(reg_xceiver) == -EPROBE_DEFER)
		return -EPROBE_DEFER;
	else if (IS_ERR(reg_xceiver))
		reg_xceiver = NULL;

	if (pdev->dev.of_node)
		of_property_read_u32(pdev->dev.of_node,
						"clock-frequency", &clock_freq);

	if (!clock_freq) {
		clk_ipg = devm_clk_get(&pdev->dev, "ipg");
		if (IS_ERR(clk_ipg)) {
			dev_err(&pdev->dev, "no ipg clock defined\n");
			return PTR_ERR(clk_ipg);
		}

		clk_per = devm_clk_get(&pdev->dev, "per");
		if (IS_ERR(clk_per)) {
			dev_err(&pdev->dev, "no per clock defined\n");
			return PTR_ERR(clk_per);
		}
		clock_freq = clk_get_rate(clk_per);
	}

	mem = platform_get_resource(pdev, IORESOURCE_MEM, 0);
	irq = platform_get_irq(pdev, 0);
	if (irq <= 0)
		return -ENODEV;

	base = devm_ioremap_resource(&pdev->dev, mem);
	if (IS_ERR(base))
		return PTR_ERR(base);

	of_id = of_match_device(flexcan_of_match, &pdev->dev);
	if (of_id) {
		devtype_data = of_id->data;
	} else if (platform_get_device_id(pdev)->driver_data) {
		devtype_data = (struct flexcan_devtype_data *)
			platform_get_device_id(pdev)->driver_data;
	} else {
		return -ENODEV;
	}

	dev = alloc_candev(sizeof(struct flexcan_priv), 1);
	if (!dev)
		return -ENOMEM;

	dev->netdev_ops = &flexcan_netdev_ops;
	dev->irq = irq;
	dev->flags |= IFF_ECHO;

	priv = netdev_priv(dev);
	priv->can.clock.freq = clock_freq;
	priv->can.bittiming_const = &flexcan_bittiming_const;
	priv->can.do_set_mode = flexcan_set_mode;
	priv->can.do_get_berr_counter = flexcan_get_berr_counter;
	priv->can.ctrlmode_supported = CAN_CTRLMODE_LOOPBACK |
		CAN_CTRLMODE_LISTENONLY	| CAN_CTRLMODE_3_SAMPLES |
		CAN_CTRLMODE_BERR_REPORTING;
	priv->base = base;
	priv->clk_ipg = clk_ipg;
	priv->clk_per = clk_per;
	priv->pdata = dev_get_platdata(&pdev->dev);
	priv->devtype_data = devtype_data;
	flexcan_gpio_init(pdev->dev.of_node,dev);

	priv->reg_xceiver = reg_xceiver;

	netif_napi_add(dev, &priv->napi, flexcan_poll, FLEXCAN_NAPI_WEIGHT);

	platform_set_drvdata(pdev, dev);
	SET_NETDEV_DEV(dev, &pdev->dev);

	err = register_flexcandev(dev);
	if (err) {
		dev_err(&pdev->dev, "registering netdev failed\n");
		goto failed_register;
	}

	devm_can_led_init(dev);

	if (priv->devtype_data->features & FLEXCAN_HAS_V10_FEATURES) {
		err = flexcan_of_parse_stop_mode(pdev);
		if (err) {
			wakeup = 0;
			dev_dbg(&pdev->dev, "failed to parse stop-mode\n");
		}
	}

	device_set_wakeup_capable(&pdev->dev, wakeup);

	dev_info(&pdev->dev, "device registered (reg_base=%p, irq=%d)\n",
		 priv->base, dev->irq);

	return 0;

 failed_register:
	free_candev(dev);
	return err;
}

static int flexcan_remove(struct platform_device *pdev)
{
	struct net_device *dev = platform_get_drvdata(pdev);
	struct flexcan_priv *priv = netdev_priv(dev);

	unregister_flexcandev(dev);
	netif_napi_del(&priv->napi);
	free_candev(dev);

	return 0;
}

static int __maybe_unused flexcan_suspend(struct device *device)
{
	struct net_device *dev = dev_get_drvdata(device);
	struct flexcan_priv *priv = netdev_priv(dev);
	int err;

	err = flexcan_chip_disable(priv);
	if (err)
		return err;

	if (netif_running(dev)) {
		netif_stop_queue(dev);
		netif_device_detach(dev);
		/*
		* if wakeup is enabled, enter stop mode
		* else enter disabled mode.
		*/
		if (device_may_wakeup(device)) {
			enable_irq_wake(dev->irq);
			flexcan_enter_stop_mode(priv);
		} else {
			flexcan_chip_stop(dev);
		}
	}
	priv->can.state = CAN_STATE_SLEEPING;

	pinctrl_pm_select_sleep_state(device);

	return 0;
}

static int __maybe_unused flexcan_resume(struct device *device)
{
	struct net_device *dev = dev_get_drvdata(device);
	struct flexcan_priv *priv = netdev_priv(dev);
	int err = 0;

	pinctrl_pm_select_default_state(device);

	priv->can.state = CAN_STATE_ERROR_ACTIVE;
	if (netif_running(dev)) {
		netif_device_attach(dev);
		netif_start_queue(dev);

		if (device_may_wakeup(device)) {
			disable_irq_wake(dev->irq);
			flexcan_exit_stop_mode(priv);
		}

		err = flexcan_chip_start(dev);
	}

	return err;
}

static SIMPLE_DEV_PM_OPS(flexcan_pm_ops, flexcan_suspend, flexcan_resume);

static struct platform_driver flexcan_driver = {
	.driver = {
		.name = DRV_NAME,
		.pm = &flexcan_pm_ops,
		.of_match_table = flexcan_of_match,
	},
	.probe = flexcan_probe,
	.remove = flexcan_remove,
	.id_table = flexcan_id_table,
};

module_platform_driver(flexcan_driver);

MODULE_AUTHOR("Sascha Hauer <kernel@pengutronix.de>, "
	      "Marc Kleine-Budde <kernel@pengutronix.de>");
MODULE_LICENSE("GPL v2");
MODULE_DESCRIPTION("CAN port driver for flexcan based chip");<|MERGE_RESOLUTION|>--- conflicted
+++ resolved
@@ -454,11 +454,7 @@
 	flexcan_write(reg, &regs->mcr);
 
 	while (timeout-- && (flexcan_read(&regs->mcr) & FLEXCAN_MCR_FRZ_ACK))
-<<<<<<< HEAD
 		udelay(20);
-=======
-		udelay(10);
->>>>>>> 4f6e7333
 
 	if (flexcan_read(&regs->mcr) & FLEXCAN_MCR_FRZ_ACK)
 		return -ETIMEDOUT;
@@ -1481,4 +1477,5 @@
 MODULE_AUTHOR("Sascha Hauer <kernel@pengutronix.de>, "
 	      "Marc Kleine-Budde <kernel@pengutronix.de>");
 MODULE_LICENSE("GPL v2");
-MODULE_DESCRIPTION("CAN port driver for flexcan based chip");+MODULE_DESCRIPTION("CAN port driver for flexcan based chip");
+;