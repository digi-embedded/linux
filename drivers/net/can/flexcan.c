// SPDX-License-Identifier: GPL-2.0
//
// flexcan.c - FLEXCAN CAN controller driver
//
// Copyright (c) 2005-2006 Varma Electronics Oy
// Copyright (c) 2009 Sascha Hauer, Pengutronix
// Copyright (c) 2010-2017 Pengutronix, Marc Kleine-Budde <kernel@pengutronix.de>
// Copyright (c) 2014 David Jander, Protonic Holland
//
// Based on code originally by Andrey Volkov <avolkov@varma-el.com>

#include <dt-bindings/firmware/imx/rsrc.h>
#include <linux/bitfield.h>
#include <linux/can.h>
#include <linux/can/dev.h>
#include <linux/can/error.h>
#include <linux/can/led.h>
#include <linux/can/rx-offload.h>
#include <linux/clk.h>
#include <linux/delay.h>
#include <linux/firmware/imx/sci.h>
#include <linux/interrupt.h>
#include <linux/io.h>
#include <linux/mfd/syscon.h>
#include <linux/module.h>
#include <linux/netdevice.h>
#include <linux/of.h>
#include <linux/of_device.h>
#include <linux/of_gpio.h>
#include <linux/pinctrl/consumer.h>
#include <linux/platform_device.h>
#include <linux/can/platform/flexcan.h>
#include <linux/pm_runtime.h>
#include <linux/regmap.h>
#include <linux/regulator/consumer.h>

#define DRV_NAME			"flexcan"

/* 8 for RX fifo and 2 error handling */
#define FLEXCAN_NAPI_WEIGHT		(8 + 2)

/* FLEXCAN module configuration register (CANMCR) bits */
#define FLEXCAN_MCR_MDIS		BIT(31)
#define FLEXCAN_MCR_FRZ			BIT(30)
#define FLEXCAN_MCR_FEN			BIT(29)
#define FLEXCAN_MCR_HALT		BIT(28)
#define FLEXCAN_MCR_NOT_RDY		BIT(27)
#define FLEXCAN_MCR_WAK_MSK		BIT(26)
#define FLEXCAN_MCR_SOFTRST		BIT(25)
#define FLEXCAN_MCR_FRZ_ACK		BIT(24)
#define FLEXCAN_MCR_SUPV		BIT(23)
#define FLEXCAN_MCR_SLF_WAK		BIT(22)
#define FLEXCAN_MCR_WRN_EN		BIT(21)
#define FLEXCAN_MCR_LPM_ACK		BIT(20)
#define FLEXCAN_MCR_WAK_SRC		BIT(19)
#define FLEXCAN_MCR_DOZE		BIT(18)
#define FLEXCAN_MCR_SRX_DIS		BIT(17)
#define FLEXCAN_MCR_IRMQ		BIT(16)
#define FLEXCAN_MCR_LPRIO_EN		BIT(13)
#define FLEXCAN_MCR_AEN			BIT(12)
#define FLEXCAN_MCR_FDEN		BIT(11)
/* MCR_MAXMB: maximum used MBs is MAXMB + 1 */
#define FLEXCAN_MCR_MAXMB(x)		((x) & 0x7f)
#define FLEXCAN_MCR_IDAM_A		(0x0 << 8)
#define FLEXCAN_MCR_IDAM_B		(0x1 << 8)
#define FLEXCAN_MCR_IDAM_C		(0x2 << 8)
#define FLEXCAN_MCR_IDAM_D		(0x3 << 8)

/* FLEXCAN control register (CANCTRL) bits */
#define FLEXCAN_CTRL_PRESDIV(x)		(((x) & 0xff) << 24)
#define FLEXCAN_CTRL_RJW(x)		(((x) & 0x03) << 22)
#define FLEXCAN_CTRL_PSEG1(x)		(((x) & 0x07) << 19)
#define FLEXCAN_CTRL_PSEG2(x)		(((x) & 0x07) << 16)
#define FLEXCAN_CTRL_BOFF_MSK		BIT(15)
#define FLEXCAN_CTRL_ERR_MSK		BIT(14)
#define FLEXCAN_CTRL_CLK_SRC		BIT(13)
#define FLEXCAN_CTRL_LPB		BIT(12)
#define FLEXCAN_CTRL_TWRN_MSK		BIT(11)
#define FLEXCAN_CTRL_RWRN_MSK		BIT(10)
#define FLEXCAN_CTRL_SMP		BIT(7)
#define FLEXCAN_CTRL_BOFF_REC		BIT(6)
#define FLEXCAN_CTRL_TSYN		BIT(5)
#define FLEXCAN_CTRL_LBUF		BIT(4)
#define FLEXCAN_CTRL_LOM		BIT(3)
#define FLEXCAN_CTRL_PROPSEG(x)		((x) & 0x07)
#define FLEXCAN_CTRL_ERR_BUS		(FLEXCAN_CTRL_ERR_MSK)
#define FLEXCAN_CTRL_ERR_STATE \
	(FLEXCAN_CTRL_TWRN_MSK | FLEXCAN_CTRL_RWRN_MSK | \
	 FLEXCAN_CTRL_BOFF_MSK)
#define FLEXCAN_CTRL_ERR_ALL \
	(FLEXCAN_CTRL_ERR_BUS | FLEXCAN_CTRL_ERR_STATE)

/* FLEXCAN control register 2 (CTRL2) bits */
#define FLEXCAN_CTRL2_ECRWRE		BIT(29)
#define FLEXCAN_CTRL2_WRMFRZ		BIT(28)
#define FLEXCAN_CTRL2_RFFN(x)		(((x) & 0x0f) << 24)
#define FLEXCAN_CTRL2_TASD(x)		(((x) & 0x1f) << 19)
#define FLEXCAN_CTRL2_MRP		BIT(18)
#define FLEXCAN_CTRL2_RRS		BIT(17)
#define FLEXCAN_CTRL2_EACEN		BIT(16)
#define FLEXCAN_CTRL2_ISOCANFDEN	BIT(12)

/* FLEXCAN memory error control register (MECR) bits */
#define FLEXCAN_MECR_ECRWRDIS		BIT(31)
#define FLEXCAN_MECR_HANCEI_MSK		BIT(19)
#define FLEXCAN_MECR_FANCEI_MSK		BIT(18)
#define FLEXCAN_MECR_CEI_MSK		BIT(16)
#define FLEXCAN_MECR_HAERRIE		BIT(15)
#define FLEXCAN_MECR_FAERRIE		BIT(14)
#define FLEXCAN_MECR_EXTERRIE		BIT(13)
#define FLEXCAN_MECR_RERRDIS		BIT(9)
#define FLEXCAN_MECR_ECCDIS		BIT(8)
#define FLEXCAN_MECR_NCEFAFRZ		BIT(7)

/* FLEXCAN error and status register (ESR) bits */
#define FLEXCAN_ESR_TWRN_INT		BIT(17)
#define FLEXCAN_ESR_RWRN_INT		BIT(16)
#define FLEXCAN_ESR_BIT1_ERR		BIT(15)
#define FLEXCAN_ESR_BIT0_ERR		BIT(14)
#define FLEXCAN_ESR_ACK_ERR		BIT(13)
#define FLEXCAN_ESR_CRC_ERR		BIT(12)
#define FLEXCAN_ESR_FRM_ERR		BIT(11)
#define FLEXCAN_ESR_STF_ERR		BIT(10)
#define FLEXCAN_ESR_TX_WRN		BIT(9)
#define FLEXCAN_ESR_RX_WRN		BIT(8)
#define FLEXCAN_ESR_IDLE		BIT(7)
#define FLEXCAN_ESR_TXRX		BIT(6)
#define FLEXCAN_EST_FLT_CONF_SHIFT	(4)
#define FLEXCAN_ESR_FLT_CONF_MASK	(0x3 << FLEXCAN_EST_FLT_CONF_SHIFT)
#define FLEXCAN_ESR_FLT_CONF_ACTIVE	(0x0 << FLEXCAN_EST_FLT_CONF_SHIFT)
#define FLEXCAN_ESR_FLT_CONF_PASSIVE	(0x1 << FLEXCAN_EST_FLT_CONF_SHIFT)
#define FLEXCAN_ESR_BOFF_INT		BIT(2)
#define FLEXCAN_ESR_ERR_INT		BIT(1)
#define FLEXCAN_ESR_WAK_INT		BIT(0)
#define FLEXCAN_ESR_ERR_BUS \
	(FLEXCAN_ESR_BIT1_ERR | FLEXCAN_ESR_BIT0_ERR | \
	 FLEXCAN_ESR_ACK_ERR | FLEXCAN_ESR_CRC_ERR | \
	 FLEXCAN_ESR_FRM_ERR | FLEXCAN_ESR_STF_ERR)
#define FLEXCAN_ESR_ERR_STATE \
	(FLEXCAN_ESR_TWRN_INT | FLEXCAN_ESR_RWRN_INT | FLEXCAN_ESR_BOFF_INT)
#define FLEXCAN_ESR_ERR_ALL \
	(FLEXCAN_ESR_ERR_BUS | FLEXCAN_ESR_ERR_STATE)
#define FLEXCAN_ESR_ALL_INT \
	(FLEXCAN_ESR_TWRN_INT | FLEXCAN_ESR_RWRN_INT | \
	 FLEXCAN_ESR_BOFF_INT | FLEXCAN_ESR_ERR_INT)

/* FLEXCAN Bit Timing register (CBT) bits */
#define FLEXCAN_CBT_BTF			BIT(31)
#define FLEXCAN_CBT_EPRESDIV_MASK	GENMASK(30, 21)
#define FLEXCAN_CBT_ERJW_MASK		GENMASK(20, 16)
#define FLEXCAN_CBT_EPROPSEG_MASK	GENMASK(15, 10)
#define FLEXCAN_CBT_EPSEG1_MASK		GENMASK(9, 5)
#define FLEXCAN_CBT_EPSEG2_MASK		GENMASK(4, 0)

/* FLEXCAN FD control register (FDCTRL) bits */
#define FLEXCAN_FDCTRL_FDRATE		BIT(31)
#define FLEXCAN_FDCTRL_MBDSR1		GENMASK(20, 19)
#define FLEXCAN_FDCTRL_MBDSR0		GENMASK(17, 16)
#define FLEXCAN_FDCTRL_MBDSR_8		0x0
#define FLEXCAN_FDCTRL_MBDSR_12		0x1
#define FLEXCAN_FDCTRL_MBDSR_32		0x2
#define FLEXCAN_FDCTRL_MBDSR_64		0x3
#define FLEXCAN_FDCTRL_TDCEN		BIT(15)
#define FLEXCAN_FDCTRL_TDCFAIL		BIT(14)
#define FLEXCAN_FDCTRL_TDCOFF		GENMASK(12, 8)
#define FLEXCAN_FDCTRL_TDCVAL		GENMASK(5, 0)

/* FLEXCAN FD Bit Timing register (FDCBT) bits */
#define FLEXCAN_FDCBT_FPRESDIV_MASK	GENMASK(29, 20)
#define FLEXCAN_FDCBT_FRJW_MASK		GENMASK(18, 16)
#define FLEXCAN_FDCBT_FPROPSEG_MASK	GENMASK(14, 10)
#define FLEXCAN_FDCBT_FPSEG1_MASK	GENMASK(7, 5)
#define FLEXCAN_FDCBT_FPSEG2_MASK	GENMASK(2, 0)

/* FLEXCAN interrupt flag register (IFLAG) bits */
/* Errata ERR005829 step7: Reserve first valid MB */
#define FLEXCAN_TX_MB_RESERVED_RX_FIFO	8
#define FLEXCAN_TX_MB_RESERVED_RX_MAILBOX	0
#define FLEXCAN_RX_MB_RX_MAILBOX_FIRST	(FLEXCAN_TX_MB_RESERVED_RX_MAILBOX + 1)
#define FLEXCAN_IFLAG_MB(x)		BIT_ULL(x)
#define FLEXCAN_IFLAG_RX_FIFO_OVERFLOW	BIT(7)
#define FLEXCAN_IFLAG_RX_FIFO_WARN	BIT(6)
#define FLEXCAN_IFLAG_RX_FIFO_AVAILABLE	BIT(5)

/* FLEXCAN message buffers */
#define FLEXCAN_MB_CODE_MASK		(0xf << 24)
#define FLEXCAN_MB_CODE_RX_BUSY_BIT	(0x1 << 24)
#define FLEXCAN_MB_CODE_RX_INACTIVE	(0x0 << 24)
#define FLEXCAN_MB_CODE_RX_EMPTY	(0x4 << 24)
#define FLEXCAN_MB_CODE_RX_FULL		(0x2 << 24)
#define FLEXCAN_MB_CODE_RX_OVERRUN	(0x6 << 24)
#define FLEXCAN_MB_CODE_RX_RANSWER	(0xa << 24)

#define FLEXCAN_MB_CODE_TX_INACTIVE	(0x8 << 24)
#define FLEXCAN_MB_CODE_TX_ABORT	(0x9 << 24)
#define FLEXCAN_MB_CODE_TX_DATA		(0xc << 24)
#define FLEXCAN_MB_CODE_TX_TANSWER	(0xe << 24)

#define FLEXCAN_MB_CNT_EDL		BIT(31)
#define FLEXCAN_MB_CNT_BRS		BIT(30)
#define FLEXCAN_MB_CNT_ESI		BIT(29)
#define FLEXCAN_MB_CNT_SRR		BIT(22)
#define FLEXCAN_MB_CNT_IDE		BIT(21)
#define FLEXCAN_MB_CNT_RTR		BIT(20)
#define FLEXCAN_MB_CNT_LENGTH(x)	(((x) & 0xf) << 16)
#define FLEXCAN_MB_CNT_TIMESTAMP(x)	((x) & 0xffff)

#define FLEXCAN_TIMEOUT_US		(250)

/* FLEXCAN hardware feature flags
 *
 * Below is some version info we got:
 *    SOC   Version   IP-Version  Glitch- [TR]WRN_INT IRQ Err Memory err RTR rece-   FD Mode     MB
 *                                Filter? connected?  Passive detection  ption in MB Supported?
 * MCF5441X FlexCAN2  ?               no       yes        no       no       yes           no     16
 *    MX25  FlexCAN2  03.00.00.00     no        no        no       no        no           no     64
 *    MX28  FlexCAN2  03.00.04.00    yes       yes        no       no        no           no     64
 *    MX35  FlexCAN2  03.00.00.00     no        no        no       no        no           no     64
 *    MX53  FlexCAN2  03.00.00.00    yes        no        no       no        no           no     64
 *    MX6s  FlexCAN3  10.00.12.00    yes       yes        no       no       yes           no     64
 *    MX8QM FlexCAN3  03.00.23.00    yes       yes        no       no       yes          yes     64
 *    MX8MP FlexCAN3  03.00.17.01    yes       yes        no      yes       yes          yes     64
 *    VF610 FlexCAN3  ?               no       yes        no      yes       yes?          no     64
 *  LS1021A FlexCAN2  03.00.04.00     no       yes        no       no       yes           no     64
 *  LX2160A FlexCAN3  03.00.23.00     no       yes        no      yes       yes          yes     64
 *
 * Some SOCs do not have the RX_WARN & TX_WARN interrupt line connected.
 */

/* [TR]WRN_INT not connected */
#define FLEXCAN_QUIRK_BROKEN_WERR_STATE BIT(1)
 /* Disable RX FIFO Global mask */
#define FLEXCAN_QUIRK_DISABLE_RXFG BIT(2)
/* Enable EACEN and RRS bit in ctrl2 */
#define FLEXCAN_QUIRK_ENABLE_EACEN_RRS  BIT(3)
/* Disable non-correctable errors interrupt and freeze mode */
#define FLEXCAN_QUIRK_DISABLE_MECR BIT(4)
/* Use mailboxes (not FIFO) for RX path */
#define FLEXCAN_QUIRK_USE_RX_MAILBOX BIT(5)
/* No interrupt for error passive */
#define FLEXCAN_QUIRK_BROKEN_PERR_STATE BIT(6)
/* default to BE register access */
#define FLEXCAN_QUIRK_DEFAULT_BIG_ENDIAN BIT(7)
/* Setup stop mode with GPR to support wakeup */
#define FLEXCAN_QUIRK_SETUP_STOP_MODE_GPR BIT(8)
/* Support CAN-FD mode */
#define FLEXCAN_QUIRK_SUPPORT_FD BIT(9)
/* support memory detection and correction */
#define FLEXCAN_QUIRK_SUPPORT_ECC BIT(10)
/* Setup stop mode with SCU firmware to support wakeup */
#define FLEXCAN_QUIRK_SETUP_STOP_MODE_SCFW BIT(11)
/* Setup 3 separate interrupts, main, boff and err */
#define FLEXCAN_QUIRK_NR_IRQ_3 BIT(12)
/* Setup 16 mailboxes */
#define FLEXCAN_QUIRK_NR_MB_16 BIT(13)
/* Device supports RX via mailboxes */
#define FLEXCAN_QUIRK_SUPPPORT_RX_MAILBOX BIT(14)
/* Device supports RTR reception via mailboxes */
#define FLEXCAN_QUIRK_SUPPPORT_RX_MAILBOX_RTR BIT(15)
/* Device supports RX via FIFO */
#define FLEXCAN_QUIRK_SUPPPORT_RX_FIFO BIT(16)

/* Structure of the message buffer */
struct flexcan_mb {
	u32 can_ctrl;
	u32 can_id;
	u32 data[];
};

/* Structure of the hardware registers */
struct flexcan_regs {
	u32 mcr;		/* 0x00 */
	u32 ctrl;		/* 0x04 - Not affected by Soft Reset */
	u32 timer;		/* 0x08 */
	u32 tcr;		/* 0x0c */
	u32 rxgmask;		/* 0x10 - Not affected by Soft Reset */
	u32 rx14mask;		/* 0x14 - Not affected by Soft Reset */
	u32 rx15mask;		/* 0x18 - Not affected by Soft Reset */
	u32 ecr;		/* 0x1c */
	u32 esr;		/* 0x20 */
	u32 imask2;		/* 0x24 */
	u32 imask1;		/* 0x28 */
	u32 iflag2;		/* 0x2c */
	u32 iflag1;		/* 0x30 */
	union {			/* 0x34 */
		u32 gfwr_mx28;	/* MX28, MX53 */
		u32 ctrl2;	/* MX6, VF610 - Not affected by Soft Reset */
	};
	u32 esr2;		/* 0x38 */
	u32 imeur;		/* 0x3c */
	u32 lrfr;		/* 0x40 */
	u32 crcr;		/* 0x44 */
	u32 rxfgmask;		/* 0x48 */
	u32 rxfir;		/* 0x4c - Not affected by Soft Reset */
	u32 cbt;		/* 0x50 - Not affected by Soft Reset */
	u32 _reserved2;		/* 0x54 */
	u32 dbg1;		/* 0x58 */
	u32 dbg2;		/* 0x5c */
	u32 _reserved3[8];	/* 0x60 */
	u8 mb[2][512];		/* 0x80 - Not affected by Soft Reset */
	/* FIFO-mode:
	 *			MB
	 * 0x080...0x08f	0	RX message buffer
	 * 0x090...0x0df	1-5	reserved
	 * 0x0e0...0x0ff	6-7	8 entry ID table
	 *				(mx25, mx28, mx35, mx53)
	 * 0x0e0...0x2df	6-7..37	8..128 entry ID table
	 *				size conf'ed via ctrl2::RFFN
	 *				(mx6, vf610)
	 */
	u32 _reserved4[256];	/* 0x480 */
	u32 rximr[64];		/* 0x880 - Not affected by Soft Reset */
	u32 _reserved5[24];	/* 0x980 */
	u32 gfwr_mx6;		/* 0x9e0 - MX6 */
	u32 _reserved6[39];	/* 0x9e4 */
	u32 _rxfir[6];		/* 0xa80 */
	u32 _reserved8[2];	/* 0xa98 */
	u32 _rxmgmask;		/* 0xaa0 */
	u32 _rxfgmask;		/* 0xaa4 */
	u32 _rx14mask;		/* 0xaa8 */
	u32 _rx15mask;		/* 0xaac */
	u32 tx_smb[4];		/* 0xab0 */
	u32 rx_smb0[4];		/* 0xac0 */
	u32 rx_smb1[4];		/* 0xad0 */
	u32 mecr;		/* 0xae0 */
	u32 erriar;		/* 0xae4 */
	u32 erridpr;		/* 0xae8 */
	u32 errippr;		/* 0xaec */
	u32 rerrar;		/* 0xaf0 */
	u32 rerrdr;		/* 0xaf4 */
	u32 rerrsynr;		/* 0xaf8 */
	u32 errsr;		/* 0xafc */
	u32 _reserved7[64];	/* 0xb00 */
	u32 fdctrl;		/* 0xc00 - Not affected by Soft Reset */
	u32 fdcbt;		/* 0xc04 - Not affected by Soft Reset */
	u32 fdcrc;		/* 0xc08 */
	u32 _reserved9[199];	/* 0xc0c */
	u32 tx_smb_fd[18];	/* 0xf28 */
	u32 rx_smb0_fd[18];	/* 0xf70 */
	u32 rx_smb1_fd[18];	/* 0xfb8 */
};

static_assert(sizeof(struct flexcan_regs) ==  0x4 * 18 + 0xfb8);

struct flexcan_devtype_data {
	u32 quirks;		/* quirks needed for different IP cores */
};

struct flexcan_stop_mode {
	struct regmap *gpr;
	u8 req_gpr;
	u8 req_bit;
};

struct flexcan_priv {
	struct can_priv can;
	struct can_rx_offload offload;
	struct device *dev;

	struct flexcan_regs __iomem *regs;
	struct flexcan_mb __iomem *tx_mb;
	struct flexcan_mb __iomem *tx_mb_reserved;
	u8 tx_mb_idx;
	u8 mb_count;
	u8 mb_size;
	u8 clk_src;	/* clock source of CAN Protocol Engine */
	u8 scu_idx;

	u64 rx_mask;
	u64 tx_mask;
	u32 reg_ctrl_default;

	struct clk *clk_ipg;
	struct clk *clk_per;
<<<<<<< HEAD
	struct flexcan_platform_data *pdata;
	int stby_gpio;
	const struct flexcan_devtype_data *devtype_data;
=======
	struct flexcan_devtype_data devtype_data;
>>>>>>> fa6c3168
	struct regulator *reg_xceiver;
	struct flexcan_stop_mode stm;

	int irq_boff;
	int irq_err;

	/* IPC handle when setup stop mode by System Controller firmware(scfw) */
	struct imx_sc_ipc *sc_ipc_handle;

	/* Read and Write APIs */
	u32 (*read)(void __iomem *addr);
	void (*write)(u32 val, void __iomem *addr);
};

static const struct flexcan_devtype_data fsl_mcf5441x_devtype_data = {
	.quirks = FLEXCAN_QUIRK_BROKEN_PERR_STATE |
		FLEXCAN_QUIRK_NR_IRQ_3 | FLEXCAN_QUIRK_NR_MB_16 |
		FLEXCAN_QUIRK_SUPPPORT_RX_FIFO,
};

static const struct flexcan_devtype_data fsl_p1010_devtype_data = {
	.quirks = FLEXCAN_QUIRK_BROKEN_WERR_STATE |
		FLEXCAN_QUIRK_BROKEN_PERR_STATE |
		FLEXCAN_QUIRK_DEFAULT_BIG_ENDIAN |
		FLEXCAN_QUIRK_SUPPPORT_RX_MAILBOX |
		FLEXCAN_QUIRK_SUPPPORT_RX_FIFO,
};

static const struct flexcan_devtype_data fsl_imx25_devtype_data = {
	.quirks = FLEXCAN_QUIRK_BROKEN_WERR_STATE |
		FLEXCAN_QUIRK_BROKEN_PERR_STATE |
		FLEXCAN_QUIRK_SUPPPORT_RX_MAILBOX |
		FLEXCAN_QUIRK_SUPPPORT_RX_FIFO,
};

static const struct flexcan_devtype_data fsl_imx28_devtype_data = {
	.quirks = FLEXCAN_QUIRK_BROKEN_PERR_STATE |
		FLEXCAN_QUIRK_SUPPPORT_RX_MAILBOX |
		FLEXCAN_QUIRK_SUPPPORT_RX_FIFO,
};

static const struct flexcan_devtype_data fsl_imx6q_devtype_data = {
	.quirks = FLEXCAN_QUIRK_DISABLE_RXFG | FLEXCAN_QUIRK_ENABLE_EACEN_RRS |
		FLEXCAN_QUIRK_USE_RX_MAILBOX | FLEXCAN_QUIRK_BROKEN_PERR_STATE |
		FLEXCAN_QUIRK_SETUP_STOP_MODE_GPR |
		FLEXCAN_QUIRK_SUPPPORT_RX_MAILBOX |
		FLEXCAN_QUIRK_SUPPPORT_RX_MAILBOX_RTR,
};

static const struct flexcan_devtype_data fsl_imx8qm_devtype_data = {
	.quirks = FLEXCAN_QUIRK_DISABLE_RXFG | FLEXCAN_QUIRK_ENABLE_EACEN_RRS |
		FLEXCAN_QUIRK_USE_RX_MAILBOX | FLEXCAN_QUIRK_BROKEN_PERR_STATE |
		FLEXCAN_QUIRK_SUPPORT_FD | FLEXCAN_QUIRK_SETUP_STOP_MODE_SCFW |
		FLEXCAN_QUIRK_SUPPPORT_RX_MAILBOX |
		FLEXCAN_QUIRK_SUPPPORT_RX_MAILBOX_RTR,
};

static struct flexcan_devtype_data fsl_imx8mp_devtype_data = {
	.quirks = FLEXCAN_QUIRK_DISABLE_RXFG | FLEXCAN_QUIRK_ENABLE_EACEN_RRS |
		FLEXCAN_QUIRK_DISABLE_MECR | FLEXCAN_QUIRK_USE_RX_MAILBOX |
		FLEXCAN_QUIRK_BROKEN_PERR_STATE | FLEXCAN_QUIRK_SETUP_STOP_MODE_GPR |
		FLEXCAN_QUIRK_SUPPORT_FD | FLEXCAN_QUIRK_SUPPORT_ECC |
		FLEXCAN_QUIRK_SUPPPORT_RX_MAILBOX |
		FLEXCAN_QUIRK_SUPPPORT_RX_MAILBOX_RTR,
};

static const struct flexcan_devtype_data fsl_vf610_devtype_data = {
	.quirks = FLEXCAN_QUIRK_DISABLE_RXFG | FLEXCAN_QUIRK_ENABLE_EACEN_RRS |
		FLEXCAN_QUIRK_DISABLE_MECR | FLEXCAN_QUIRK_USE_RX_MAILBOX |
		FLEXCAN_QUIRK_BROKEN_PERR_STATE | FLEXCAN_QUIRK_SUPPORT_ECC |
		FLEXCAN_QUIRK_SUPPPORT_RX_MAILBOX |
		FLEXCAN_QUIRK_SUPPPORT_RX_MAILBOX_RTR,
};

static const struct flexcan_devtype_data fsl_ls1021a_r2_devtype_data = {
	.quirks = FLEXCAN_QUIRK_DISABLE_RXFG | FLEXCAN_QUIRK_ENABLE_EACEN_RRS |
		FLEXCAN_QUIRK_BROKEN_PERR_STATE | FLEXCAN_QUIRK_USE_RX_MAILBOX |
		FLEXCAN_QUIRK_SUPPPORT_RX_MAILBOX |
		FLEXCAN_QUIRK_SUPPPORT_RX_MAILBOX_RTR,
};

static const struct flexcan_devtype_data fsl_lx2160a_r1_devtype_data = {
	.quirks = FLEXCAN_QUIRK_DISABLE_RXFG | FLEXCAN_QUIRK_ENABLE_EACEN_RRS |
		FLEXCAN_QUIRK_DISABLE_MECR | FLEXCAN_QUIRK_BROKEN_PERR_STATE |
		FLEXCAN_QUIRK_USE_RX_MAILBOX | FLEXCAN_QUIRK_SUPPORT_FD |
		FLEXCAN_QUIRK_SUPPORT_ECC |
		FLEXCAN_QUIRK_SUPPPORT_RX_MAILBOX |
		FLEXCAN_QUIRK_SUPPPORT_RX_MAILBOX_RTR,
};

static struct flexcan_devtype_data fsl_s32v234_devtype_data = {
	.quirks = FLEXCAN_QUIRK_DISABLE_RXFG | FLEXCAN_QUIRK_DISABLE_MECR,
};

static const struct can_bittiming_const flexcan_bittiming_const = {
	.name = DRV_NAME,
	.tseg1_min = 4,
	.tseg1_max = 16,
	.tseg2_min = 2,
	.tseg2_max = 8,
	.sjw_max = 4,
	.brp_min = 1,
	.brp_max = 256,
	.brp_inc = 1,
};

static const struct can_bittiming_const flexcan_fd_bittiming_const = {
	.name = DRV_NAME,
	.tseg1_min = 2,
	.tseg1_max = 96,
	.tseg2_min = 2,
	.tseg2_max = 32,
	.sjw_max = 16,
	.brp_min = 1,
	.brp_max = 1024,
	.brp_inc = 1,
};

static const struct can_bittiming_const flexcan_fd_data_bittiming_const = {
	.name = DRV_NAME,
	.tseg1_min = 2,
	.tseg1_max = 39,
	.tseg2_min = 2,
	.tseg2_max = 8,
	.sjw_max = 4,
	.brp_min = 1,
	.brp_max = 1024,
	.brp_inc = 1,
};

/* FlexCAN module is essentially modelled as a little-endian IP in most
 * SoCs, i.e the registers as well as the message buffer areas are
 * implemented in a little-endian fashion.
 *
 * However there are some SoCs (e.g. LS1021A) which implement the FlexCAN
 * module in a big-endian fashion (i.e the registers as well as the
 * message buffer areas are implemented in a big-endian way).
 *
 * In addition, the FlexCAN module can be found on SoCs having ARM or
 * PPC cores. So, we need to abstract off the register read/write
 * functions, ensuring that these cater to all the combinations of module
 * endianness and underlying CPU endianness.
 */
static inline u32 flexcan_read_be(void __iomem *addr)
{
	return ioread32be(addr);
}

static inline void flexcan_write_be(u32 val, void __iomem *addr)
{
	iowrite32be(val, addr);
}

static inline u32 flexcan_read_le(void __iomem *addr)
{
	return ioread32(addr);
}

static inline void flexcan_write_le(u32 val, void __iomem *addr)
{
	iowrite32(val, addr);
}

static struct flexcan_mb __iomem *flexcan_get_mb(const struct flexcan_priv *priv,
						 u8 mb_index)
{
	u8 bank_size;
	bool bank;

	if (WARN_ON(mb_index >= priv->mb_count))
		return NULL;

	bank_size = sizeof(priv->regs->mb[0]) / priv->mb_size;

	bank = mb_index >= bank_size;
	if (bank)
		mb_index -= bank_size;

	return (struct flexcan_mb __iomem *)
		(&priv->regs->mb[bank][priv->mb_size * mb_index]);
}

static int flexcan_low_power_enter_ack(struct flexcan_priv *priv)
{
	struct flexcan_regs __iomem *regs = priv->regs;
	unsigned int timeout = FLEXCAN_TIMEOUT_US / 10;

	while (timeout-- && !(priv->read(&regs->mcr) & FLEXCAN_MCR_LPM_ACK))
		udelay(10);

	if (!(priv->read(&regs->mcr) & FLEXCAN_MCR_LPM_ACK))
		return -ETIMEDOUT;

	return 0;
}

static int flexcan_low_power_exit_ack(struct flexcan_priv *priv)
{
	struct flexcan_regs __iomem *regs = priv->regs;
	unsigned int timeout = FLEXCAN_TIMEOUT_US / 10;

	while (timeout-- && (priv->read(&regs->mcr) & FLEXCAN_MCR_LPM_ACK))
		udelay(10);

	if (priv->read(&regs->mcr) & FLEXCAN_MCR_LPM_ACK)
		return -ETIMEDOUT;

	return 0;
}

static void flexcan_enable_wakeup_irq(struct flexcan_priv *priv, bool enable)
{
	struct flexcan_regs __iomem *regs = priv->regs;
	u32 reg_mcr;

	reg_mcr = priv->read(&regs->mcr);

	if (enable)
		reg_mcr |= FLEXCAN_MCR_WAK_MSK;
	else
		reg_mcr &= ~FLEXCAN_MCR_WAK_MSK;

	priv->write(reg_mcr, &regs->mcr);
}

static int flexcan_stop_mode_enable_scfw(struct flexcan_priv *priv, bool enabled)
{
	u8 idx = priv->scu_idx;
	u32 rsrc_id, val;

	rsrc_id = IMX_SC_R_CAN(idx);

	if (enabled)
		val = 1;
	else
		val = 0;

	/* stop mode request via scu firmware */
	return imx_sc_misc_set_control(priv->sc_ipc_handle, rsrc_id,
				       IMX_SC_C_IPG_STOP, val);
}

static inline int flexcan_enter_stop_mode(struct flexcan_priv *priv)
{
	struct flexcan_regs __iomem *regs = priv->regs;
	u32 reg_mcr;
	int ret;

	reg_mcr = priv->read(&regs->mcr);
	reg_mcr |= FLEXCAN_MCR_SLF_WAK;
	priv->write(reg_mcr, &regs->mcr);

	/* enable stop request */
	if (priv->devtype_data.quirks & FLEXCAN_QUIRK_SETUP_STOP_MODE_SCFW) {
		ret = flexcan_stop_mode_enable_scfw(priv, true);
		if (ret < 0)
			return ret;
	} else {
		regmap_update_bits(priv->stm.gpr, priv->stm.req_gpr,
				   1 << priv->stm.req_bit, 1 << priv->stm.req_bit);
	}

	return flexcan_low_power_enter_ack(priv);
}

static inline int flexcan_exit_stop_mode(struct flexcan_priv *priv)
{
	struct flexcan_regs __iomem *regs = priv->regs;
	u32 reg_mcr;
	int ret;

	/* remove stop request */
	if (priv->devtype_data.quirks & FLEXCAN_QUIRK_SETUP_STOP_MODE_SCFW) {
		ret = flexcan_stop_mode_enable_scfw(priv, false);
		if (ret < 0)
			return ret;
	} else {
		regmap_update_bits(priv->stm.gpr, priv->stm.req_gpr,
				   1 << priv->stm.req_bit, 0);
	}

	reg_mcr = priv->read(&regs->mcr);
	reg_mcr &= ~FLEXCAN_MCR_SLF_WAK;
	priv->write(reg_mcr, &regs->mcr);

	return flexcan_low_power_exit_ack(priv);
}

static inline void flexcan_error_irq_enable(const struct flexcan_priv *priv)
{
	struct flexcan_regs __iomem *regs = priv->regs;
	u32 reg_ctrl = (priv->reg_ctrl_default | FLEXCAN_CTRL_ERR_MSK);

	priv->write(reg_ctrl, &regs->ctrl);
}

static inline void flexcan_error_irq_disable(const struct flexcan_priv *priv)
{
	struct flexcan_regs __iomem *regs = priv->regs;
	u32 reg_ctrl = (priv->reg_ctrl_default & ~FLEXCAN_CTRL_ERR_MSK);

	priv->write(reg_ctrl, &regs->ctrl);
}

static int flexcan_clks_enable(const struct flexcan_priv *priv)
{
	int err = 0;

	if (priv->clk_ipg) {
		err = clk_prepare_enable(priv->clk_ipg);
		if (err)
			return err;
	}

	if (priv->clk_per) {
		err = clk_prepare_enable(priv->clk_per);
		if (err)
			clk_disable_unprepare(priv->clk_ipg);
	}

	return err;
}

static void flexcan_clks_disable(const struct flexcan_priv *priv)
{
	clk_disable_unprepare(priv->clk_per);
	clk_disable_unprepare(priv->clk_ipg);
}

static inline int flexcan_transceiver_enable(const struct flexcan_priv *priv)
{
	if (gpio_is_valid(priv->stby_gpio))
		gpio_set_value_cansleep(priv->stby_gpio, 0);

	if (!priv->reg_xceiver)
		return 0;

	return regulator_enable(priv->reg_xceiver);
}

static inline int flexcan_transceiver_disable(const struct flexcan_priv *priv)
{
	if (!priv->reg_xceiver)
		return 0;

	return regulator_disable(priv->reg_xceiver);
}

static int flexcan_chip_enable(struct flexcan_priv *priv)
{
	struct flexcan_regs __iomem *regs = priv->regs;
	u32 reg;

	reg = priv->read(&regs->mcr);
	reg &= ~FLEXCAN_MCR_MDIS;
	priv->write(reg, &regs->mcr);

	return flexcan_low_power_exit_ack(priv);
}

static int flexcan_chip_disable(struct flexcan_priv *priv)
{
	struct flexcan_regs __iomem *regs = priv->regs;
	u32 reg;

	reg = priv->read(&regs->mcr);
	reg |= FLEXCAN_MCR_MDIS;
	priv->write(reg, &regs->mcr);

	return flexcan_low_power_enter_ack(priv);
}

static int flexcan_chip_freeze(struct flexcan_priv *priv)
{
	struct flexcan_regs __iomem *regs = priv->regs;
	unsigned int timeout;
	u32 bitrate = priv->can.bittiming.bitrate;
	u32 reg;

	if (bitrate)
		timeout = 1000 * 1000 * 10 / bitrate;
	else
		timeout = FLEXCAN_TIMEOUT_US / 10;

	reg = priv->read(&regs->mcr);
	reg |= FLEXCAN_MCR_FRZ | FLEXCAN_MCR_HALT;
	priv->write(reg, &regs->mcr);

	while (timeout-- && !(priv->read(&regs->mcr) & FLEXCAN_MCR_FRZ_ACK))
		udelay(100);

	if (!(priv->read(&regs->mcr) & FLEXCAN_MCR_FRZ_ACK))
		return -ETIMEDOUT;

	return 0;
}

static int flexcan_chip_unfreeze(struct flexcan_priv *priv)
{
	struct flexcan_regs __iomem *regs = priv->regs;
	unsigned int timeout = FLEXCAN_TIMEOUT_US / 10;
	u32 reg;

	reg = priv->read(&regs->mcr);
	reg &= ~FLEXCAN_MCR_HALT;
	priv->write(reg, &regs->mcr);

	while (timeout-- && (priv->read(&regs->mcr) & FLEXCAN_MCR_FRZ_ACK))
		udelay(10);

	if (priv->read(&regs->mcr) & FLEXCAN_MCR_FRZ_ACK)
		return -ETIMEDOUT;

	return 0;
}

static int flexcan_chip_softreset(struct flexcan_priv *priv)
{
	struct flexcan_regs __iomem *regs = priv->regs;
	unsigned int timeout = FLEXCAN_TIMEOUT_US / 10;

	priv->write(FLEXCAN_MCR_SOFTRST, &regs->mcr);
	while (timeout-- && (priv->read(&regs->mcr) & FLEXCAN_MCR_SOFTRST))
		udelay(10);

	if (priv->read(&regs->mcr) & FLEXCAN_MCR_SOFTRST)
		return -ETIMEDOUT;

	return 0;
}

static int __flexcan_get_berr_counter(const struct net_device *dev,
				      struct can_berr_counter *bec)
{
	const struct flexcan_priv *priv = netdev_priv(dev);
	struct flexcan_regs __iomem *regs = priv->regs;
	u32 reg = priv->read(&regs->ecr);

	bec->txerr = (reg >> 0) & 0xff;
	bec->rxerr = (reg >> 8) & 0xff;

	return 0;
}

static int flexcan_get_berr_counter(const struct net_device *dev,
				    struct can_berr_counter *bec)
{
	const struct flexcan_priv *priv = netdev_priv(dev);
	int err;

	err = pm_runtime_get_sync(priv->dev);
	if (err < 0) {
		pm_runtime_put_noidle(priv->dev);
		return err;
	}

	err = __flexcan_get_berr_counter(dev, bec);

	pm_runtime_put(priv->dev);

	return err;
}

static netdev_tx_t flexcan_start_xmit(struct sk_buff *skb, struct net_device *dev)
{
	const struct flexcan_priv *priv = netdev_priv(dev);
	struct canfd_frame *cfd = (struct canfd_frame *)skb->data;
	u32 can_id;
	u32 data;
	u32 ctrl = FLEXCAN_MB_CODE_TX_DATA | ((can_fd_len2dlc(cfd->len)) << 16);
	int i;

	if (can_dropped_invalid_skb(dev, skb))
		return NETDEV_TX_OK;

	netif_stop_queue(dev);

	if (cfd->can_id & CAN_EFF_FLAG) {
		can_id = cfd->can_id & CAN_EFF_MASK;
		ctrl |= FLEXCAN_MB_CNT_IDE | FLEXCAN_MB_CNT_SRR;
	} else {
		can_id = (cfd->can_id & CAN_SFF_MASK) << 18;
	}

	if (cfd->can_id & CAN_RTR_FLAG)
		ctrl |= FLEXCAN_MB_CNT_RTR;

	if (can_is_canfd_skb(skb)) {
		ctrl |= FLEXCAN_MB_CNT_EDL;

		if (cfd->flags & CANFD_BRS)
			ctrl |= FLEXCAN_MB_CNT_BRS;
	}

	for (i = 0; i < cfd->len; i += sizeof(u32)) {
		data = be32_to_cpup((__be32 *)&cfd->data[i]);
		priv->write(data, &priv->tx_mb->data[i / sizeof(u32)]);
	}

	can_put_echo_skb(skb, dev, 0, 0);

	priv->write(can_id, &priv->tx_mb->can_id);
	priv->write(ctrl, &priv->tx_mb->can_ctrl);

	/* Errata ERR005829 step8:
	 * Write twice INACTIVE(0x8) code to first MB.
	 */
	priv->write(FLEXCAN_MB_CODE_TX_INACTIVE,
		    &priv->tx_mb_reserved->can_ctrl);
	priv->write(FLEXCAN_MB_CODE_TX_INACTIVE,
		    &priv->tx_mb_reserved->can_ctrl);

	return NETDEV_TX_OK;
}

static void flexcan_irq_bus_err(struct net_device *dev, u32 reg_esr)
{
	struct flexcan_priv *priv = netdev_priv(dev);
	struct flexcan_regs __iomem *regs = priv->regs;
	struct sk_buff *skb;
	struct can_frame *cf;
	bool rx_errors = false, tx_errors = false;
	u32 timestamp;
	int err;

	timestamp = priv->read(&regs->timer) << 16;

	skb = alloc_can_err_skb(dev, &cf);
	if (unlikely(!skb))
		return;

	cf->can_id |= CAN_ERR_PROT | CAN_ERR_BUSERROR;

	if (reg_esr & FLEXCAN_ESR_BIT1_ERR) {
		netdev_dbg(dev, "BIT1_ERR irq\n");
		cf->data[2] |= CAN_ERR_PROT_BIT1;
		tx_errors = true;
	}
	if (reg_esr & FLEXCAN_ESR_BIT0_ERR) {
		netdev_dbg(dev, "BIT0_ERR irq\n");
		cf->data[2] |= CAN_ERR_PROT_BIT0;
		tx_errors = true;
	}
	if (reg_esr & FLEXCAN_ESR_ACK_ERR) {
		netdev_dbg(dev, "ACK_ERR irq\n");
		cf->can_id |= CAN_ERR_ACK;
		cf->data[3] = CAN_ERR_PROT_LOC_ACK;
		tx_errors = true;
	}
	if (reg_esr & FLEXCAN_ESR_CRC_ERR) {
		netdev_dbg(dev, "CRC_ERR irq\n");
		cf->data[2] |= CAN_ERR_PROT_BIT;
		cf->data[3] = CAN_ERR_PROT_LOC_CRC_SEQ;
		rx_errors = true;
	}
	if (reg_esr & FLEXCAN_ESR_FRM_ERR) {
		netdev_dbg(dev, "FRM_ERR irq\n");
		cf->data[2] |= CAN_ERR_PROT_FORM;
		rx_errors = true;
	}
	if (reg_esr & FLEXCAN_ESR_STF_ERR) {
		netdev_dbg(dev, "STF_ERR irq\n");
		cf->data[2] |= CAN_ERR_PROT_STUFF;
		rx_errors = true;
	}

	priv->can.can_stats.bus_error++;
	if (rx_errors)
		dev->stats.rx_errors++;
	if (tx_errors)
		dev->stats.tx_errors++;

	err = can_rx_offload_queue_sorted(&priv->offload, skb, timestamp);
	if (err)
		dev->stats.rx_fifo_errors++;
}

static void flexcan_irq_state(struct net_device *dev, u32 reg_esr)
{
	struct flexcan_priv *priv = netdev_priv(dev);
	struct flexcan_regs __iomem *regs = priv->regs;
	struct sk_buff *skb;
	struct can_frame *cf;
	enum can_state new_state, rx_state, tx_state;
	int flt;
	struct can_berr_counter bec;
	u32 timestamp;
	int err;

	flt = reg_esr & FLEXCAN_ESR_FLT_CONF_MASK;
	if (likely(flt == FLEXCAN_ESR_FLT_CONF_ACTIVE)) {
		tx_state = unlikely(reg_esr & FLEXCAN_ESR_TX_WRN) ?
			CAN_STATE_ERROR_WARNING : CAN_STATE_ERROR_ACTIVE;
		rx_state = unlikely(reg_esr & FLEXCAN_ESR_RX_WRN) ?
			CAN_STATE_ERROR_WARNING : CAN_STATE_ERROR_ACTIVE;
		new_state = max(tx_state, rx_state);
	} else {
		__flexcan_get_berr_counter(dev, &bec);
		new_state = flt == FLEXCAN_ESR_FLT_CONF_PASSIVE ?
			CAN_STATE_ERROR_PASSIVE : CAN_STATE_BUS_OFF;
		rx_state = bec.rxerr >= bec.txerr ? new_state : 0;
		tx_state = bec.rxerr <= bec.txerr ? new_state : 0;
	}

	/* state hasn't changed */
	if (likely(new_state == priv->can.state))
		return;

	timestamp = priv->read(&regs->timer) << 16;

	skb = alloc_can_err_skb(dev, &cf);
	if (unlikely(!skb))
		return;

	can_change_state(dev, cf, tx_state, rx_state);

	if (unlikely(new_state == CAN_STATE_BUS_OFF))
		can_bus_off(dev);

	err = can_rx_offload_queue_sorted(&priv->offload, skb, timestamp);
	if (err)
		dev->stats.rx_fifo_errors++;
}

static inline u64 flexcan_read64_mask(struct flexcan_priv *priv, void __iomem *addr, u64 mask)
{
	u64 reg = 0;

	if (upper_32_bits(mask))
		reg = (u64)priv->read(addr - 4) << 32;
	if (lower_32_bits(mask))
		reg |= priv->read(addr);

	return reg & mask;
}

static inline void flexcan_write64(struct flexcan_priv *priv, u64 val, void __iomem *addr)
{
	if (upper_32_bits(val))
		priv->write(upper_32_bits(val), addr - 4);
	if (lower_32_bits(val))
		priv->write(lower_32_bits(val), addr);
}

static inline u64 flexcan_read_reg_iflag_rx(struct flexcan_priv *priv)
{
	return flexcan_read64_mask(priv, &priv->regs->iflag1, priv->rx_mask);
}

static inline u64 flexcan_read_reg_iflag_tx(struct flexcan_priv *priv)
{
	return flexcan_read64_mask(priv, &priv->regs->iflag1, priv->tx_mask);
}

static inline struct flexcan_priv *rx_offload_to_priv(struct can_rx_offload *offload)
{
	return container_of(offload, struct flexcan_priv, offload);
}

static struct sk_buff *flexcan_mailbox_read(struct can_rx_offload *offload,
					    unsigned int n, u32 *timestamp,
					    bool drop)
{
	struct flexcan_priv *priv = rx_offload_to_priv(offload);
	struct flexcan_regs __iomem *regs = priv->regs;
	struct flexcan_mb __iomem *mb;
	struct sk_buff *skb;
	struct canfd_frame *cfd;
	u32 reg_ctrl, reg_id, reg_iflag1;
	int i;

	if (unlikely(drop)) {
		skb = ERR_PTR(-ENOBUFS);
		goto mark_as_read;
	}

	mb = flexcan_get_mb(priv, n);

	if (priv->devtype_data.quirks & FLEXCAN_QUIRK_USE_RX_MAILBOX) {
		u32 code;

		do {
			reg_ctrl = priv->read(&mb->can_ctrl);
		} while (reg_ctrl & FLEXCAN_MB_CODE_RX_BUSY_BIT);

		/* is this MB empty? */
		code = reg_ctrl & FLEXCAN_MB_CODE_MASK;
		if ((code != FLEXCAN_MB_CODE_RX_FULL) &&
		    (code != FLEXCAN_MB_CODE_RX_OVERRUN))
			return NULL;

		if (code == FLEXCAN_MB_CODE_RX_OVERRUN) {
			/* This MB was overrun, we lost data */
			offload->dev->stats.rx_over_errors++;
			offload->dev->stats.rx_errors++;
		}
	} else {
		reg_iflag1 = priv->read(&regs->iflag1);
		if (!(reg_iflag1 & FLEXCAN_IFLAG_RX_FIFO_AVAILABLE))
			return NULL;

		reg_ctrl = priv->read(&mb->can_ctrl);
	}

	if (reg_ctrl & FLEXCAN_MB_CNT_EDL)
		skb = alloc_canfd_skb(offload->dev, &cfd);
	else
		skb = alloc_can_skb(offload->dev, (struct can_frame **)&cfd);
	if (unlikely(!skb)) {
		skb = ERR_PTR(-ENOMEM);
		goto mark_as_read;
	}

	/* increase timstamp to full 32 bit */
	*timestamp = reg_ctrl << 16;

	reg_id = priv->read(&mb->can_id);
	if (reg_ctrl & FLEXCAN_MB_CNT_IDE)
		cfd->can_id = ((reg_id >> 0) & CAN_EFF_MASK) | CAN_EFF_FLAG;
	else
		cfd->can_id = (reg_id >> 18) & CAN_SFF_MASK;

	if (reg_ctrl & FLEXCAN_MB_CNT_EDL) {
		cfd->len = can_fd_dlc2len((reg_ctrl >> 16) & 0xf);

		if (reg_ctrl & FLEXCAN_MB_CNT_BRS)
			cfd->flags |= CANFD_BRS;
	} else {
		cfd->len = can_cc_dlc2len((reg_ctrl >> 16) & 0xf);

		if (reg_ctrl & FLEXCAN_MB_CNT_RTR)
			cfd->can_id |= CAN_RTR_FLAG;
	}

	if (reg_ctrl & FLEXCAN_MB_CNT_ESI)
		cfd->flags |= CANFD_ESI;

	for (i = 0; i < cfd->len; i += sizeof(u32)) {
		__be32 data = cpu_to_be32(priv->read(&mb->data[i / sizeof(u32)]));
		*(__be32 *)(cfd->data + i) = data;
	}

 mark_as_read:
	if (priv->devtype_data.quirks & FLEXCAN_QUIRK_USE_RX_MAILBOX)
		flexcan_write64(priv, FLEXCAN_IFLAG_MB(n), &regs->iflag1);
	else
		priv->write(FLEXCAN_IFLAG_RX_FIFO_AVAILABLE, &regs->iflag1);

	/* Read the Free Running Timer. It is optional but recommended
	 * to unlock Mailbox as soon as possible and make it available
	 * for reception.
	 */
	priv->read(&regs->timer);

	return skb;
}

static irqreturn_t flexcan_irq(int irq, void *dev_id)
{
	struct net_device *dev = dev_id;
	struct net_device_stats *stats = &dev->stats;
	struct flexcan_priv *priv = netdev_priv(dev);
	struct flexcan_regs __iomem *regs = priv->regs;
	irqreturn_t handled = IRQ_NONE;
	u64 reg_iflag_tx;
	u32 reg_esr;
	enum can_state last_state = priv->can.state;

	/* reception interrupt */
	if (priv->devtype_data.quirks & FLEXCAN_QUIRK_USE_RX_MAILBOX) {
		u64 reg_iflag_rx;
		int ret;

		while ((reg_iflag_rx = flexcan_read_reg_iflag_rx(priv))) {
			handled = IRQ_HANDLED;
			ret = can_rx_offload_irq_offload_timestamp(&priv->offload,
								   reg_iflag_rx);
			if (!ret)
				break;
		}
	} else {
		u32 reg_iflag1;

		reg_iflag1 = priv->read(&regs->iflag1);
		if (reg_iflag1 & FLEXCAN_IFLAG_RX_FIFO_AVAILABLE) {
			handled = IRQ_HANDLED;
			can_rx_offload_irq_offload_fifo(&priv->offload);
		}

		/* FIFO overflow interrupt */
		if (reg_iflag1 & FLEXCAN_IFLAG_RX_FIFO_OVERFLOW) {
			handled = IRQ_HANDLED;
			priv->write(FLEXCAN_IFLAG_RX_FIFO_OVERFLOW,
				    &regs->iflag1);
			dev->stats.rx_over_errors++;
			dev->stats.rx_errors++;
		}
	}

	reg_iflag_tx = flexcan_read_reg_iflag_tx(priv);

	/* transmission complete interrupt */
	if (reg_iflag_tx & priv->tx_mask) {
		u32 reg_ctrl = priv->read(&priv->tx_mb->can_ctrl);

		handled = IRQ_HANDLED;
		stats->tx_bytes +=
			can_rx_offload_get_echo_skb(&priv->offload, 0,
						    reg_ctrl << 16, NULL);
		stats->tx_packets++;
		can_led_event(dev, CAN_LED_EVENT_TX);

		/* after sending a RTR frame MB is in RX mode */
		priv->write(FLEXCAN_MB_CODE_TX_INACTIVE,
			    &priv->tx_mb->can_ctrl);
		flexcan_write64(priv, priv->tx_mask, &regs->iflag1);
		netif_wake_queue(dev);
	}

	reg_esr = priv->read(&regs->esr);

	/* ACK all bus error, state change and wake IRQ sources */
	if (reg_esr & (FLEXCAN_ESR_ALL_INT | FLEXCAN_ESR_WAK_INT)) {
		handled = IRQ_HANDLED;
		priv->write(reg_esr & (FLEXCAN_ESR_ALL_INT | FLEXCAN_ESR_WAK_INT), &regs->esr);
	}

	/* state change interrupt or broken error state quirk fix is enabled */
	if ((reg_esr & FLEXCAN_ESR_ERR_STATE) ||
	    (priv->devtype_data.quirks & (FLEXCAN_QUIRK_BROKEN_WERR_STATE |
					   FLEXCAN_QUIRK_BROKEN_PERR_STATE)))
		flexcan_irq_state(dev, reg_esr);

	/* bus error IRQ - handle if bus error reporting is activated */
	if ((reg_esr & FLEXCAN_ESR_ERR_BUS) &&
	    (priv->can.ctrlmode & CAN_CTRLMODE_BERR_REPORTING))
		flexcan_irq_bus_err(dev, reg_esr);

	/* availability of error interrupt among state transitions in case
	 * bus error reporting is de-activated and
	 * FLEXCAN_QUIRK_BROKEN_PERR_STATE is enabled:
	 *  +--------------------------------------------------------------+
	 *  | +----------------------------------------------+ [stopped /  |
	 *  | |                                              |  sleeping] -+
	 *  +-+-> active <-> warning <-> passive -> bus off -+
	 *        ___________^^^^^^^^^^^^_______________________________
	 *        disabled(1)  enabled             disabled
	 *
	 * (1): enabled if FLEXCAN_QUIRK_BROKEN_WERR_STATE is enabled
	 */
	if ((last_state != priv->can.state) &&
	    (priv->devtype_data.quirks & FLEXCAN_QUIRK_BROKEN_PERR_STATE) &&
	    !(priv->can.ctrlmode & CAN_CTRLMODE_BERR_REPORTING)) {
		switch (priv->can.state) {
		case CAN_STATE_ERROR_ACTIVE:
			if (priv->devtype_data.quirks &
			    FLEXCAN_QUIRK_BROKEN_WERR_STATE)
				flexcan_error_irq_enable(priv);
			else
				flexcan_error_irq_disable(priv);
			break;

		case CAN_STATE_ERROR_WARNING:
			flexcan_error_irq_enable(priv);
			break;

		case CAN_STATE_ERROR_PASSIVE:
		case CAN_STATE_BUS_OFF:
			flexcan_error_irq_disable(priv);
			break;

		default:
			break;
		}
	}

	if (handled)
		can_rx_offload_irq_finish(&priv->offload);

	return handled;
}

static void flexcan_set_bittiming_ctrl(const struct net_device *dev)
{
	const struct flexcan_priv *priv = netdev_priv(dev);
	const struct can_bittiming *bt = &priv->can.bittiming;
	struct flexcan_regs __iomem *regs = priv->regs;
	u32 reg;

	reg = priv->read(&regs->ctrl);
	reg &= ~(FLEXCAN_CTRL_PRESDIV(0xff) |
		 FLEXCAN_CTRL_RJW(0x3) |
		 FLEXCAN_CTRL_PSEG1(0x7) |
		 FLEXCAN_CTRL_PSEG2(0x7) |
		 FLEXCAN_CTRL_PROPSEG(0x7));

	reg |= FLEXCAN_CTRL_PRESDIV(bt->brp - 1) |
		FLEXCAN_CTRL_PSEG1(bt->phase_seg1 - 1) |
		FLEXCAN_CTRL_PSEG2(bt->phase_seg2 - 1) |
		FLEXCAN_CTRL_RJW(bt->sjw - 1) |
		FLEXCAN_CTRL_PROPSEG(bt->prop_seg - 1);

	netdev_dbg(dev, "writing ctrl=0x%08x\n", reg);
	priv->write(reg, &regs->ctrl);

	/* print chip status */
	netdev_dbg(dev, "%s: mcr=0x%08x ctrl=0x%08x\n", __func__,
		   priv->read(&regs->mcr), priv->read(&regs->ctrl));
}

static void flexcan_set_bittiming_cbt(const struct net_device *dev)
{
	struct flexcan_priv *priv = netdev_priv(dev);
	struct can_bittiming *bt = &priv->can.bittiming;
	struct can_bittiming *dbt = &priv->can.data_bittiming;
	struct flexcan_regs __iomem *regs = priv->regs;
	u32 reg_cbt, reg_fdctrl;

	/* CBT */
	/* CBT[EPSEG1] is 5 bit long and CBT[EPROPSEG] is 6 bit
	 * long. The can_calc_bittiming() tries to divide the tseg1
	 * equally between phase_seg1 and prop_seg, which may not fit
	 * in CBT register. Therefore, if phase_seg1 is more than
	 * possible value, increase prop_seg and decrease phase_seg1.
	 */
	if (bt->phase_seg1 > 0x20) {
		bt->prop_seg += (bt->phase_seg1 - 0x20);
		bt->phase_seg1 = 0x20;
	}

	reg_cbt = FLEXCAN_CBT_BTF |
		FIELD_PREP(FLEXCAN_CBT_EPRESDIV_MASK, bt->brp - 1) |
		FIELD_PREP(FLEXCAN_CBT_ERJW_MASK, bt->sjw - 1) |
		FIELD_PREP(FLEXCAN_CBT_EPROPSEG_MASK, bt->prop_seg - 1) |
		FIELD_PREP(FLEXCAN_CBT_EPSEG1_MASK, bt->phase_seg1 - 1) |
		FIELD_PREP(FLEXCAN_CBT_EPSEG2_MASK, bt->phase_seg2 - 1);

	netdev_dbg(dev, "writing cbt=0x%08x\n", reg_cbt);
	priv->write(reg_cbt, &regs->cbt);

	if (priv->can.ctrlmode & CAN_CTRLMODE_FD) {
		u32 reg_fdcbt, reg_ctrl2;

		if (bt->brp != dbt->brp)
			netdev_warn(dev, "Data brp=%d and brp=%d don't match, this may result in a phase error. Consider using different bitrate and/or data bitrate.\n",
				    dbt->brp, bt->brp);

		/* FDCBT */
		/* FDCBT[FPSEG1] is 3 bit long and FDCBT[FPROPSEG] is
		 * 5 bit long. The can_calc_bittiming tries to divide
		 * the tseg1 equally between phase_seg1 and prop_seg,
		 * which may not fit in FDCBT register. Therefore, if
		 * phase_seg1 is more than possible value, increase
		 * prop_seg and decrease phase_seg1
		 */
		if (dbt->phase_seg1 > 0x8) {
			dbt->prop_seg += (dbt->phase_seg1 - 0x8);
			dbt->phase_seg1 = 0x8;
		}

		reg_fdcbt = priv->read(&regs->fdcbt);
		reg_fdcbt &= ~(FIELD_PREP(FLEXCAN_FDCBT_FPRESDIV_MASK, 0x3ff) |
			       FIELD_PREP(FLEXCAN_FDCBT_FRJW_MASK, 0x7) |
			       FIELD_PREP(FLEXCAN_FDCBT_FPROPSEG_MASK, 0x1f) |
			       FIELD_PREP(FLEXCAN_FDCBT_FPSEG1_MASK, 0x7) |
			       FIELD_PREP(FLEXCAN_FDCBT_FPSEG2_MASK, 0x7));

		reg_fdcbt |= FIELD_PREP(FLEXCAN_FDCBT_FPRESDIV_MASK, dbt->brp - 1) |
			FIELD_PREP(FLEXCAN_FDCBT_FRJW_MASK, dbt->sjw - 1) |
			FIELD_PREP(FLEXCAN_FDCBT_FPROPSEG_MASK, dbt->prop_seg) |
			FIELD_PREP(FLEXCAN_FDCBT_FPSEG1_MASK, dbt->phase_seg1 - 1) |
			FIELD_PREP(FLEXCAN_FDCBT_FPSEG2_MASK, dbt->phase_seg2 - 1);

		netdev_dbg(dev, "writing fdcbt=0x%08x\n", reg_fdcbt);
		priv->write(reg_fdcbt, &regs->fdcbt);

		/* CTRL2 */
		reg_ctrl2 = priv->read(&regs->ctrl2);
		reg_ctrl2 &= ~FLEXCAN_CTRL2_ISOCANFDEN;
		if (!(priv->can.ctrlmode & CAN_CTRLMODE_FD_NON_ISO))
			reg_ctrl2 |= FLEXCAN_CTRL2_ISOCANFDEN;

		netdev_dbg(dev, "writing ctrl2=0x%08x\n", reg_ctrl2);
		priv->write(reg_ctrl2, &regs->ctrl2);
	}

	/* FDCTRL */
	reg_fdctrl = priv->read(&regs->fdctrl);
	reg_fdctrl &= ~(FLEXCAN_FDCTRL_FDRATE |
			FIELD_PREP(FLEXCAN_FDCTRL_TDCOFF, 0x1f));

	if (priv->can.ctrlmode & CAN_CTRLMODE_FD) {
		reg_fdctrl |= FLEXCAN_FDCTRL_FDRATE;

		if (priv->can.ctrlmode & CAN_CTRLMODE_LOOPBACK) {
			/* TDC must be disabled for Loop Back mode */
			reg_fdctrl &= ~FLEXCAN_FDCTRL_TDCEN;
		} else {
			reg_fdctrl |= FLEXCAN_FDCTRL_TDCEN |
				FIELD_PREP(FLEXCAN_FDCTRL_TDCOFF,
					   ((dbt->phase_seg1 - 1) +
					    dbt->prop_seg + 2) *
					   ((dbt->brp - 1 ) + 1));
		}
	}

	netdev_dbg(dev, "writing fdctrl=0x%08x\n", reg_fdctrl);
	priv->write(reg_fdctrl, &regs->fdctrl);

	netdev_dbg(dev, "%s: mcr=0x%08x ctrl=0x%08x ctrl2=0x%08x fdctrl=0x%08x cbt=0x%08x fdcbt=0x%08x\n",
		   __func__,
		   priv->read(&regs->mcr), priv->read(&regs->ctrl),
		   priv->read(&regs->ctrl2), priv->read(&regs->fdctrl),
		   priv->read(&regs->cbt), priv->read(&regs->fdcbt));
}

static void flexcan_set_bittiming(struct net_device *dev)
{
	const struct flexcan_priv *priv = netdev_priv(dev);
	struct flexcan_regs __iomem *regs = priv->regs;
	u32 reg;

	reg = priv->read(&regs->ctrl);
	reg &= ~(FLEXCAN_CTRL_LPB | FLEXCAN_CTRL_SMP |
		 FLEXCAN_CTRL_LOM);

	if (priv->can.ctrlmode & CAN_CTRLMODE_LOOPBACK)
		reg |= FLEXCAN_CTRL_LPB;
	if (priv->can.ctrlmode & CAN_CTRLMODE_LISTENONLY)
		reg |= FLEXCAN_CTRL_LOM;
	if (priv->can.ctrlmode & CAN_CTRLMODE_3_SAMPLES)
		reg |= FLEXCAN_CTRL_SMP;

	netdev_dbg(dev, "writing ctrl=0x%08x\n", reg);
	priv->write(reg, &regs->ctrl);

	if (priv->can.ctrlmode_supported & CAN_CTRLMODE_FD)
		return flexcan_set_bittiming_cbt(dev);
	else
		return flexcan_set_bittiming_ctrl(dev);
}

static void flexcan_ram_init(struct net_device *dev)
{
	struct flexcan_priv *priv = netdev_priv(dev);
	struct flexcan_regs __iomem *regs = priv->regs;
	u32 reg_ctrl2;

	/* 11.8.3.13 Detection and correction of memory errors:
	 * CTRL2[WRMFRZ] grants write access to all memory positions
	 * that require initialization, ranging from 0x080 to 0xADF
	 * and from 0xF28 to 0xFFF when the CAN FD feature is enabled.
	 * The RXMGMASK, RX14MASK, RX15MASK, and RXFGMASK registers
	 * need to be initialized as well. MCR[RFEN] must not be set
	 * during memory initialization.
	 */
	reg_ctrl2 = priv->read(&regs->ctrl2);
	reg_ctrl2 |= FLEXCAN_CTRL2_WRMFRZ;
	priv->write(reg_ctrl2, &regs->ctrl2);

	memset_io(&regs->mb[0][0], 0,
		  offsetof(struct flexcan_regs, rx_smb1[3]) -
		  offsetof(struct flexcan_regs, mb[0][0]) + 0x4);

	if (priv->can.ctrlmode & CAN_CTRLMODE_FD)
		memset_io(&regs->tx_smb_fd[0], 0,
			  offsetof(struct flexcan_regs, rx_smb1_fd[17]) -
			  offsetof(struct flexcan_regs, tx_smb_fd[0]) + 0x4);

	reg_ctrl2 &= ~FLEXCAN_CTRL2_WRMFRZ;
	priv->write(reg_ctrl2, &regs->ctrl2);
}

static int flexcan_rx_offload_setup(struct net_device *dev)
{
	struct flexcan_priv *priv = netdev_priv(dev);
	int err;

	if (priv->can.ctrlmode & CAN_CTRLMODE_FD)
		priv->mb_size = sizeof(struct flexcan_mb) + CANFD_MAX_DLEN;
	else
		priv->mb_size = sizeof(struct flexcan_mb) + CAN_MAX_DLEN;

	if (priv->devtype_data.quirks & FLEXCAN_QUIRK_NR_MB_16)
		priv->mb_count = 16;
	else
		priv->mb_count = (sizeof(priv->regs->mb[0]) / priv->mb_size) +
				 (sizeof(priv->regs->mb[1]) / priv->mb_size);

	if (priv->devtype_data.quirks & FLEXCAN_QUIRK_USE_RX_MAILBOX)
		priv->tx_mb_reserved =
			flexcan_get_mb(priv, FLEXCAN_TX_MB_RESERVED_RX_MAILBOX);
	else
		priv->tx_mb_reserved =
			flexcan_get_mb(priv, FLEXCAN_TX_MB_RESERVED_RX_FIFO);
	priv->tx_mb_idx = priv->mb_count - 1;
	priv->tx_mb = flexcan_get_mb(priv, priv->tx_mb_idx);
	priv->tx_mask = FLEXCAN_IFLAG_MB(priv->tx_mb_idx);

	priv->offload.mailbox_read = flexcan_mailbox_read;

	if (priv->devtype_data.quirks & FLEXCAN_QUIRK_USE_RX_MAILBOX) {
		priv->offload.mb_first = FLEXCAN_RX_MB_RX_MAILBOX_FIRST;
		priv->offload.mb_last = priv->mb_count - 2;

		priv->rx_mask = GENMASK_ULL(priv->offload.mb_last,
					    priv->offload.mb_first);
		err = can_rx_offload_add_timestamp(dev, &priv->offload);
	} else {
		priv->rx_mask = FLEXCAN_IFLAG_RX_FIFO_OVERFLOW |
			FLEXCAN_IFLAG_RX_FIFO_AVAILABLE;
		err = can_rx_offload_add_fifo(dev, &priv->offload,
					      FLEXCAN_NAPI_WEIGHT);
	}

	return err;
}

static void flexcan_chip_interrupts_enable(const struct net_device *dev)
{
	const struct flexcan_priv *priv = netdev_priv(dev);
	struct flexcan_regs __iomem *regs = priv->regs;
	u64 reg_imask;

	disable_irq(dev->irq);
	priv->write(priv->reg_ctrl_default, &regs->ctrl);
	reg_imask = priv->rx_mask | priv->tx_mask;
	priv->write(upper_32_bits(reg_imask), &regs->imask2);
	priv->write(lower_32_bits(reg_imask), &regs->imask1);
	enable_irq(dev->irq);
}

static void flexcan_chip_interrupts_disable(const struct net_device *dev)
{
	const struct flexcan_priv *priv = netdev_priv(dev);
	struct flexcan_regs __iomem *regs = priv->regs;

	priv->write(0, &regs->imask2);
	priv->write(0, &regs->imask1);
	priv->write(priv->reg_ctrl_default & ~FLEXCAN_CTRL_ERR_ALL,
		    &regs->ctrl);
}

/* flexcan_chip_start
 *
 * this functions is entered with clocks enabled
 *
 */
static int flexcan_chip_start(struct net_device *dev)
{
	struct flexcan_priv *priv = netdev_priv(dev);
	struct flexcan_regs __iomem *regs = priv->regs;
	u32 reg_mcr, reg_ctrl, reg_ctrl2, reg_mecr;
	int err, i;
	struct flexcan_mb __iomem *mb;

	/* enable module */
	err = flexcan_chip_enable(priv);
	if (err)
		return err;

	/* soft reset */
	err = flexcan_chip_softreset(priv);
	if (err)
		goto out_chip_disable;

	if (priv->devtype_data.quirks & FLEXCAN_QUIRK_SUPPORT_ECC)
		flexcan_ram_init(dev);

	flexcan_set_bittiming(dev);

	/* set freeze, halt */
	err = flexcan_chip_freeze(priv);
	if (err)
		goto out_chip_disable;

	/* MCR
	 *
	 * only supervisor access
	 * enable warning int
	 * enable individual RX masking
	 * choose format C
	 * set max mailbox number
	 */
	reg_mcr = priv->read(&regs->mcr);
	reg_mcr &= ~FLEXCAN_MCR_MAXMB(0xff);
	reg_mcr |= FLEXCAN_MCR_SUPV | FLEXCAN_MCR_WRN_EN | FLEXCAN_MCR_IRMQ |
		FLEXCAN_MCR_IDAM_C | FLEXCAN_MCR_MAXMB(priv->tx_mb_idx);

	/* MCR
	 *
	 * FIFO:
	 * - disable for mailbox mode
	 * - enable for FIFO mode
	 */
	if (priv->devtype_data.quirks & FLEXCAN_QUIRK_USE_RX_MAILBOX)
		reg_mcr &= ~FLEXCAN_MCR_FEN;
	else
		reg_mcr |= FLEXCAN_MCR_FEN;

	/* MCR
	 *
	 * NOTE: In loopback mode, the CAN_MCR[SRXDIS] cannot be
	 *       asserted because this will impede the self reception
	 *       of a transmitted message. This is not documented in
	 *       earlier versions of flexcan block guide.
	 *
	 * Self Reception:
	 * - enable Self Reception for loopback mode
	 *   (by clearing "Self Reception Disable" bit)
	 * - disable for normal operation
	 */
	if (priv->can.ctrlmode & CAN_CTRLMODE_LOOPBACK)
		reg_mcr &= ~FLEXCAN_MCR_SRX_DIS;
	else
		reg_mcr |= FLEXCAN_MCR_SRX_DIS;

	/* MCR - CAN-FD */
	if (priv->can.ctrlmode & CAN_CTRLMODE_FD)
		reg_mcr |= FLEXCAN_MCR_FDEN;
	else
		reg_mcr &= ~FLEXCAN_MCR_FDEN;

	netdev_dbg(dev, "%s: writing mcr=0x%08x", __func__, reg_mcr);
	priv->write(reg_mcr, &regs->mcr);

	/* CTRL
	 *
	 * disable timer sync feature
	 *
	 * disable auto busoff recovery
	 * transmit lowest buffer first
	 *
	 * enable tx and rx warning interrupt
	 * enable bus off interrupt
	 * (== FLEXCAN_CTRL_ERR_STATE)
	 */
	reg_ctrl = priv->read(&regs->ctrl);
	reg_ctrl &= ~FLEXCAN_CTRL_TSYN;
	reg_ctrl |= FLEXCAN_CTRL_BOFF_REC | FLEXCAN_CTRL_LBUF |
		FLEXCAN_CTRL_ERR_STATE;

	/* enable the "error interrupt" (FLEXCAN_CTRL_ERR_MSK),
	 * on most Flexcan cores, too. Otherwise we don't get
	 * any error warning or passive interrupts.
	 */
	if (priv->devtype_data.quirks & FLEXCAN_QUIRK_BROKEN_WERR_STATE ||
	    priv->can.ctrlmode & CAN_CTRLMODE_BERR_REPORTING)
		reg_ctrl |= FLEXCAN_CTRL_ERR_MSK;
	else
		reg_ctrl &= ~FLEXCAN_CTRL_ERR_MSK;

	/* save for later use */
	priv->reg_ctrl_default = reg_ctrl;
	/* leave interrupts disabled for now */
	reg_ctrl &= ~FLEXCAN_CTRL_ERR_ALL;
	netdev_dbg(dev, "%s: writing ctrl=0x%08x", __func__, reg_ctrl);
	priv->write(reg_ctrl, &regs->ctrl);

	if ((priv->devtype_data.quirks & FLEXCAN_QUIRK_ENABLE_EACEN_RRS)) {
		reg_ctrl2 = priv->read(&regs->ctrl2);
		reg_ctrl2 |= FLEXCAN_CTRL2_EACEN | FLEXCAN_CTRL2_RRS;
		priv->write(reg_ctrl2, &regs->ctrl2);
	}

	if (priv->can.ctrlmode_supported & CAN_CTRLMODE_FD) {
		u32 reg_fdctrl;

		reg_fdctrl = priv->read(&regs->fdctrl);
		reg_fdctrl &= ~(FIELD_PREP(FLEXCAN_FDCTRL_MBDSR1, 0x3) |
				FIELD_PREP(FLEXCAN_FDCTRL_MBDSR0, 0x3));

		if (priv->can.ctrlmode & CAN_CTRLMODE_FD) {
			reg_fdctrl |=
				FIELD_PREP(FLEXCAN_FDCTRL_MBDSR1,
					   FLEXCAN_FDCTRL_MBDSR_64) |
				FIELD_PREP(FLEXCAN_FDCTRL_MBDSR0,
					   FLEXCAN_FDCTRL_MBDSR_64);
		} else {
			reg_fdctrl |=
				FIELD_PREP(FLEXCAN_FDCTRL_MBDSR1,
					   FLEXCAN_FDCTRL_MBDSR_8) |
				FIELD_PREP(FLEXCAN_FDCTRL_MBDSR0,
					   FLEXCAN_FDCTRL_MBDSR_8);
		}

		netdev_dbg(dev, "%s: writing fdctrl=0x%08x",
			   __func__, reg_fdctrl);
		priv->write(reg_fdctrl, &regs->fdctrl);
	}

	if (priv->devtype_data.quirks & FLEXCAN_QUIRK_USE_RX_MAILBOX) {
		for (i = priv->offload.mb_first; i <= priv->offload.mb_last; i++) {
			mb = flexcan_get_mb(priv, i);
			priv->write(FLEXCAN_MB_CODE_RX_EMPTY,
				    &mb->can_ctrl);
		}
	} else {
		/* clear and invalidate unused mailboxes first */
		for (i = FLEXCAN_TX_MB_RESERVED_RX_FIFO; i < priv->mb_count; i++) {
			mb = flexcan_get_mb(priv, i);
			priv->write(FLEXCAN_MB_CODE_RX_INACTIVE,
				    &mb->can_ctrl);
		}
	}

	/* Errata ERR005829: mark first TX mailbox as INACTIVE */
	priv->write(FLEXCAN_MB_CODE_TX_INACTIVE,
		    &priv->tx_mb_reserved->can_ctrl);

	/* mark TX mailbox as INACTIVE */
	priv->write(FLEXCAN_MB_CODE_TX_INACTIVE,
		    &priv->tx_mb->can_ctrl);

	/* acceptance mask/acceptance code (accept everything) */
	priv->write(0x0, &regs->rxgmask);
	priv->write(0x0, &regs->rx14mask);
	priv->write(0x0, &regs->rx15mask);

	if (priv->devtype_data.quirks & FLEXCAN_QUIRK_DISABLE_RXFG)
		priv->write(0x0, &regs->rxfgmask);

	/* clear acceptance filters */
	for (i = 0; i < priv->mb_count; i++)
		priv->write(0, &regs->rximr[i]);

	/* On Vybrid, disable non-correctable errors interrupt and
	 * freeze mode. It still can correct the correctable errors
	 * when HW supports ECC.
	 *
	 * This also works around errata e5295 which generates false
	 * positive memory errors and put the device in freeze mode.
	 */
	if (priv->devtype_data.quirks & FLEXCAN_QUIRK_DISABLE_MECR) {
		/* Follow the protocol as described in "Detection
		 * and Correction of Memory Errors" to write to
		 * MECR register (step 1 - 5)
		 *
		 * 1. By default, CTRL2[ECRWRE] = 0, MECR[ECRWRDIS] = 1
		 * 2. set CTRL2[ECRWRE]
		 */
		reg_ctrl2 = priv->read(&regs->ctrl2);
		reg_ctrl2 |= FLEXCAN_CTRL2_ECRWRE;
		priv->write(reg_ctrl2, &regs->ctrl2);

		/* 3. clear MECR[ECRWRDIS] */
		reg_mecr = priv->read(&regs->mecr);
		reg_mecr &= ~FLEXCAN_MECR_ECRWRDIS;
		priv->write(reg_mecr, &regs->mecr);

		/* 4. all writes to MECR must keep MECR[ECRWRDIS] cleared */
		reg_mecr &= ~(FLEXCAN_MECR_NCEFAFRZ | FLEXCAN_MECR_HANCEI_MSK |
			      FLEXCAN_MECR_FANCEI_MSK);
		priv->write(reg_mecr, &regs->mecr);

		/* 5. after configuration done, lock MECR by either
		 * setting MECR[ECRWRDIS] or clearing CTRL2[ECRWRE]
		 */
		reg_mecr |= FLEXCAN_MECR_ECRWRDIS;
		priv->write(reg_mecr, &regs->mecr);

		reg_ctrl2 &= ~FLEXCAN_CTRL2_ECRWRE;
		priv->write(reg_ctrl2, &regs->ctrl2);
	}

	/* synchronize with the can bus */
	err = flexcan_chip_unfreeze(priv);
	if (err)
		goto out_chip_disable;

	priv->can.state = CAN_STATE_ERROR_ACTIVE;

	/* print chip status */
	netdev_dbg(dev, "%s: reading mcr=0x%08x ctrl=0x%08x\n", __func__,
		   priv->read(&regs->mcr), priv->read(&regs->ctrl));

	return 0;

 out_chip_disable:
	flexcan_chip_disable(priv);
	return err;
}

/* __flexcan_chip_stop
 *
 * this function is entered with clocks enabled
 */
static int __flexcan_chip_stop(struct net_device *dev, bool disable_on_error)
{
	struct flexcan_priv *priv = netdev_priv(dev);
	int err;

	/* freeze + disable module */
	err = flexcan_chip_freeze(priv);
	if (err && !disable_on_error)
		return err;
	err = flexcan_chip_disable(priv);
	if (err && !disable_on_error)
		goto out_chip_unfreeze;

	priv->can.state = CAN_STATE_STOPPED;

	return 0;

 out_chip_unfreeze:
	flexcan_chip_unfreeze(priv);

	return err;
}

static inline int flexcan_chip_stop_disable_on_error(struct net_device *dev)
{
	return __flexcan_chip_stop(dev, true);
}

static inline int flexcan_chip_stop(struct net_device *dev)
{
	return __flexcan_chip_stop(dev, false);
}

static int flexcan_open(struct net_device *dev)
{
	struct flexcan_priv *priv = netdev_priv(dev);
	int err;

	if ((priv->can.ctrlmode & CAN_CTRLMODE_3_SAMPLES) &&
	    (priv->can.ctrlmode & CAN_CTRLMODE_FD)) {
		netdev_err(dev, "Three Samples mode and CAN-FD mode can't be used together\n");
		return -EINVAL;
	}

	err = pm_runtime_get_sync(priv->dev);
	if (err < 0) {
		pm_runtime_put_noidle(priv->dev);
		return err;
	}

	err = open_candev(dev);
	if (err)
		goto out_runtime_put;

	err = flexcan_transceiver_enable(priv);
	if (err)
		goto out_close;

	err = flexcan_rx_offload_setup(dev);
	if (err)
		goto out_transceiver_disable;

	err = flexcan_chip_start(dev);
	if (err)
		goto out_can_rx_offload_del;

	can_rx_offload_enable(&priv->offload);

	err = request_irq(dev->irq, flexcan_irq, IRQF_SHARED, dev->name, dev);
	if (err)
		goto out_can_rx_offload_disable;

	if (priv->devtype_data.quirks & FLEXCAN_QUIRK_NR_IRQ_3) {
		err = request_irq(priv->irq_boff,
				  flexcan_irq, IRQF_SHARED, dev->name, dev);
		if (err)
			goto out_free_irq;

		err = request_irq(priv->irq_err,
				  flexcan_irq, IRQF_SHARED, dev->name, dev);
		if (err)
			goto out_free_irq_boff;
	}

	flexcan_chip_interrupts_enable(dev);

	can_led_event(dev, CAN_LED_EVENT_OPEN);

	netif_start_queue(dev);

	return 0;

 out_free_irq_boff:
	free_irq(priv->irq_boff, dev);
 out_free_irq:
	free_irq(dev->irq, dev);
 out_can_rx_offload_disable:
	can_rx_offload_disable(&priv->offload);
	flexcan_chip_stop(dev);
 out_can_rx_offload_del:
	can_rx_offload_del(&priv->offload);
 out_transceiver_disable:
	flexcan_transceiver_disable(priv);
 out_close:
	close_candev(dev);
 out_runtime_put:
	pm_runtime_put(priv->dev);

	return err;
}

static int flexcan_close(struct net_device *dev)
{
	struct flexcan_priv *priv = netdev_priv(dev);

	netif_stop_queue(dev);
	flexcan_chip_interrupts_disable(dev);

	if (priv->devtype_data.quirks & FLEXCAN_QUIRK_NR_IRQ_3) {
		free_irq(priv->irq_err, dev);
		free_irq(priv->irq_boff, dev);
	}

	free_irq(dev->irq, dev);
	can_rx_offload_disable(&priv->offload);
	flexcan_chip_stop_disable_on_error(dev);

	can_rx_offload_del(&priv->offload);
	flexcan_transceiver_disable(priv);
	close_candev(dev);

	pm_runtime_put(priv->dev);

	can_led_event(dev, CAN_LED_EVENT_STOP);

	return 0;
}

static int flexcan_set_mode(struct net_device *dev, enum can_mode mode)
{
	int err;

	switch (mode) {
	case CAN_MODE_START:
		err = flexcan_chip_start(dev);
		if (err)
			return err;

		flexcan_chip_interrupts_enable(dev);

		netif_wake_queue(dev);
		break;

	default:
		return -EOPNOTSUPP;
	}

	return 0;
}

static const struct net_device_ops flexcan_netdev_ops = {
	.ndo_open	= flexcan_open,
	.ndo_stop	= flexcan_close,
	.ndo_start_xmit	= flexcan_start_xmit,
	.ndo_change_mtu = can_change_mtu,
};

static int register_flexcandev(struct net_device *dev)
{
	struct flexcan_priv *priv = netdev_priv(dev);
	struct flexcan_regs __iomem *regs = priv->regs;
	u32 reg, err;

	err = flexcan_clks_enable(priv);
	if (err)
		return err;

	/* select "bus clock", chip must be disabled */
	err = flexcan_chip_disable(priv);
	if (err)
		goto out_clks_disable;

	reg = priv->read(&regs->ctrl);
	if (priv->clk_src)
		reg |= FLEXCAN_CTRL_CLK_SRC;
	else
		reg &= ~FLEXCAN_CTRL_CLK_SRC;
	priv->write(reg, &regs->ctrl);

	err = flexcan_chip_enable(priv);
	if (err)
		goto out_chip_disable;

	/* set freeze, halt */
	err = flexcan_chip_freeze(priv);
	if (err)
		goto out_chip_disable;

	/* activate FIFO, restrict register access */
	reg = priv->read(&regs->mcr);
	reg |=  FLEXCAN_MCR_FEN | FLEXCAN_MCR_SUPV;
	priv->write(reg, &regs->mcr);

	/* Currently we only support newer versions of this core
	 * featuring a RX hardware FIFO (although this driver doesn't
	 * make use of it on some cores). Older cores, found on some
	 * Coldfire derivates are not tested.
	 */
	reg = priv->read(&regs->mcr);
	if (!(reg & FLEXCAN_MCR_FEN)) {
		netdev_err(dev, "Could not enable RX FIFO, unsupported core\n");
		err = -ENODEV;
		goto out_chip_disable;
	}

	err = register_candev(dev);
	if (err)
		goto out_chip_disable;

	/* Disable core and let pm_runtime_put() disable the clocks.
	 * If CONFIG_PM is not enabled, the clocks will stay powered.
	 */
	flexcan_chip_disable(priv);
	pm_runtime_put(priv->dev);

	return 0;

 out_chip_disable:
	flexcan_chip_disable(priv);
 out_clks_disable:
	flexcan_clks_disable(priv);
	return err;
}

static void unregister_flexcandev(struct net_device *dev)
{
	unregister_candev(dev);
}

static int flexcan_setup_stop_mode_gpr(struct platform_device *pdev)
{
	struct net_device *dev = platform_get_drvdata(pdev);
	struct device_node *np = pdev->dev.of_node;
	struct device_node *gpr_np;
	struct flexcan_priv *priv;
	phandle phandle;
	u32 out_val[3];
	int ret;

	if (!np)
		return -EINVAL;

	/* stop mode property format is:
	 * <&gpr req_gpr req_bit>.
	 */
	ret = of_property_read_u32_array(np, "fsl,stop-mode", out_val,
					 ARRAY_SIZE(out_val));
	if (ret) {
		dev_dbg(&pdev->dev, "no stop-mode property\n");
		return ret;
	}
	phandle = *out_val;

	gpr_np = of_find_node_by_phandle(phandle);
	if (!gpr_np) {
		dev_dbg(&pdev->dev, "could not find gpr node by phandle\n");
		return -ENODEV;
	}

	priv = netdev_priv(dev);
	priv->stm.gpr = syscon_node_to_regmap(gpr_np);
	if (IS_ERR(priv->stm.gpr)) {
		dev_dbg(&pdev->dev, "could not find gpr regmap\n");
		ret = PTR_ERR(priv->stm.gpr);
		goto out_put_node;
	}

	priv->stm.req_gpr = out_val[1];
	priv->stm.req_bit = out_val[2];

	dev_dbg(&pdev->dev,
		"gpr %s req_gpr=0x02%x req_bit=%u\n",
		gpr_np->full_name, priv->stm.req_gpr, priv->stm.req_bit);

	return 0;

out_put_node:
	of_node_put(gpr_np);
	return ret;
}

static int flexcan_setup_stop_mode_scfw(struct platform_device *pdev)
{
	struct net_device *dev = platform_get_drvdata(pdev);
	struct flexcan_priv *priv;
	u8 scu_idx;
	int ret;

	ret = of_property_read_u8(pdev->dev.of_node, "fsl,scu-index", &scu_idx);
	if (ret < 0) {
		dev_dbg(&pdev->dev, "failed to get scu index\n");
		return ret;
	}

	priv = netdev_priv(dev);
	priv->scu_idx = scu_idx;

	/* this function could be deferred probe, return -EPROBE_DEFER */
	return imx_scu_get_handle(&priv->sc_ipc_handle);
}

/* flexcan_setup_stop_mode - Setup stop mode for wakeup
 *
 * Return: = 0 setup stop mode successfully or doesn't support this feature
 *         < 0 fail to setup stop mode (could be deferred probe)
 */
static int flexcan_setup_stop_mode(struct platform_device *pdev)
{
	struct net_device *dev = platform_get_drvdata(pdev);
	struct flexcan_priv *priv;
	int ret;

	priv = netdev_priv(dev);

	if (priv->devtype_data.quirks & FLEXCAN_QUIRK_SETUP_STOP_MODE_SCFW)
		ret = flexcan_setup_stop_mode_scfw(pdev);
	else if (priv->devtype_data.quirks & FLEXCAN_QUIRK_SETUP_STOP_MODE_GPR)
		ret = flexcan_setup_stop_mode_gpr(pdev);
	else
		/* return 0 directly if doesn't support stop mode feature */
		return 0;

	if (ret)
		return ret;

	device_set_wakeup_capable(&pdev->dev, true);

	if (of_property_read_bool(pdev->dev.of_node, "wakeup-source"))
		device_set_wakeup_enable(&pdev->dev, true);

	return 0;
}

static const struct of_device_id flexcan_of_match[] = {
	{ .compatible = "fsl,imx8qm-flexcan", .data = &fsl_imx8qm_devtype_data, },
	{ .compatible = "fsl,imx8mp-flexcan", .data = &fsl_imx8mp_devtype_data, },
	{ .compatible = "fsl,imx6q-flexcan", .data = &fsl_imx6q_devtype_data, },
	{ .compatible = "fsl,imx28-flexcan", .data = &fsl_imx28_devtype_data, },
	{ .compatible = "fsl,imx53-flexcan", .data = &fsl_imx25_devtype_data, },
	{ .compatible = "fsl,imx35-flexcan", .data = &fsl_imx25_devtype_data, },
	{ .compatible = "fsl,imx25-flexcan", .data = &fsl_imx25_devtype_data, },
	{ .compatible = "fsl,p1010-flexcan", .data = &fsl_p1010_devtype_data, },
	{ .compatible = "fsl,vf610-flexcan", .data = &fsl_vf610_devtype_data, },
	{ .compatible = "fsl,ls1021ar2-flexcan", .data = &fsl_ls1021a_r2_devtype_data, },
	{ .compatible = "fsl,lx2160ar1-flexcan", .data = &fsl_lx2160a_r1_devtype_data, },
	{ .compatible = "fsl,s32v234-flexcan",
	  .data = &fsl_s32v234_devtype_data, },
	{ /* sentinel */ },
};
MODULE_DEVICE_TABLE(of, flexcan_of_match);

static const struct platform_device_id flexcan_id_table[] = {
	{
		.name = "flexcan-mcf5441x",
		.driver_data = (kernel_ulong_t)&fsl_mcf5441x_devtype_data,
	}, {
		/* sentinel */
	},
};
MODULE_DEVICE_TABLE(platform, flexcan_id_table);

static int flexcan_gpio_init(struct device_node *np , struct net_device *dev)
{
	int ret;
	struct flexcan_priv *priv = netdev_priv(dev);

	if (!np)
		return -EINVAL;

	priv->stby_gpio = of_get_named_gpio(np, "stby-gpios", 0);
	if (!gpio_is_valid(priv->stby_gpio))
		return -ENODEV;

	if( (ret = gpio_request(priv->stby_gpio, "can_stby")) == 0)
		gpio_direction_output(priv->stby_gpio, 1);
	else
		netdev_err(dev, "Could not configure standby pin.\n");
	return ret;
}

static int flexcan_probe(struct platform_device *pdev)
{
	const struct of_device_id *of_id;
	const struct flexcan_devtype_data *devtype_data;
	struct net_device *dev;
	struct flexcan_priv *priv;
	struct regulator *reg_xceiver;
	struct clk *clk_ipg = NULL, *clk_per = NULL;
	struct flexcan_regs __iomem *regs;
	struct flexcan_platform_data *pdata;
	int err, irq;
	u8 clk_src = 1;
	u32 clock_freq = 0;

	reg_xceiver = devm_regulator_get_optional(&pdev->dev, "xceiver");
	if (PTR_ERR(reg_xceiver) == -EPROBE_DEFER)
		return -EPROBE_DEFER;
	else if (PTR_ERR(reg_xceiver) == -ENODEV)
		reg_xceiver = NULL;
	else if (IS_ERR(reg_xceiver))
		return PTR_ERR(reg_xceiver);

	if (pdev->dev.of_node) {
		of_property_read_u32(pdev->dev.of_node,
				     "clock-frequency", &clock_freq);
		of_property_read_u8(pdev->dev.of_node,
				    "fsl,clk-source", &clk_src);
	} else {
		pdata = dev_get_platdata(&pdev->dev);
		if (pdata) {
			clock_freq = pdata->clock_frequency;
			clk_src = pdata->clk_src;
		}
	}

	if (!clock_freq) {
		clk_ipg = devm_clk_get(&pdev->dev, "ipg");
		if (IS_ERR(clk_ipg)) {
			dev_err(&pdev->dev, "no ipg clock defined\n");
			return PTR_ERR(clk_ipg);
		}

		clk_per = devm_clk_get(&pdev->dev, "per");
		if (IS_ERR(clk_per)) {
			dev_err(&pdev->dev, "no per clock defined\n");
			return PTR_ERR(clk_per);
		}
		clock_freq = clk_get_rate(clk_per);
	}

	irq = platform_get_irq(pdev, 0);
	if (irq <= 0)
		return -ENODEV;

	regs = devm_platform_ioremap_resource(pdev, 0);
	if (IS_ERR(regs))
		return PTR_ERR(regs);

	of_id = of_match_device(flexcan_of_match, &pdev->dev);
	if (of_id)
		devtype_data = of_id->data;
	else if (platform_get_device_id(pdev)->driver_data)
		devtype_data = (struct flexcan_devtype_data *)
			platform_get_device_id(pdev)->driver_data;
	else
		return -ENODEV;

	if ((devtype_data->quirks & FLEXCAN_QUIRK_SUPPORT_FD) &&
	    !((devtype_data->quirks &
	       (FLEXCAN_QUIRK_USE_RX_MAILBOX |
		FLEXCAN_QUIRK_SUPPPORT_RX_MAILBOX |
		FLEXCAN_QUIRK_SUPPPORT_RX_MAILBOX_RTR |
		FLEXCAN_QUIRK_SUPPPORT_RX_FIFO)) ==
	      (FLEXCAN_QUIRK_USE_RX_MAILBOX |
	       FLEXCAN_QUIRK_SUPPPORT_RX_MAILBOX |
	       FLEXCAN_QUIRK_SUPPPORT_RX_MAILBOX_RTR))) {
		dev_err(&pdev->dev, "CAN-FD mode doesn't work in RX-FIFO mode!\n");
		return -EINVAL;
	}

	if ((devtype_data->quirks &
	     (FLEXCAN_QUIRK_SUPPPORT_RX_MAILBOX |
	      FLEXCAN_QUIRK_SUPPPORT_RX_MAILBOX_RTR)) ==
	    FLEXCAN_QUIRK_SUPPPORT_RX_MAILBOX_RTR) {
		dev_err(&pdev->dev,
			"Quirks (0x%08x) inconsistent: RX_MAILBOX_RX supported but not RX_MAILBOX\n",
			devtype_data->quirks);
		return -EINVAL;
	}

	dev = alloc_candev(sizeof(struct flexcan_priv), 1);
	if (!dev)
		return -ENOMEM;

	platform_set_drvdata(pdev, dev);
	SET_NETDEV_DEV(dev, &pdev->dev);

	dev->netdev_ops = &flexcan_netdev_ops;
	dev->irq = irq;
	dev->flags |= IFF_ECHO;

	priv = netdev_priv(dev);
	priv->devtype_data = *devtype_data;

	if (of_property_read_bool(pdev->dev.of_node, "big-endian") ||
	    priv->devtype_data.quirks & FLEXCAN_QUIRK_DEFAULT_BIG_ENDIAN) {
		priv->read = flexcan_read_be;
		priv->write = flexcan_write_be;
	} else {
		priv->read = flexcan_read_le;
		priv->write = flexcan_write_le;
	}

	priv->dev = &pdev->dev;
	priv->can.clock.freq = clock_freq;
	priv->can.do_set_mode = flexcan_set_mode;
	priv->can.do_get_berr_counter = flexcan_get_berr_counter;
	priv->can.ctrlmode_supported = CAN_CTRLMODE_LOOPBACK |
		CAN_CTRLMODE_LISTENONLY	| CAN_CTRLMODE_3_SAMPLES |
		CAN_CTRLMODE_BERR_REPORTING;
	priv->regs = regs;
	priv->clk_ipg = clk_ipg;
	priv->clk_per = clk_per;
	priv->clk_src = clk_src;
	priv->reg_xceiver = reg_xceiver;
	flexcan_gpio_init(pdev->dev.of_node,dev);

	if (priv->devtype_data.quirks & FLEXCAN_QUIRK_NR_IRQ_3) {
		priv->irq_boff = platform_get_irq(pdev, 1);
		if (priv->irq_boff <= 0) {
			err = -ENODEV;
			goto failed_platform_get_irq;
		}
		priv->irq_err = platform_get_irq(pdev, 2);
		if (priv->irq_err <= 0) {
			err = -ENODEV;
			goto failed_platform_get_irq;
		}
	}

	if (priv->devtype_data.quirks & FLEXCAN_QUIRK_SUPPORT_FD) {
		priv->can.ctrlmode_supported |= CAN_CTRLMODE_FD |
			CAN_CTRLMODE_FD_NON_ISO;
		priv->can.bittiming_const = &flexcan_fd_bittiming_const;
		priv->can.data_bittiming_const =
			&flexcan_fd_data_bittiming_const;
	} else {
		priv->can.bittiming_const = &flexcan_bittiming_const;
	}

	pm_runtime_get_noresume(&pdev->dev);
	pm_runtime_set_active(&pdev->dev);
	pm_runtime_enable(&pdev->dev);

	err = register_flexcandev(dev);
	if (err) {
		dev_err(&pdev->dev, "registering netdev failed\n");
		goto failed_register;
	}

	err = flexcan_setup_stop_mode(pdev);
	if (err < 0) {
		if (err != -EPROBE_DEFER)
			dev_err(&pdev->dev, "setup stop mode failed\n");
		goto failed_setup_stop_mode;
	}

	of_can_transceiver(dev);
	devm_can_led_init(dev);

	return 0;

 failed_setup_stop_mode:
	unregister_flexcandev(dev);
 failed_register:
	pm_runtime_put_noidle(&pdev->dev);
	pm_runtime_disable(&pdev->dev);
 failed_platform_get_irq:
	free_candev(dev);
	return err;
}

static int flexcan_remove(struct platform_device *pdev)
{
	struct net_device *dev = platform_get_drvdata(pdev);

	device_set_wakeup_enable(&pdev->dev, false);
	device_set_wakeup_capable(&pdev->dev, false);
	unregister_flexcandev(dev);
	pm_runtime_disable(&pdev->dev);
	free_candev(dev);

	return 0;
}

static int __maybe_unused flexcan_suspend(struct device *device)
{
	struct net_device *dev = dev_get_drvdata(device);
	struct flexcan_priv *priv = netdev_priv(dev);
	int err;

	if (netif_running(dev)) {
		/* if wakeup is enabled, enter stop mode
		 * else enter disabled mode.
		 */
		if (device_may_wakeup(device)) {
			enable_irq_wake(dev->irq);
			err = flexcan_enter_stop_mode(priv);
			if (err)
				return err;
		} else {
			err = flexcan_chip_stop(dev);
			if (err)
				return err;

			flexcan_chip_interrupts_disable(dev);

			err = pinctrl_pm_select_sleep_state(device);
			if (err)
				return err;
		}
		netif_stop_queue(dev);
		netif_device_detach(dev);
	}
	priv->can.state = CAN_STATE_SLEEPING;

	return 0;
}

static int __maybe_unused flexcan_resume(struct device *device)
{
	struct net_device *dev = dev_get_drvdata(device);
	struct flexcan_priv *priv = netdev_priv(dev);
	int err;

	priv->can.state = CAN_STATE_ERROR_ACTIVE;
	if (netif_running(dev)) {
		netif_device_attach(dev);
		netif_start_queue(dev);
		if (device_may_wakeup(device)) {
			disable_irq_wake(dev->irq);
			err = flexcan_exit_stop_mode(priv);
			if (err)
				return err;
		} else {
			err = pinctrl_pm_select_default_state(device);
			if (err)
				return err;

			err = flexcan_chip_start(dev);
			if (err)
				return err;

			flexcan_chip_interrupts_enable(dev);
		}
	}

	return 0;
}

static int __maybe_unused flexcan_runtime_suspend(struct device *device)
{
	struct net_device *dev = dev_get_drvdata(device);
	struct flexcan_priv *priv = netdev_priv(dev);

	flexcan_clks_disable(priv);

	return 0;
}

static int __maybe_unused flexcan_runtime_resume(struct device *device)
{
	struct net_device *dev = dev_get_drvdata(device);
	struct flexcan_priv *priv = netdev_priv(dev);

	return flexcan_clks_enable(priv);
}

static int __maybe_unused flexcan_noirq_suspend(struct device *device)
{
	struct net_device *dev = dev_get_drvdata(device);
	struct flexcan_priv *priv = netdev_priv(dev);

	if (netif_running(dev)) {
		int err;

		if (device_may_wakeup(device))
			flexcan_enable_wakeup_irq(priv, true);

		err = pm_runtime_force_suspend(device);
		if (err)
			return err;
	}

	return 0;
}

static int __maybe_unused flexcan_noirq_resume(struct device *device)
{
	struct net_device *dev = dev_get_drvdata(device);
	struct flexcan_priv *priv = netdev_priv(dev);

	if (netif_running(dev)) {
		int err;

		err = pm_runtime_force_resume(device);
		if (err)
			return err;

		if (device_may_wakeup(device))
			flexcan_enable_wakeup_irq(priv, false);
	}

	return 0;
}

static const struct dev_pm_ops flexcan_pm_ops = {
	SET_SYSTEM_SLEEP_PM_OPS(flexcan_suspend, flexcan_resume)
	SET_RUNTIME_PM_OPS(flexcan_runtime_suspend, flexcan_runtime_resume, NULL)
	SET_NOIRQ_SYSTEM_SLEEP_PM_OPS(flexcan_noirq_suspend, flexcan_noirq_resume)
};

static struct platform_driver flexcan_driver = {
	.driver = {
		.name = DRV_NAME,
		.pm = &flexcan_pm_ops,
		.of_match_table = flexcan_of_match,
	},
	.probe = flexcan_probe,
	.remove = flexcan_remove,
	.id_table = flexcan_id_table,
};

module_platform_driver(flexcan_driver);

MODULE_AUTHOR("Sascha Hauer <kernel@pengutronix.de>, "
	      "Marc Kleine-Budde <kernel@pengutronix.de>");
MODULE_LICENSE("GPL v2");
MODULE_DESCRIPTION("CAN port driver for flexcan based chip");<|MERGE_RESOLUTION|>--- conflicted
+++ resolved
@@ -372,13 +372,9 @@
 
 	struct clk *clk_ipg;
 	struct clk *clk_per;
-<<<<<<< HEAD
 	struct flexcan_platform_data *pdata;
 	int stby_gpio;
-	const struct flexcan_devtype_data *devtype_data;
-=======
 	struct flexcan_devtype_data devtype_data;
->>>>>>> fa6c3168
 	struct regulator *reg_xceiver;
 	struct flexcan_stop_mode stm;
 
