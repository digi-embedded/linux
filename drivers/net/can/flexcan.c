--- conflicted
+++ resolved
@@ -361,10 +361,7 @@
 	struct clk *clk_ipg;
 	struct clk *clk_per;
 	struct flexcan_platform_data *pdata;
-<<<<<<< HEAD
 	int stby_gpio;
-=======
->>>>>>> ee68d467
 	const struct flexcan_devtype_data *devtype_data;
 	struct regulator *reg_xceiver;
 	int id;
@@ -373,10 +370,7 @@
 	sc_ipc_t ipc_handle;
 #endif
 	bool wakeup;
-<<<<<<< HEAD
-=======
 	bool in_stop_mode;
->>>>>>> ee68d467
 
 	u32 mb_size;
 	u32 mb_num;
@@ -583,10 +577,7 @@
 	struct device_node *np = priv->dev->of_node;
 	u32 rsrc_id, val;
 	int idx;
-<<<<<<< HEAD
-=======
 	sc_err_t sciErr;
->>>>>>> ee68d467
 
 	idx = of_alias_get_id(np, "can");
 	if (idx == 0)
@@ -597,14 +588,10 @@
 		rsrc_id = SC_R_CAN_2;
 
 	val = enabled ? 1 : 0;
-<<<<<<< HEAD
-	sc_misc_set_control(priv->ipc_handle, rsrc_id, SC_C_IPG_STOP, val);
-=======
 	sciErr = sc_misc_set_control(priv->ipc_handle, rsrc_id, SC_C_IPG_STOP, val);
 	if (sciErr != SC_ERR_NONE) {
 		pr_err("failed to set ipg stop flag for resource id %d!\n", rsrc_id);
 	}
->>>>>>> ee68d467
 }
 #else
 static void imx8_ipg_stop_enable(struct flexcan_priv *priv, bool enabled) {}
@@ -638,12 +625,9 @@
 
 static inline int flexcan_transceiver_enable(const struct flexcan_priv *priv)
 {
-<<<<<<< HEAD
 	if (gpio_is_valid(priv->stby_gpio))
 		gpio_set_value_cansleep(priv->stby_gpio, 0);
 
-=======
->>>>>>> ee68d467
 	if (priv->pdata && priv->pdata->transceiver_switch) {
 		priv->pdata->transceiver_switch(1);
 		return 0;
@@ -820,16 +804,6 @@
 	can_put_echo_skb(skb, dev, 0);
 
 	if (priv->can.ctrlmode & CAN_CTRLMODE_FD) {
-<<<<<<< HEAD
-		reg_fdctrl = flexcan_read(&regs->fdctrl) &
-						~FLEXCAN_FDCTRL_FDRATE;
-		if (cf->flags & CANFD_BRS) {
-			reg_fdctrl |= FLEXCAN_FDCTRL_FDRATE;
-			ctrl |= FLEXCAN_MB_CNT_BRS;
-		}
-		flexcan_write(reg_fdctrl, &regs->fdctrl);
-		ctrl |= FLEXCAN_MB_CNT_EDL;
-=======
 		if (can_is_canfd_skb(skb)) {
 			reg_fdctrl = flexcan_read(&regs->fdctrl) &
 						  ~FLEXCAN_FDCTRL_FDRATE;
@@ -840,7 +814,6 @@
 			flexcan_write(reg_fdctrl, &regs->fdctrl);
 			ctrl |= FLEXCAN_MB_CNT_EDL;
 		}
->>>>>>> ee68d467
 	}
 
 	flexcan_mb_write(priv, priv->tx_mb_idx, FLEXCAN_MB_ID, can_id);
@@ -957,23 +930,14 @@
 	return container_of(offload, struct flexcan_priv, offload);
 }
 
-<<<<<<< HEAD
-static unsigned int flexcan_mailbox_read(struct can_rx_offload *offload,
-					 struct canfd_frame *cf,
-					 u32 *timestamp, unsigned int n)
-=======
 static unsigned int flexcan_mailbox_read(struct can_rx_offload *offload, bool drop,
 					 struct sk_buff **skb, u32 *timestamp,
 					 unsigned int n)
->>>>>>> ee68d467
 {
 	struct flexcan_priv *priv = rx_offload_to_priv(offload);
 	struct flexcan_regs __iomem *regs = priv->regs;
 	u32 reg_ctrl, reg_id, reg_iflag1;
-<<<<<<< HEAD
-=======
 	struct canfd_frame *cf;
->>>>>>> ee68d467
 	u32 i;
 
 	if (priv->devtype_data->quirks & FLEXCAN_QUIRK_USE_OFF_TIMESTAMP) {
@@ -1010,33 +974,6 @@
 					     (struct can_frame **)&cf);
 	}
 
-<<<<<<< HEAD
-	reg_id = flexcan_mb_read(priv, n, FLEXCAN_MB_ID);
-	if (reg_ctrl & FLEXCAN_MB_CNT_IDE)
-		cf->can_id = ((reg_id >> 0) & CAN_EFF_MASK) | CAN_EFF_FLAG;
-	else
-		cf->can_id = (reg_id >> 18) & CAN_SFF_MASK;
-
-	if (reg_ctrl & FLEXCAN_MB_CNT_EDL)
-		cf->len = can_dlc2len((reg_ctrl >> 16) & 0x0F);
-	else
-		cf->len = get_can_dlc((reg_ctrl >> 16) & 0x0F);
-
-	if (reg_ctrl & FLEXCAN_MB_CNT_ESI) {
-		cf->flags |= CANFD_ESI;
-		netdev_warn(priv->can.dev, "ESI Error\n");
-	}
-
-	if (!(reg_ctrl & FLEXCAN_MB_CNT_EDL) && reg_ctrl & FLEXCAN_MB_CNT_RTR) {
-		cf->can_id |= CAN_RTR_FLAG;
-	} else {
-		if (reg_ctrl & FLEXCAN_MB_CNT_BRS)
-			cf->flags |= CANFD_BRS;
-
-		for (i = 0; i < cf->len; i += 4) 
-			*(__be32 *)(cf->data + i) =	cpu_to_be32(flexcan_mb_read(priv,  
-							n, FLEXCAN_MB_DATA(i / 4)));
-=======
 	if (*skb) {
 		/* increase timstamp to full 32 bit */
 		*timestamp = reg_ctrl << 16;
@@ -1067,7 +1004,6 @@
 				*(__be32 *)(cf->data + i) = cpu_to_be32(flexcan_mb_read(priv,
 								n, FLEXCAN_MB_DATA(i / 4)));
 		}
->>>>>>> ee68d467
 	}
 
 	/* mark as read */
@@ -1229,9 +1165,6 @@
 		reg |= FLEXCAN_CTRL_SMP;
 	flexcan_write(reg, &regs->ctrl);
 
-<<<<<<< HEAD
-	if (priv->can.ctrlmode & CAN_CTRLMODE_FD) {
-=======
 	if (priv->can.ctrlmode_supported & CAN_CTRLMODE_FD) {
 		reg = flexcan_read(&regs->cbt);
 		reg &= ~(FLEXCAN_CBT_EPRESDIV(0x3ff) |
@@ -1241,7 +1174,6 @@
 			 FLEXCAN_CBT_EPROPSEG(0x3f) |
 			 FLEXCAN_CBT_BTF);
 
->>>>>>> ee68d467
 		reg = FLEXCAN_CBT_EPRESDIV(bt->brp - 1) |
 			FLEXCAN_CBT_EPSEG1(bt->phase_seg1 - 1) |
 			FLEXCAN_CBT_EPSEG2(bt->phase_seg2 - 1) |
@@ -1254,27 +1186,6 @@
 				bt->brp - 1, bt->phase_seg1 - 1, bt->phase_seg2 - 1,
 				bt->sjw - 1, bt->prop_seg - 1);
 
-<<<<<<< HEAD
-		reg = FLEXCAN_FDCBT_FPRESDIV(dbt->brp - 1) |
-			FLEXCAN_FDCBT_FPSEG1(dbt->phase_seg1 - 1) |
-			FLEXCAN_FDCBT_FPSEG2(dbt->phase_seg2 - 1) |
-			FLEXCAN_FDCBT_FRJW(dbt->sjw - 1) |
-			FLEXCAN_FDCBT_FPROPSEG(dbt->prop_seg);
-		flexcan_write(reg, &regs->fdcbt);
-
-		if (bt->brp != dbt->brp)
-			netdev_warn(dev, "PRESDIV not the same, may risk transfer errors\n");
-
-		netdev_dbg(dev, "fdbt: prediv %d seg1 %d seg2 %d rjw %d propseg %d\n",
-			   dbt->brp - 1, dbt->phase_seg1 - 1, dbt->phase_seg2 - 1,
-			   dbt->sjw - 1, dbt->prop_seg);
-
-		netdev_dbg(dev, "%s: mcr=0x%08x ctrl=0x%08x cbt=0x%08x fdcbt=0x%08x\n",
-			   __func__, flexcan_read(&regs->mcr),
-			   flexcan_read(&regs->ctrl),
-			   flexcan_read(&regs->cbt),
-			   flexcan_read(&regs->fdcbt));	
-=======
 		/* clear fdcbt regs */
 		flexcan_write(0, &regs->fdcbt);
 		if (priv->can.ctrlmode & CAN_CTRLMODE_FD) {
@@ -1305,7 +1216,6 @@
 				   flexcan_read(&regs->cbt),
 				   flexcan_read(&regs->fdcbt));
 		}
->>>>>>> ee68d467
 	} else {
 		reg = flexcan_read(&regs->ctrl);
 		reg &= ~(FLEXCAN_CTRL_PRESDIV(0xff) |
@@ -1426,31 +1336,6 @@
 		flexcan_write(reg_ctrl2, &regs->ctrl2);
 	}
 
-<<<<<<< HEAD
-	/* CAN FD initialization
-	 *
-	 * disable BRS by default
-	 * Message Buffer Data Size 64 bytes per MB
-	 * disable Transceiver Delay Compensation
-	 * Configure Message Buffer according to CAN FD mode enabled or not
-	 */
-	if ((priv->can.ctrlmode_supported & CAN_CTRLMODE_FD) &&
-	    !(priv->can.ctrlmode & CAN_CTRLMODE_FD)) {
-		netdev_err(dev, "fd mode must be enabled\n");
-		err = -EOPNOTSUPP;
-		goto out_chip_disable;
-	}
-
-	if (priv->can.ctrlmode & CAN_CTRLMODE_FD) {
-		reg_fdctrl = flexcan_read(&regs->fdctrl) &
-			     ~FLEXCAN_CANFD_MBDSR_MASK;
-		reg_fdctrl |= FLEXCAN_CANFD_MBDSR_DEFAULT <<
-			      FLEXCAN_CANFD_MBDSR_SHIFT;
-		flexcan_write(reg_fdctrl, &regs->fdctrl);
-		reg_mcr = flexcan_read(&regs->mcr);
-		flexcan_write(reg_mcr | FLEXCAN_MCR_FDEN, &regs->mcr);
-
-=======
 	if (priv->can.ctrlmode_supported & CAN_CTRLMODE_FD) {
 		reg_fdctrl = flexcan_read(&regs->fdctrl) & ~FLEXCAN_FDCTRL_FDRATE;
 		reg_fdctrl &= ~FLEXCAN_CANFD_MBDSR_MASK;
@@ -1479,7 +1364,6 @@
 	}
 
 	if (priv->can.ctrlmode & CAN_CTRLMODE_FD) {
->>>>>>> ee68d467
 		priv->mb_size = FLEXCAN_MB_FD_SIZE;
 		priv->mb_num = FLEXCAN_MB_FD_NUM;
 	} else {
@@ -1857,7 +1741,6 @@
 {
 	const struct of_device_id *of_id;
 	const struct flexcan_devtype_data *devtype_data;
-	struct device_node *np = pdev->dev.of_node;
 	struct net_device *dev;
 	struct flexcan_priv *priv;
 	struct regulator *reg_xceiver;
@@ -1945,20 +1828,11 @@
 	priv->devtype_data = devtype_data;
 	priv->reg_xceiver = reg_xceiver;
 	flexcan_gpio_init(pdev->dev.of_node,dev);
-	priv->offload.is_canfd = false;
 
 	if (priv->devtype_data->quirks & FLEXCAN_QUIRK_USE_OFF_TIMESTAMP) {
 		if (priv->devtype_data->quirks & FLEXCAN_QUIRK_TIMESTAMP_SUPPORT_FD) {
-<<<<<<< HEAD
-			if (!(of_find_property(np, "disable-fd-mode", NULL))) {
-				priv->can.ctrlmode_supported |= CAN_CTRLMODE_FD;
-				priv->can.bittiming_const = &flexcan_fd_bittiming_const;
-				priv->offload.is_canfd = true;
-			}
-=======
 			priv->can.ctrlmode_supported |= CAN_CTRLMODE_FD | CAN_CTRLMODE_FD_NON_ISO;
 			priv->can.bittiming_const = &flexcan_fd_bittiming_const;
->>>>>>> ee68d467
 
 			priv->tx_mb_reserved_idx = FLEXCAN_TX_MB_RESERVED_OFF_TIMESTAMP_FD;
 			priv->tx_mb_idx = FLEXCAN_TX_MB_OFF_TIMESTAMP_FD;
@@ -2085,10 +1959,7 @@
 		if (device_may_wakeup(device)) {
 			enable_irq_wake(dev->irq);
 			flexcan_enter_stop_mode(priv);
-<<<<<<< HEAD
-=======
 			priv->in_stop_mode = true;
->>>>>>> ee68d467
 		} else {
 			flexcan_chip_stop(dev);
 			ret = pm_runtime_force_suspend(device);
@@ -2113,14 +1984,11 @@
 		netif_start_queue(dev);
 
 		if (device_may_wakeup(device)) {
-<<<<<<< HEAD
-=======
 			if (priv->in_stop_mode) {
 				disable_irq_wake(dev->irq);
 				flexcan_exit_stop_mode(priv);
 				priv->in_stop_mode = false;
 			}
->>>>>>> ee68d467
 			flexcan_wake_mask_disable(priv);
 		} else {
 			pinctrl_pm_select_default_state(device);
@@ -2130,58 +1998,6 @@
 				return err;
 			err = flexcan_chip_start(dev);
 		}
-<<<<<<< HEAD
-	}
-
-	return err;
-}
-
-static int __maybe_unused flexcan_runtime_suspend(struct device *device)
-{
-	struct net_device *dev = dev_get_drvdata(device);
-	struct flexcan_priv *priv = netdev_priv(dev);
-
-	flexcan_clks_disable(priv);
-
-	return 0;
-}
-
-static int __maybe_unused flexcan_runtime_resume(struct device *device)
-{
-	struct net_device *dev = dev_get_drvdata(device);
-	struct flexcan_priv *priv = netdev_priv(dev);
-
-	flexcan_clks_enable(priv);
-
-	return 0;
-}
-
-static int __maybe_unused flexcan_noirq_suspend(struct device *device)
-{
-	struct net_device *dev = dev_get_drvdata(device);
-	struct flexcan_priv *priv = netdev_priv(dev);
-
-	if (netif_running(dev) && device_may_wakeup(device)) {
-		flexcan_wake_mask_enable(priv);
-	}
-
-	return 0;
-}
-
-static int __maybe_unused flexcan_noirq_resume(struct device *device)
-{
-	struct net_device *dev = dev_get_drvdata(device);
-	struct flexcan_priv *priv = netdev_priv(dev);
-
-	if (netif_running(dev) && device_may_wakeup(device)) {
-		disable_irq_wake(dev->irq);
-		flexcan_exit_stop_mode(priv);
-	}
-
-	return 0;
-}
-
-=======
 	}
 
 	return err;
@@ -2233,7 +2049,6 @@
 	return 0;
 }
 
->>>>>>> ee68d467
 static const struct dev_pm_ops flexcan_pm_ops = {
 	SET_SYSTEM_SLEEP_PM_OPS(flexcan_suspend, flexcan_resume)
 	SET_RUNTIME_PM_OPS(flexcan_runtime_suspend, flexcan_runtime_resume, NULL)
