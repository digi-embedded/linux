/*
 * flexcan.c - FLEXCAN CAN controller driver
 *
 * Copyright (c) 2005-2006 Varma Electronics Oy
 * Copyright (c) 2009 Sascha Hauer, Pengutronix
 * Copyright (c) 2010 Marc Kleine-Budde, Pengutronix
 *
 * Based on code originally by Andrey Volkov <avolkov@varma-el.com>
 *
 * LICENCE:
 * This program is free software; you can redistribute it and/or
 * modify it under the terms of the GNU General Public License as
 * published by the Free Software Foundation version 2.
 *
 * This program is distributed in the hope that it will be useful,
 * but WITHOUT ANY WARRANTY; without even the implied warranty of
 * MERCHANTABILITY or FITNESS FOR A PARTICULAR PURPOSE.  See the
 * GNU General Public License for more details.
 *
 */

#include <linux/netdevice.h>
#include <linux/can.h>
#include <linux/can/dev.h>
#include <linux/can/error.h>
#include <linux/can/led.h>
#include <linux/can/platform/flexcan.h>
#include <linux/clk.h>
#include <linux/delay.h>
#include <linux/if_arp.h>
#include <linux/if_ether.h>
#include <linux/interrupt.h>
#include <linux/io.h>
#include <linux/kernel.h>
#include <linux/list.h>
#include <linux/mfd/syscon.h>
#include <linux/mfd/syscon/imx6q-iomuxc-gpr.h>
#include <linux/module.h>
#include <linux/of.h>
#include <linux/of_device.h>
#include <linux/of_gpio.h>
#include <linux/platform_device.h>
#include <linux/regulator/consumer.h>
#include <linux/regmap.h>

#define DRV_NAME			"flexcan"

/* 8 for RX fifo and 2 error handling */
#define FLEXCAN_NAPI_WEIGHT		(8 + 2)

/* FLEXCAN module configuration register (CANMCR) bits */
#define FLEXCAN_MCR_MDIS		BIT(31)
#define FLEXCAN_MCR_FRZ			BIT(30)
#define FLEXCAN_MCR_FEN			BIT(29)
#define FLEXCAN_MCR_HALT		BIT(28)
#define FLEXCAN_MCR_NOT_RDY		BIT(27)
#define FLEXCAN_MCR_WAK_MSK		BIT(26)
#define FLEXCAN_MCR_SOFTRST		BIT(25)
#define FLEXCAN_MCR_FRZ_ACK		BIT(24)
#define FLEXCAN_MCR_SUPV		BIT(23)
#define FLEXCAN_MCR_SLF_WAK		BIT(22)
#define FLEXCAN_MCR_WRN_EN		BIT(21)
#define FLEXCAN_MCR_LPM_ACK		BIT(20)
#define FLEXCAN_MCR_WAK_SRC		BIT(19)
#define FLEXCAN_MCR_DOZE		BIT(18)
#define FLEXCAN_MCR_SRX_DIS		BIT(17)
#define FLEXCAN_MCR_BCC			BIT(16)
#define FLEXCAN_MCR_LPRIO_EN		BIT(13)
#define FLEXCAN_MCR_AEN			BIT(12)
#define FLEXCAN_MCR_MAXMB(x)		((x) & 0x7f)
#define FLEXCAN_MCR_IDAM_A		(0 << 8)
#define FLEXCAN_MCR_IDAM_B		(1 << 8)
#define FLEXCAN_MCR_IDAM_C		(2 << 8)
#define FLEXCAN_MCR_IDAM_D		(3 << 8)

/* FLEXCAN control register (CANCTRL) bits */
#define FLEXCAN_CTRL_PRESDIV(x)		(((x) & 0xff) << 24)
#define FLEXCAN_CTRL_RJW(x)		(((x) & 0x03) << 22)
#define FLEXCAN_CTRL_PSEG1(x)		(((x) & 0x07) << 19)
#define FLEXCAN_CTRL_PSEG2(x)		(((x) & 0x07) << 16)
#define FLEXCAN_CTRL_BOFF_MSK		BIT(15)
#define FLEXCAN_CTRL_ERR_MSK		BIT(14)
#define FLEXCAN_CTRL_CLK_SRC		BIT(13)
#define FLEXCAN_CTRL_LPB		BIT(12)
#define FLEXCAN_CTRL_TWRN_MSK		BIT(11)
#define FLEXCAN_CTRL_RWRN_MSK		BIT(10)
#define FLEXCAN_CTRL_SMP		BIT(7)
#define FLEXCAN_CTRL_BOFF_REC		BIT(6)
#define FLEXCAN_CTRL_TSYN		BIT(5)
#define FLEXCAN_CTRL_LBUF		BIT(4)
#define FLEXCAN_CTRL_LOM		BIT(3)
#define FLEXCAN_CTRL_PROPSEG(x)		((x) & 0x07)
#define FLEXCAN_CTRL_ERR_BUS		(FLEXCAN_CTRL_ERR_MSK)
#define FLEXCAN_CTRL_ERR_STATE \
	(FLEXCAN_CTRL_TWRN_MSK | FLEXCAN_CTRL_RWRN_MSK | \
	 FLEXCAN_CTRL_BOFF_MSK)
#define FLEXCAN_CTRL_ERR_ALL \
	(FLEXCAN_CTRL_ERR_BUS | FLEXCAN_CTRL_ERR_STATE)

/* FLEXCAN control register 2 (CTRL2) bits */
#define FLEXCAN_CRL2_ECRWRE		BIT(29)
#define FLEXCAN_CRL2_WRMFRZ		BIT(28)
#define FLEXCAN_CRL2_RFFN(x)		(((x) & 0x0f) << 24)
#define FLEXCAN_CRL2_TASD(x)		(((x) & 0x1f) << 19)
#define FLEXCAN_CRL2_MRP		BIT(18)
#define FLEXCAN_CRL2_RRS		BIT(17)
#define FLEXCAN_CRL2_EACEN		BIT(16)

/* FLEXCAN memory error control register (MECR) bits */
#define FLEXCAN_MECR_ECRWRDIS		BIT(31)
#define FLEXCAN_MECR_HANCEI_MSK		BIT(19)
#define FLEXCAN_MECR_FANCEI_MSK		BIT(18)
#define FLEXCAN_MECR_CEI_MSK		BIT(16)
#define FLEXCAN_MECR_HAERRIE		BIT(15)
#define FLEXCAN_MECR_FAERRIE		BIT(14)
#define FLEXCAN_MECR_EXTERRIE		BIT(13)
#define FLEXCAN_MECR_RERRDIS		BIT(9)
#define FLEXCAN_MECR_ECCDIS		BIT(8)
#define FLEXCAN_MECR_NCEFAFRZ		BIT(7)

/* FLEXCAN error and status register (ESR) bits */
#define FLEXCAN_ESR_TWRN_INT		BIT(17)
#define FLEXCAN_ESR_RWRN_INT		BIT(16)
#define FLEXCAN_ESR_BIT1_ERR		BIT(15)
#define FLEXCAN_ESR_BIT0_ERR		BIT(14)
#define FLEXCAN_ESR_ACK_ERR		BIT(13)
#define FLEXCAN_ESR_CRC_ERR		BIT(12)
#define FLEXCAN_ESR_FRM_ERR		BIT(11)
#define FLEXCAN_ESR_STF_ERR		BIT(10)
#define FLEXCAN_ESR_TX_WRN		BIT(9)
#define FLEXCAN_ESR_RX_WRN		BIT(8)
#define FLEXCAN_ESR_IDLE		BIT(7)
#define FLEXCAN_ESR_TXRX		BIT(6)
#define FLEXCAN_EST_FLT_CONF_SHIFT	(4)
#define FLEXCAN_ESR_FLT_CONF_MASK	(0x3 << FLEXCAN_EST_FLT_CONF_SHIFT)
#define FLEXCAN_ESR_FLT_CONF_ACTIVE	(0x0 << FLEXCAN_EST_FLT_CONF_SHIFT)
#define FLEXCAN_ESR_FLT_CONF_PASSIVE	(0x1 << FLEXCAN_EST_FLT_CONF_SHIFT)
#define FLEXCAN_ESR_BOFF_INT		BIT(2)
#define FLEXCAN_ESR_ERR_INT		BIT(1)
#define FLEXCAN_ESR_WAK_INT		BIT(0)
#define FLEXCAN_ESR_ERR_BUS \
	(FLEXCAN_ESR_BIT1_ERR | FLEXCAN_ESR_BIT0_ERR | \
	 FLEXCAN_ESR_ACK_ERR | FLEXCAN_ESR_CRC_ERR | \
	 FLEXCAN_ESR_FRM_ERR | FLEXCAN_ESR_STF_ERR)
#define FLEXCAN_ESR_ERR_STATE \
	(FLEXCAN_ESR_TWRN_INT | FLEXCAN_ESR_RWRN_INT | FLEXCAN_ESR_BOFF_INT)
#define FLEXCAN_ESR_ERR_ALL \
	(FLEXCAN_ESR_ERR_BUS | FLEXCAN_ESR_ERR_STATE)
#define FLEXCAN_ESR_ALL_INT \
	(FLEXCAN_ESR_TWRN_INT | FLEXCAN_ESR_RWRN_INT | \
	 FLEXCAN_ESR_BOFF_INT | FLEXCAN_ESR_ERR_INT | \
	 FLEXCAN_ESR_WAK_INT)

/* FLEXCAN interrupt flag register (IFLAG) bits */
<<<<<<< HEAD
#define FLEXCAN_RESERVED_BUF_ID		8
#define FLEXCAN_TX_BUF_ID		13
=======
/* Errata ERR005829 step7: Reserve first valid MB */
#define FLEXCAN_TX_BUF_RESERVED		8
#define FLEXCAN_TX_BUF_ID		9
>>>>>>> 33e8bb5d
#define FLEXCAN_IFLAG_BUF(x)		BIT(x)
#define FLEXCAN_IFLAG_RX_FIFO_OVERFLOW	BIT(7)
#define FLEXCAN_IFLAG_RX_FIFO_WARN	BIT(6)
#define FLEXCAN_IFLAG_RX_FIFO_AVAILABLE	BIT(5)
#define FLEXCAN_IFLAG_DEFAULT \
	(FLEXCAN_IFLAG_RX_FIFO_OVERFLOW | FLEXCAN_IFLAG_RX_FIFO_AVAILABLE | \
	 FLEXCAN_IFLAG_BUF(FLEXCAN_TX_BUF_ID))

/* FLEXCAN message buffers */
#define FLEXCAN_MB_CNT_CODE(x)		(((x) & 0xf) << 24)
#define FLEXCAN_MB_CODE_RX_INACTIVE	(0x0 << 24)
#define FLEXCAN_MB_CODE_RX_EMPTY	(0x4 << 24)
#define FLEXCAN_MB_CODE_RX_FULL		(0x2 << 24)
#define FLEXCAN_MB_CODE_RX_OVERRRUN	(0x6 << 24)
#define FLEXCAN_MB_CODE_RX_RANSWER	(0xa << 24)

#define FLEXCAN_MB_CODE_TX_INACTIVE	(0x8 << 24)
#define FLEXCAN_MB_CODE_TX_ABORT	(0x9 << 24)
#define FLEXCAN_MB_CODE_TX_DATA		(0xc << 24)
#define FLEXCAN_MB_CODE_TX_TANSWER	(0xe << 24)

#define FLEXCAN_MB_CNT_SRR		BIT(22)
#define FLEXCAN_MB_CNT_IDE		BIT(21)
#define FLEXCAN_MB_CNT_RTR		BIT(20)
#define FLEXCAN_MB_CNT_LENGTH(x)	(((x) & 0xf) << 16)
#define FLEXCAN_MB_CNT_TIMESTAMP(x)	((x) & 0xffff)

#define FLEXCAN_MB_CODE_MASK		(0xf0ffffff)

#define FLEXCAN_TIMEOUT_US             (50)

/*
 * FLEXCAN hardware feature flags
 *
 * Below is some version info we got:
 *    SOC   Version   IP-Version  Glitch-  [TR]WRN_INT  Memory err
 *                                Filter?   connected?  detection
 *   MX25  FlexCAN2  03.00.00.00     no         no         no
 *   MX28  FlexCAN2  03.00.04.00    yes        yes         no
 *   MX35  FlexCAN2  03.00.00.00     no         no         no
 *   MX53  FlexCAN2  03.00.00.00    yes         no         no
 *   MX6s  FlexCAN3  10.00.12.00    yes        yes         no
 *   VF610 FlexCAN3  ?               no        yes        yes
 *
 * Some SOCs do not have the RX_WARN & TX_WARN interrupt line connected.
 */
#define FLEXCAN_HAS_V10_FEATURES	BIT(1) /* For core version >= 10 */
#define FLEXCAN_HAS_BROKEN_ERR_STATE	BIT(2) /* [TR]WRN_INT not connected */
<<<<<<< HEAD
#define FLEXCAN_HAS_ERR005829		BIT(3) /* have errata ERR005829 */
=======
#define FLEXCAN_HAS_MECR_FEATURES	BIT(3) /* Memory error detection */
>>>>>>> 33e8bb5d

/* Structure of the message buffer */
struct flexcan_mb {
	u32 can_ctrl;
	u32 can_id;
	u32 data[2];
};

/* Structure of the hardware registers */
struct flexcan_regs {
	u32 mcr;		/* 0x00 */
	u32 ctrl;		/* 0x04 */
	u32 timer;		/* 0x08 */
	u32 _reserved1;		/* 0x0c */
	u32 rxgmask;		/* 0x10 */
	u32 rx14mask;		/* 0x14 */
	u32 rx15mask;		/* 0x18 */
	u32 ecr;		/* 0x1c */
	u32 esr;		/* 0x20 */
	u32 imask2;		/* 0x24 */
	u32 imask1;		/* 0x28 */
	u32 iflag2;		/* 0x2c */
	u32 iflag1;		/* 0x30 */
	u32 crl2;		/* 0x34 */
	u32 esr2;		/* 0x38 */
	u32 imeur;		/* 0x3c */
	u32 lrfr;		/* 0x40 */
	u32 crcr;		/* 0x44 */
	u32 rxfgmask;		/* 0x48 */
	u32 rxfir;		/* 0x4c */
	u32 _reserved3[12];	/* 0x50 */
	struct flexcan_mb cantxfg[64];	/* 0x80 */
	u32 _reserved4[408];
	u32 mecr;		/* 0xae0 */
	u32 erriar;		/* 0xae4 */
	u32 erridpr;		/* 0xae8 */
	u32 errippr;		/* 0xaec */
	u32 rerrar;		/* 0xaf0 */
	u32 rerrdr;		/* 0xaf4 */
	u32 rerrsynr;		/* 0xaf8 */
	u32 errsr;		/* 0xafc */
};

struct flexcan_devtype_data {
	u32 features;	/* hardware controller features */
};

struct flexcan_stop_mode {
	struct regmap *gpr;
	u8 req_gpr;
	u8 req_bit;
	u8 ack_gpr;
	u8 ack_bit;
};
struct flexcan_priv {
	struct can_priv can;
	struct napi_struct napi;

	void __iomem *base;
	u32 reg_esr;
	u32 reg_ctrl_default;

	struct clk *clk_ipg;
	struct clk *clk_per;
	struct flexcan_platform_data *pdata;
	int stby_gpio;
	const struct flexcan_devtype_data *devtype_data;
	struct regulator *reg_xceiver;
	struct flexcan_stop_mode stm;
	int id;
};

static struct flexcan_devtype_data fsl_p1010_devtype_data = {
	.features = FLEXCAN_HAS_BROKEN_ERR_STATE,
};
static struct flexcan_devtype_data fsl_imx28_devtype_data;
static struct flexcan_devtype_data fsl_imx6q_devtype_data = {
	.features = FLEXCAN_HAS_V10_FEATURES | FLEXCAN_HAS_ERR005829,
};
static struct flexcan_devtype_data fsl_vf610_devtype_data = {
	.features = FLEXCAN_HAS_V10_FEATURES | FLEXCAN_HAS_MECR_FEATURES,
};

static const struct can_bittiming_const flexcan_bittiming_const = {
	.name = DRV_NAME,
	.tseg1_min = 4,
	.tseg1_max = 16,
	.tseg2_min = 2,
	.tseg2_max = 8,
	.sjw_max = 4,
	.brp_min = 1,
	.brp_max = 256,
	.brp_inc = 1,
};

/*
 * Abstract off the read/write for arm versus ppc. This
 * assumes that PPC uses big-endian registers and everything
 * else uses little-endian registers, independent of CPU
 * endianess.
 */
#if defined(CONFIG_PPC)
static inline u32 flexcan_read(void __iomem *addr)
{
	return in_be32(addr);
}

static inline void flexcan_write(u32 val, void __iomem *addr)
{
	out_be32(addr, val);
}
#else
static inline u32 flexcan_read(void __iomem *addr)
{
	return readl(addr);
}

static inline void flexcan_write(u32 val, void __iomem *addr)
{
	writel(val, addr);
}
#endif

static inline void flexcan_enter_stop_mode(struct flexcan_priv *priv)
{
	/* enable stop request */
	if (priv->devtype_data->features & FLEXCAN_HAS_V10_FEATURES)
		regmap_update_bits(priv->stm.gpr, priv->stm.req_gpr,
			1 << priv->stm.req_bit, 1 << priv->stm.req_bit);
}

static inline void flexcan_exit_stop_mode(struct flexcan_priv *priv)
{
	/* remove stop request */
	if (priv->devtype_data->features & FLEXCAN_HAS_V10_FEATURES)
		regmap_update_bits(priv->stm.gpr, priv->stm.req_gpr,
			1 << priv->stm.req_bit, 0);
}

static inline int flexcan_transceiver_enable(const struct flexcan_priv *priv)
{
<<<<<<< HEAD
	if (priv->pdata){
		if(gpio_is_valid(priv->stby_gpio))
			gpio_set_value(priv->stby_gpio, 0);
	} else {
		if (priv->pdata->transceiver_switch) {
			priv->pdata->transceiver_switch(1);
			return 0;
		}
=======
	if (priv->pdata && priv->pdata->transceiver_switch) {
		priv->pdata->transceiver_switch(1);
		return 0;
>>>>>>> 33e8bb5d
	}

	if (!priv->reg_xceiver)
		return 0;

	return regulator_enable(priv->reg_xceiver);
}

static inline int flexcan_transceiver_disable(const struct flexcan_priv *priv)
{
<<<<<<< HEAD
	if (priv->pdata){
		if(gpio_is_valid(priv->stby_gpio))
			gpio_set_value(priv->stby_gpio, 1);
	} else {
		if (priv->pdata->transceiver_switch) {
			priv->pdata->transceiver_switch(0);
			return 0;
		}
=======
	if (priv->pdata && priv->pdata->transceiver_switch) {
		priv->pdata->transceiver_switch(0);
		return 0;
>>>>>>> 33e8bb5d
	}

	if (!priv->reg_xceiver)
		return 0;

	return regulator_disable(priv->reg_xceiver);
}

static inline int flexcan_has_and_handle_berr(const struct flexcan_priv *priv,
					      u32 reg_esr)
{
	return (priv->can.ctrlmode & CAN_CTRLMODE_BERR_REPORTING) &&
		(reg_esr & FLEXCAN_ESR_ERR_BUS);
}

static int flexcan_chip_enable(struct flexcan_priv *priv)
{
	struct flexcan_regs __iomem *regs = priv->base;
	unsigned int timeout = FLEXCAN_TIMEOUT_US / 10;
	u32 reg;

	reg = flexcan_read(&regs->mcr);
	reg &= ~FLEXCAN_MCR_MDIS;
	flexcan_write(reg, &regs->mcr);

	while (timeout-- && (flexcan_read(&regs->mcr) & FLEXCAN_MCR_LPM_ACK))
		udelay(10);

	if (flexcan_read(&regs->mcr) & FLEXCAN_MCR_LPM_ACK)
		return -ETIMEDOUT;

	return 0;
}

static int flexcan_chip_disable(struct flexcan_priv *priv)
{
	struct flexcan_regs __iomem *regs = priv->base;
	unsigned int timeout = FLEXCAN_TIMEOUT_US / 10;
	u32 reg;

	reg = flexcan_read(&regs->mcr);
	reg |= FLEXCAN_MCR_MDIS;
	flexcan_write(reg, &regs->mcr);

	while (timeout-- && !(flexcan_read(&regs->mcr) & FLEXCAN_MCR_LPM_ACK))
		udelay(10);

	if (!(flexcan_read(&regs->mcr) & FLEXCAN_MCR_LPM_ACK))
		return -ETIMEDOUT;

	return 0;
}

static int flexcan_chip_freeze(struct flexcan_priv *priv)
{
	struct flexcan_regs __iomem *regs = priv->base;
	unsigned int timeout = 1000 * 1000 * 10 / priv->can.bittiming.bitrate;
	u32 reg;

	reg = flexcan_read(&regs->mcr);
	reg |= FLEXCAN_MCR_HALT;
	flexcan_write(reg, &regs->mcr);

	while (timeout-- && !(flexcan_read(&regs->mcr) & FLEXCAN_MCR_FRZ_ACK))
		udelay(100);

	if (!(flexcan_read(&regs->mcr) & FLEXCAN_MCR_FRZ_ACK))
		return -ETIMEDOUT;

	return 0;
}

static int flexcan_chip_unfreeze(struct flexcan_priv *priv)
{
	struct flexcan_regs __iomem *regs = priv->base;
	unsigned int timeout = FLEXCAN_TIMEOUT_US / 10;
	u32 reg;

	reg = flexcan_read(&regs->mcr);
	reg &= ~FLEXCAN_MCR_HALT;
	flexcan_write(reg, &regs->mcr);

	while (timeout-- && (flexcan_read(&regs->mcr) & FLEXCAN_MCR_FRZ_ACK))
		udelay(20);

	if (flexcan_read(&regs->mcr) & FLEXCAN_MCR_FRZ_ACK)
		return -ETIMEDOUT;

	return 0;
}

static int flexcan_chip_softreset(struct flexcan_priv *priv)
{
	struct flexcan_regs __iomem *regs = priv->base;
	unsigned int timeout = FLEXCAN_TIMEOUT_US / 10;

	flexcan_write(FLEXCAN_MCR_SOFTRST, &regs->mcr);
	while (timeout-- && (flexcan_read(&regs->mcr) & FLEXCAN_MCR_SOFTRST))
		udelay(10);

	if (flexcan_read(&regs->mcr) & FLEXCAN_MCR_SOFTRST)
		return -ETIMEDOUT;

	return 0;
}


static int __flexcan_get_berr_counter(const struct net_device *dev,
				      struct can_berr_counter *bec)
{
	const struct flexcan_priv *priv = netdev_priv(dev);
	struct flexcan_regs __iomem *regs = priv->base;
	u32 reg = flexcan_read(&regs->ecr);

	bec->txerr = (reg >> 0) & 0xff;
	bec->rxerr = (reg >> 8) & 0xff;

	return 0;
}

static int flexcan_get_berr_counter(const struct net_device *dev,
				    struct can_berr_counter *bec)
{
	const struct flexcan_priv *priv = netdev_priv(dev);
	int err;

	err = clk_prepare_enable(priv->clk_ipg);
	if (err)
		return err;

	err = clk_prepare_enable(priv->clk_per);
	if (err)
		goto out_disable_ipg;

	err = __flexcan_get_berr_counter(dev, bec);

	clk_disable_unprepare(priv->clk_per);
 out_disable_ipg:
	clk_disable_unprepare(priv->clk_ipg);

	return err;
}

static int flexcan_start_xmit(struct sk_buff *skb, struct net_device *dev)
{
	const struct flexcan_priv *priv = netdev_priv(dev);
	struct flexcan_regs __iomem *regs = priv->base;
	struct can_frame *cf = (struct can_frame *)skb->data;
	u32 can_id;
	u32 ctrl = FLEXCAN_MB_CNT_CODE(0xc) | (cf->can_dlc << 16);

	if (can_dropped_invalid_skb(dev, skb))
		return NETDEV_TX_OK;

	netif_stop_queue(dev);

	if (cf->can_id & CAN_EFF_FLAG) {
		can_id = cf->can_id & CAN_EFF_MASK;
		ctrl |= FLEXCAN_MB_CNT_IDE | FLEXCAN_MB_CNT_SRR;
	} else {
		can_id = (cf->can_id & CAN_SFF_MASK) << 18;
	}

	if (cf->can_id & CAN_RTR_FLAG)
		ctrl |= FLEXCAN_MB_CNT_RTR;

	if (cf->can_dlc > 0) {
		u32 data = be32_to_cpup((__be32 *)&cf->data[0]);
		flexcan_write(data, &regs->cantxfg[FLEXCAN_TX_BUF_ID].data[0]);
	}
	if (cf->can_dlc > 3) {
		u32 data = be32_to_cpup((__be32 *)&cf->data[4]);
		flexcan_write(data, &regs->cantxfg[FLEXCAN_TX_BUF_ID].data[1]);
	}

	can_put_echo_skb(skb, dev, 0);

	flexcan_write(can_id, &regs->cantxfg[FLEXCAN_TX_BUF_ID].can_id);
	flexcan_write(ctrl, &regs->cantxfg[FLEXCAN_TX_BUF_ID].can_ctrl);

<<<<<<< HEAD
	if (priv->devtype_data->features & FLEXCAN_HAS_ERR005829) {
		writel(0x0, &regs->cantxfg[FLEXCAN_RESERVED_BUF_ID].can_ctrl);
		writel(0x0, &regs->cantxfg[FLEXCAN_RESERVED_BUF_ID].can_ctrl);
	}
=======
	/* Errata ERR005829 step8:
	 * Write twice INACTIVE(0x8) code to first MB.
	 */
	flexcan_write(FLEXCAN_MB_CODE_TX_INACTIVE,
		      &regs->cantxfg[FLEXCAN_TX_BUF_RESERVED].can_ctrl);
	flexcan_write(FLEXCAN_MB_CODE_TX_INACTIVE,
		      &regs->cantxfg[FLEXCAN_TX_BUF_RESERVED].can_ctrl);
>>>>>>> 33e8bb5d

	return NETDEV_TX_OK;
}

static void do_bus_err(struct net_device *dev,
		       struct can_frame *cf, u32 reg_esr)
{
	struct flexcan_priv *priv = netdev_priv(dev);
	int rx_errors = 0, tx_errors = 0;

	cf->can_id |= CAN_ERR_PROT | CAN_ERR_BUSERROR;

	if (reg_esr & FLEXCAN_ESR_BIT1_ERR) {
		netdev_dbg(dev, "BIT1_ERR irq\n");
		cf->data[2] |= CAN_ERR_PROT_BIT1;
		tx_errors = 1;
	}
	if (reg_esr & FLEXCAN_ESR_BIT0_ERR) {
		netdev_dbg(dev, "BIT0_ERR irq\n");
		cf->data[2] |= CAN_ERR_PROT_BIT0;
		tx_errors = 1;
	}
	if (reg_esr & FLEXCAN_ESR_ACK_ERR) {
		netdev_dbg(dev, "ACK_ERR irq\n");
		cf->can_id |= CAN_ERR_ACK;
		cf->data[3] |= CAN_ERR_PROT_LOC_ACK;
		tx_errors = 1;
	}
	if (reg_esr & FLEXCAN_ESR_CRC_ERR) {
		netdev_dbg(dev, "CRC_ERR irq\n");
		cf->data[2] |= CAN_ERR_PROT_BIT;
		cf->data[3] |= CAN_ERR_PROT_LOC_CRC_SEQ;
		rx_errors = 1;
	}
	if (reg_esr & FLEXCAN_ESR_FRM_ERR) {
		netdev_dbg(dev, "FRM_ERR irq\n");
		cf->data[2] |= CAN_ERR_PROT_FORM;
		rx_errors = 1;
	}
	if (reg_esr & FLEXCAN_ESR_STF_ERR) {
		netdev_dbg(dev, "STF_ERR irq\n");
		cf->data[2] |= CAN_ERR_PROT_STUFF;
		rx_errors = 1;
	}

	priv->can.can_stats.bus_error++;
	if (rx_errors)
		dev->stats.rx_errors++;
	if (tx_errors)
		dev->stats.tx_errors++;
}

static int flexcan_poll_bus_err(struct net_device *dev, u32 reg_esr)
{
	struct sk_buff *skb;
	struct can_frame *cf;

	skb = alloc_can_err_skb(dev, &cf);
	if (unlikely(!skb))
		return 0;

	do_bus_err(dev, cf, reg_esr);
	netif_receive_skb(skb);

	dev->stats.rx_packets++;
	dev->stats.rx_bytes += cf->can_dlc;

	return 1;
}

static int flexcan_poll_state(struct net_device *dev, u32 reg_esr)
{
	struct flexcan_priv *priv = netdev_priv(dev);
	struct sk_buff *skb;
	struct can_frame *cf;
	enum can_state new_state = 0, rx_state = 0, tx_state = 0;
	int flt;
	struct can_berr_counter bec;

	flt = reg_esr & FLEXCAN_ESR_FLT_CONF_MASK;
	if (likely(flt == FLEXCAN_ESR_FLT_CONF_ACTIVE)) {
		tx_state = unlikely(reg_esr & FLEXCAN_ESR_TX_WRN) ?
			   CAN_STATE_ERROR_WARNING : CAN_STATE_ERROR_ACTIVE;
		rx_state = unlikely(reg_esr & FLEXCAN_ESR_RX_WRN) ?
			   CAN_STATE_ERROR_WARNING : CAN_STATE_ERROR_ACTIVE;
		new_state = max(tx_state, rx_state);
	} else {
		__flexcan_get_berr_counter(dev, &bec);
		new_state = flt == FLEXCAN_ESR_FLT_CONF_PASSIVE ?
			    CAN_STATE_ERROR_PASSIVE : CAN_STATE_BUS_OFF;
		rx_state = bec.rxerr >= bec.txerr ? new_state : 0;
		tx_state = bec.rxerr <= bec.txerr ? new_state : 0;
	}

	/* state hasn't changed */
	if (likely(new_state == priv->can.state))
		return 0;

	skb = alloc_can_err_skb(dev, &cf);
	if (unlikely(!skb))
		return 0;

	can_change_state(dev, cf, tx_state, rx_state);

	if (unlikely(new_state == CAN_STATE_BUS_OFF))
		can_bus_off(dev);

	netif_receive_skb(skb);

	dev->stats.rx_packets++;
	dev->stats.rx_bytes += cf->can_dlc;

	return 1;
}

static void flexcan_read_fifo(const struct net_device *dev,
			      struct can_frame *cf)
{
	const struct flexcan_priv *priv = netdev_priv(dev);
	struct flexcan_regs __iomem *regs = priv->base;
	struct flexcan_mb __iomem *mb = &regs->cantxfg[0];
	u32 reg_ctrl, reg_id;

	reg_ctrl = flexcan_read(&mb->can_ctrl);
	reg_id = flexcan_read(&mb->can_id);
	if (reg_ctrl & FLEXCAN_MB_CNT_IDE)
		cf->can_id = ((reg_id >> 0) & CAN_EFF_MASK) | CAN_EFF_FLAG;
	else
		cf->can_id = (reg_id >> 18) & CAN_SFF_MASK;

	if (reg_ctrl & FLEXCAN_MB_CNT_RTR)
		cf->can_id |= CAN_RTR_FLAG;
	cf->can_dlc = get_can_dlc((reg_ctrl >> 16) & 0xf);

	*(__be32 *)(cf->data + 0) = cpu_to_be32(flexcan_read(&mb->data[0]));
	*(__be32 *)(cf->data + 4) = cpu_to_be32(flexcan_read(&mb->data[1]));

	/* mark as read */
	flexcan_write(FLEXCAN_IFLAG_RX_FIFO_AVAILABLE, &regs->iflag1);
	flexcan_read(&regs->timer);
}

static int flexcan_read_frame(struct net_device *dev)
{
	struct net_device_stats *stats = &dev->stats;
	struct can_frame *cf;
	struct sk_buff *skb;

	skb = alloc_can_skb(dev, &cf);
	if (unlikely(!skb)) {
		stats->rx_dropped++;
		return 0;
	}

	flexcan_read_fifo(dev, cf);
	netif_receive_skb(skb);

	stats->rx_packets++;
	stats->rx_bytes += cf->can_dlc;

	can_led_event(dev, CAN_LED_EVENT_RX);

	return 1;
}

static int flexcan_poll(struct napi_struct *napi, int quota)
{
	struct net_device *dev = napi->dev;
	const struct flexcan_priv *priv = netdev_priv(dev);
	struct flexcan_regs __iomem *regs = priv->base;
	u32 reg_iflag1, reg_esr;
	int work_done = 0;

	/*
	 * The error bits are cleared on read,
	 * use saved value from irq handler.
	 */
	reg_esr = flexcan_read(&regs->esr) | priv->reg_esr;

	/* handle state changes */
	work_done += flexcan_poll_state(dev, reg_esr);

	/* handle RX-FIFO */
	reg_iflag1 = flexcan_read(&regs->iflag1);
	while (reg_iflag1 & FLEXCAN_IFLAG_RX_FIFO_AVAILABLE &&
	       work_done < quota) {
		work_done += flexcan_read_frame(dev);
		reg_iflag1 = flexcan_read(&regs->iflag1);
	}

	/* report bus errors */
	if (flexcan_has_and_handle_berr(priv, reg_esr) && work_done < quota)
		work_done += flexcan_poll_bus_err(dev, reg_esr);

	if (work_done < quota) {
		napi_complete(napi);
		/* enable IRQs */
		flexcan_write(FLEXCAN_IFLAG_DEFAULT, &regs->imask1);
		flexcan_write(priv->reg_ctrl_default, &regs->ctrl);
	}

	return work_done;
}

static irqreturn_t flexcan_irq(int irq, void *dev_id)
{
	struct net_device *dev = dev_id;
	struct net_device_stats *stats = &dev->stats;
	struct flexcan_priv *priv = netdev_priv(dev);
	struct flexcan_regs __iomem *regs = priv->base;
	u32 reg_iflag1, reg_esr;

	reg_iflag1 = flexcan_read(&regs->iflag1);
	reg_esr = flexcan_read(&regs->esr);
	/* ACK all bus error and state change IRQ sources */
	if (reg_esr & FLEXCAN_ESR_ALL_INT)
		flexcan_write(reg_esr & FLEXCAN_ESR_ALL_INT, &regs->esr);

	if (reg_esr & FLEXCAN_ESR_WAK_INT)
		flexcan_exit_stop_mode(priv);

	/*
	 * schedule NAPI in case of:
	 * - rx IRQ
	 * - state change IRQ
	 * - bus error IRQ and bus error reporting is activated
	 */
	if ((reg_iflag1 & FLEXCAN_IFLAG_RX_FIFO_AVAILABLE) ||
	    (reg_esr & FLEXCAN_ESR_ERR_STATE) ||
	    flexcan_has_and_handle_berr(priv, reg_esr)) {
		/*
		 * The error bits are cleared on read,
		 * save them for later use.
		 */
		priv->reg_esr = reg_esr & FLEXCAN_ESR_ERR_BUS;
		flexcan_write(FLEXCAN_IFLAG_DEFAULT &
			~FLEXCAN_IFLAG_RX_FIFO_AVAILABLE, &regs->imask1);
		flexcan_write(priv->reg_ctrl_default & ~FLEXCAN_CTRL_ERR_ALL,
		       &regs->ctrl);
		napi_schedule(&priv->napi);
	}

	/* FIFO overflow */
	if (reg_iflag1 & FLEXCAN_IFLAG_RX_FIFO_OVERFLOW) {
		flexcan_write(FLEXCAN_IFLAG_RX_FIFO_OVERFLOW, &regs->iflag1);
		dev->stats.rx_over_errors++;
		dev->stats.rx_errors++;
	}

	/* transmission complete interrupt */
	if (reg_iflag1 & (1 << FLEXCAN_TX_BUF_ID)) {
		stats->tx_bytes += can_get_echo_skb(dev, 0);
		stats->tx_packets++;
		can_led_event(dev, CAN_LED_EVENT_TX);
		/* after sending a RTR frame mailbox is in RX mode */
		flexcan_write(FLEXCAN_MB_CODE_TX_INACTIVE,
			      &regs->cantxfg[FLEXCAN_TX_BUF_ID].can_ctrl);
		flexcan_write((1 << FLEXCAN_TX_BUF_ID), &regs->iflag1);
		netif_wake_queue(dev);
	}

	return IRQ_HANDLED;
}

static void flexcan_set_bittiming(struct net_device *dev)
{
	const struct flexcan_priv *priv = netdev_priv(dev);
	const struct can_bittiming *bt = &priv->can.bittiming;
	struct flexcan_regs __iomem *regs = priv->base;
	u32 reg;

	reg = flexcan_read(&regs->ctrl);
	reg &= ~(FLEXCAN_CTRL_PRESDIV(0xff) |
		 FLEXCAN_CTRL_RJW(0x3) |
		 FLEXCAN_CTRL_PSEG1(0x7) |
		 FLEXCAN_CTRL_PSEG2(0x7) |
		 FLEXCAN_CTRL_PROPSEG(0x7) |
		 FLEXCAN_CTRL_LPB |
		 FLEXCAN_CTRL_SMP |
		 FLEXCAN_CTRL_LOM);

	reg |= FLEXCAN_CTRL_PRESDIV(bt->brp - 1) |
		FLEXCAN_CTRL_PSEG1(bt->phase_seg1 - 1) |
		FLEXCAN_CTRL_PSEG2(bt->phase_seg2 - 1) |
		FLEXCAN_CTRL_RJW(bt->sjw - 1) |
		FLEXCAN_CTRL_PROPSEG(bt->prop_seg - 1);

	if (priv->can.ctrlmode & CAN_CTRLMODE_LOOPBACK)
		reg |= FLEXCAN_CTRL_LPB;
	if (priv->can.ctrlmode & CAN_CTRLMODE_LISTENONLY)
		reg |= FLEXCAN_CTRL_LOM;
	if (priv->can.ctrlmode & CAN_CTRLMODE_3_SAMPLES)
		reg |= FLEXCAN_CTRL_SMP;

	netdev_info(dev, "writing ctrl=0x%08x\n", reg);
	flexcan_write(reg, &regs->ctrl);

	/* print chip status */
	netdev_dbg(dev, "%s: mcr=0x%08x ctrl=0x%08x\n", __func__,
		   flexcan_read(&regs->mcr), flexcan_read(&regs->ctrl));
}

/*
 * flexcan_chip_start
 *
 * this functions is entered with clocks enabled
 *
 */
static int flexcan_chip_start(struct net_device *dev)
{
	struct flexcan_priv *priv = netdev_priv(dev);
	struct flexcan_regs __iomem *regs = priv->base;
<<<<<<< HEAD
	int err, i;
	u32 reg_mcr, reg_ctrl;
=======
	u32 reg_mcr, reg_ctrl, reg_crl2, reg_mecr;
	int err, i;
>>>>>>> 33e8bb5d

	/* enable module */
	err = flexcan_chip_enable(priv);
	if (err)
		return err;

	/* soft reset */
	err = flexcan_chip_softreset(priv);
	if (err)
		goto out_chip_disable;

	flexcan_set_bittiming(dev);

	/*
	 * MCR
	 *
	 * enable freeze
	 * enable fifo
	 * halt now
	 * only supervisor access
	 * enable warning int
	 * choose format C
	 * disable local echo
	 * enable self wakeup
	 */
	reg_mcr = flexcan_read(&regs->mcr);
	reg_mcr &= ~FLEXCAN_MCR_MAXMB(0xff);
	reg_mcr |= FLEXCAN_MCR_FRZ | FLEXCAN_MCR_FEN | FLEXCAN_MCR_HALT |
		FLEXCAN_MCR_SUPV | FLEXCAN_MCR_WRN_EN |
		FLEXCAN_MCR_IDAM_C | FLEXCAN_MCR_SRX_DIS |
		FLEXCAN_MCR_WAK_MSK | FLEXCAN_MCR_SLF_WAK |
		FLEXCAN_MCR_MAXMB(FLEXCAN_TX_BUF_ID);
	netdev_dbg(dev, "%s: writing mcr=0x%08x", __func__, reg_mcr);
	flexcan_write(reg_mcr, &regs->mcr);

	/*
	 * CTRL
	 *
	 * disable timer sync feature
	 *
	 * disable auto busoff recovery
	 * transmit lowest buffer first
	 *
	 * enable tx and rx warning interrupt
	 * enable bus off interrupt
	 * (== FLEXCAN_CTRL_ERR_STATE)
	 */
	reg_ctrl = flexcan_read(&regs->ctrl);
	reg_ctrl &= ~FLEXCAN_CTRL_TSYN;
	reg_ctrl |= FLEXCAN_CTRL_BOFF_REC | FLEXCAN_CTRL_LBUF |
		FLEXCAN_CTRL_ERR_STATE;
	/*
	 * enable the "error interrupt" (FLEXCAN_CTRL_ERR_MSK),
	 * on most Flexcan cores, too. Otherwise we don't get
	 * any error warning or passive interrupts.
	 */
	if (priv->devtype_data->features & FLEXCAN_HAS_BROKEN_ERR_STATE ||
	    priv->can.ctrlmode & CAN_CTRLMODE_BERR_REPORTING)
		reg_ctrl |= FLEXCAN_CTRL_ERR_MSK;
	else
		reg_ctrl &= ~FLEXCAN_CTRL_ERR_MSK;

	/* save for later use */
	priv->reg_ctrl_default = reg_ctrl;
	netdev_dbg(dev, "%s: writing ctrl=0x%08x", __func__, reg_ctrl);
	flexcan_write(reg_ctrl, &regs->ctrl);

<<<<<<< HEAD
	/* Abort any pending TX, mark Mailbox as INACTIVE */
	for (i = FLEXCAN_RESERVED_BUF_ID; i <= FLEXCAN_TX_BUF_ID; i++)
		flexcan_write(FLEXCAN_MB_CNT_CODE(0x4),
			      &regs->cantxfg[i].can_ctrl);
=======
	/* clear and invalidate all mailboxes first */
	for (i = FLEXCAN_TX_BUF_ID; i < ARRAY_SIZE(regs->cantxfg); i++) {
		flexcan_write(FLEXCAN_MB_CODE_RX_INACTIVE,
			      &regs->cantxfg[i].can_ctrl);
	}

	/* Errata ERR005829: mark first TX mailbox as INACTIVE */
	flexcan_write(FLEXCAN_MB_CODE_TX_INACTIVE,
		      &regs->cantxfg[FLEXCAN_TX_BUF_RESERVED].can_ctrl);

	/* mark TX mailbox as INACTIVE */
	flexcan_write(FLEXCAN_MB_CODE_TX_INACTIVE,
		      &regs->cantxfg[FLEXCAN_TX_BUF_ID].can_ctrl);
>>>>>>> 33e8bb5d

	/* acceptance mask/acceptance code (accept everything) */
	flexcan_write(0x0, &regs->rxgmask);
	flexcan_write(0x0, &regs->rx14mask);
	flexcan_write(0x0, &regs->rx15mask);

	if (priv->devtype_data->features & FLEXCAN_HAS_V10_FEATURES)
		flexcan_write(0x0, &regs->rxfgmask);

	/*
	 * On Vybrid, disable memory error detection interrupts
	 * and freeze mode.
	 * This also works around errata e5295 which generates
	 * false positive memory errors and put the device in
	 * freeze mode.
	 */
	if (priv->devtype_data->features & FLEXCAN_HAS_MECR_FEATURES) {
		/*
		 * Follow the protocol as described in "Detection
		 * and Correction of Memory Errors" to write to
		 * MECR register
		 */
		reg_crl2 = flexcan_read(&regs->crl2);
		reg_crl2 |= FLEXCAN_CRL2_ECRWRE;
		flexcan_write(reg_crl2, &regs->crl2);

		reg_mecr = flexcan_read(&regs->mecr);
		reg_mecr &= ~FLEXCAN_MECR_ECRWRDIS;
		flexcan_write(reg_mecr, &regs->mecr);
		reg_mecr &= ~(FLEXCAN_MECR_NCEFAFRZ | FLEXCAN_MECR_HANCEI_MSK |
				FLEXCAN_MECR_FANCEI_MSK);
		flexcan_write(reg_mecr, &regs->mecr);
	}

	err = flexcan_transceiver_enable(priv);
	if (err)
		goto out_chip_disable;

	/* synchronize with the can bus */
	err = flexcan_chip_unfreeze(priv);
	if (err)
		goto out_transceiver_disable;

	priv->can.state = CAN_STATE_ERROR_ACTIVE;

	/* enable FIFO interrupts */
	flexcan_write(FLEXCAN_IFLAG_DEFAULT, &regs->imask1);

	/* print chip status */
	netdev_dbg(dev, "%s: reading mcr=0x%08x ctrl=0x%08x\n", __func__,
		   flexcan_read(&regs->mcr), flexcan_read(&regs->ctrl));

	return 0;

 out_transceiver_disable:
	flexcan_transceiver_disable(priv);
 out_chip_disable:
	flexcan_chip_disable(priv);
	return err;
}

/*
 * flexcan_chip_stop
 *
 * this functions is entered with clocks enabled
 *
 */
static void flexcan_chip_stop(struct net_device *dev)
{
	struct flexcan_priv *priv = netdev_priv(dev);
	struct flexcan_regs __iomem *regs = priv->base;

	/* freeze + disable module */
	flexcan_chip_freeze(priv);
	flexcan_chip_disable(priv);

	/* Disable all interrupts */
	flexcan_write(0, &regs->imask1);
	flexcan_write(priv->reg_ctrl_default & ~FLEXCAN_CTRL_ERR_ALL,
		      &regs->ctrl);

	flexcan_transceiver_disable(priv);
	priv->can.state = CAN_STATE_STOPPED;

	return;
}

static int flexcan_open(struct net_device *dev)
{
	struct flexcan_priv *priv = netdev_priv(dev);
	int err;

	err = clk_prepare_enable(priv->clk_ipg);
	if (err)
		return err;

	err = clk_prepare_enable(priv->clk_per);
	if (err)
		goto out_disable_ipg;

	err = open_candev(dev);
	if (err)
		goto out_disable_per;

	err = request_irq(dev->irq, flexcan_irq, IRQF_SHARED, dev->name, dev);
	if (err)
		goto out_close;

	/* start chip and queuing */
	err = flexcan_chip_start(dev);
	if (err)
		goto out_free_irq;

	can_led_event(dev, CAN_LED_EVENT_OPEN);

	napi_enable(&priv->napi);
	netif_start_queue(dev);

	return 0;

 out_free_irq:
	free_irq(dev->irq, dev);
 out_close:
	close_candev(dev);
 out_disable_per:
	clk_disable_unprepare(priv->clk_per);
 out_disable_ipg:
	clk_disable_unprepare(priv->clk_ipg);

	return err;
}

static int flexcan_close(struct net_device *dev)
{
	struct flexcan_priv *priv = netdev_priv(dev);

	netif_stop_queue(dev);
	napi_disable(&priv->napi);
	flexcan_chip_stop(dev);

	free_irq(dev->irq, dev);
	clk_disable_unprepare(priv->clk_per);
	clk_disable_unprepare(priv->clk_ipg);

	close_candev(dev);

	can_led_event(dev, CAN_LED_EVENT_STOP);

	return 0;
}

static int flexcan_set_mode(struct net_device *dev, enum can_mode mode)
{
	int err;

	switch (mode) {
	case CAN_MODE_START:
		err = flexcan_chip_start(dev);
		if (err)
			return err;

		netif_wake_queue(dev);
		break;

	default:
		return -EOPNOTSUPP;
	}

	return 0;
}

static const struct net_device_ops flexcan_netdev_ops = {
	.ndo_open	= flexcan_open,
	.ndo_stop	= flexcan_close,
	.ndo_start_xmit	= flexcan_start_xmit,
	.ndo_change_mtu = can_change_mtu,
};

static int register_flexcandev(struct net_device *dev)
{
	struct flexcan_priv *priv = netdev_priv(dev);
	struct flexcan_regs __iomem *regs = priv->base;
	u32 reg, err;

	err = clk_prepare_enable(priv->clk_ipg);
	if (err)
		return err;

	err = clk_prepare_enable(priv->clk_per);
	if (err)
		goto out_disable_ipg;

	/* select "bus clock", chip must be disabled */
	err = flexcan_chip_disable(priv);
	if (err)
		goto out_disable_per;
	reg = flexcan_read(&regs->ctrl);
	reg |= FLEXCAN_CTRL_CLK_SRC;
	flexcan_write(reg, &regs->ctrl);

	err = flexcan_chip_enable(priv);
	if (err)
		goto out_chip_disable;

	/* set freeze, halt and activate FIFO, restrict register access */
	reg = flexcan_read(&regs->mcr);
	reg |= FLEXCAN_MCR_FRZ | FLEXCAN_MCR_HALT |
		FLEXCAN_MCR_FEN | FLEXCAN_MCR_SUPV;
	flexcan_write(reg, &regs->mcr);

	/*
	 * Currently we only support newer versions of this core
	 * featuring a RX FIFO. Older cores found on some Coldfire
	 * derivates are not yet supported.
	 */
	reg = flexcan_read(&regs->mcr);
	if (!(reg & FLEXCAN_MCR_FEN)) {
		netdev_err(dev, "Could not enable RX FIFO, unsupported core\n");
		err = -ENODEV;
		goto out_chip_disable;
	}

	err = register_candev(dev);

	/* disable core and turn off clocks */
 out_chip_disable:
	flexcan_chip_disable(priv);
 out_disable_per:
	clk_disable_unprepare(priv->clk_per);
 out_disable_ipg:
	clk_disable_unprepare(priv->clk_ipg);

	return err;
}

static void unregister_flexcandev(struct net_device *dev)
{
	unregister_candev(dev);
}

static int flexcan_of_parse_stop_mode(struct platform_device *pdev)
{
	struct net_device *dev = platform_get_drvdata(pdev);
	struct device_node *np = pdev->dev.of_node;
	struct device_node *node;
	struct flexcan_priv *priv;
	phandle phandle;
	u32 out_val[5];
	int ret;

	if (!np)
		return -EINVAL;
	/*
	 * stop mode property format is:
	 * <&gpr req_gpr req_bit ack_gpr ack_bit>.
	 */
	ret = of_property_read_u32_array(np, "stop-mode", out_val, 5);
	if (ret) {
		dev_dbg(&pdev->dev, "no stop-mode property\n");
		return ret;
	}
	phandle = *out_val;

	node = of_find_node_by_phandle(phandle);
	if (!node) {
		dev_dbg(&pdev->dev, "could not find gpr node by phandle\n");
		return PTR_ERR(node);
	}

	priv = netdev_priv(dev);
	priv->stm.gpr = syscon_node_to_regmap(node);
	if (IS_ERR(priv->stm.gpr)) {
		dev_dbg(&pdev->dev, "could not find gpr regmap\n");
		return PTR_ERR(priv->stm.gpr);
	}

	of_node_put(node);

	priv->stm.req_gpr = out_val[1];
	priv->stm.req_bit = out_val[2];
	priv->stm.ack_gpr = out_val[3];
	priv->stm.ack_bit = out_val[4];

	dev_dbg(&pdev->dev, "gpr %s req_gpr 0x%x req_bit %u ack_gpr 0x%x ack_bit %u\n",
			node->full_name, priv->stm.req_gpr,
			priv->stm.req_bit, priv->stm.ack_gpr,
			priv->stm.ack_bit);
	return 0;
}

static const struct of_device_id flexcan_of_match[] = {
	{ .compatible = "fsl,imx6q-flexcan", .data = &fsl_imx6q_devtype_data, },
	{ .compatible = "fsl,imx28-flexcan", .data = &fsl_imx28_devtype_data, },
	{ .compatible = "fsl,p1010-flexcan", .data = &fsl_p1010_devtype_data, },
	{ .compatible = "fsl,vf610-flexcan", .data = &fsl_vf610_devtype_data, },
	{ /* sentinel */ },
};
MODULE_DEVICE_TABLE(of, flexcan_of_match);

static const struct platform_device_id flexcan_id_table[] = {
	{ .name = "flexcan", .driver_data = (kernel_ulong_t)&fsl_p1010_devtype_data, },
	{ /* sentinel */ },
};
MODULE_DEVICE_TABLE(platform, flexcan_id_table);

static int flexcan_gpio_init(struct device_node *np , struct net_device *dev)
{
	int ret;
	struct flexcan_priv *priv = netdev_priv(dev);

	if (!np)
		return -EINVAL;

	priv->stby_gpio = of_get_named_gpio(np, "stby-gpios", 0);
	if (!gpio_is_valid(priv->stby_gpio))
		return -ENODEV;

	if( (ret = gpio_request(priv->stby_gpio, "can_stby")) == 0)
		gpio_direction_output(priv->stby_gpio, 1);
	else
		netdev_err(dev, "Could not configure standby pin.\n");
	return ret;
}

static int flexcan_probe(struct platform_device *pdev)
{
	const struct of_device_id *of_id;
	const struct flexcan_devtype_data *devtype_data;
	struct net_device *dev;
	struct flexcan_priv *priv;
	struct regulator *reg_xceiver;
	struct resource *mem;
	struct clk *clk_ipg = NULL, *clk_per = NULL;
	void __iomem *base;
	int err, irq;
	u32 clock_freq = 0;
	int wakeup = 1;
<<<<<<< HEAD
=======

	reg_xceiver = devm_regulator_get(&pdev->dev, "xceiver");
	if (PTR_ERR(reg_xceiver) == -EPROBE_DEFER)
		return -EPROBE_DEFER;
	else if (IS_ERR(reg_xceiver))
		reg_xceiver = NULL;
>>>>>>> 33e8bb5d

	if (pdev->dev.of_node)
		of_property_read_u32(pdev->dev.of_node,
						"clock-frequency", &clock_freq);

	if (!clock_freq) {
		clk_ipg = devm_clk_get(&pdev->dev, "ipg");
		if (IS_ERR(clk_ipg)) {
			dev_err(&pdev->dev, "no ipg clock defined\n");
			return PTR_ERR(clk_ipg);
		}

		clk_per = devm_clk_get(&pdev->dev, "per");
		if (IS_ERR(clk_per)) {
			dev_err(&pdev->dev, "no per clock defined\n");
			return PTR_ERR(clk_per);
		}
		clock_freq = clk_get_rate(clk_per);
	}

	mem = platform_get_resource(pdev, IORESOURCE_MEM, 0);
	irq = platform_get_irq(pdev, 0);
	if (irq <= 0)
		return -ENODEV;

	base = devm_ioremap_resource(&pdev->dev, mem);
	if (IS_ERR(base))
		return PTR_ERR(base);

	of_id = of_match_device(flexcan_of_match, &pdev->dev);
	if (of_id) {
		devtype_data = of_id->data;
	} else if (platform_get_device_id(pdev)->driver_data) {
		devtype_data = (struct flexcan_devtype_data *)
			platform_get_device_id(pdev)->driver_data;
	} else {
		return -ENODEV;
	}

	dev = alloc_candev(sizeof(struct flexcan_priv), 1);
	if (!dev)
		return -ENOMEM;

	dev->netdev_ops = &flexcan_netdev_ops;
	dev->irq = irq;
	dev->flags |= IFF_ECHO;

	priv = netdev_priv(dev);
	priv->can.clock.freq = clock_freq;
	priv->can.bittiming_const = &flexcan_bittiming_const;
	priv->can.do_set_mode = flexcan_set_mode;
	priv->can.do_get_berr_counter = flexcan_get_berr_counter;
	priv->can.ctrlmode_supported = CAN_CTRLMODE_LOOPBACK |
		CAN_CTRLMODE_LISTENONLY	| CAN_CTRLMODE_3_SAMPLES |
		CAN_CTRLMODE_BERR_REPORTING;
	priv->base = base;
	priv->clk_ipg = clk_ipg;
	priv->clk_per = clk_per;
	priv->pdata = dev_get_platdata(&pdev->dev);
	priv->devtype_data = devtype_data;
	flexcan_gpio_init(pdev->dev.of_node,dev);

	priv->reg_xceiver = reg_xceiver;

	netif_napi_add(dev, &priv->napi, flexcan_poll, FLEXCAN_NAPI_WEIGHT);

	platform_set_drvdata(pdev, dev);
	SET_NETDEV_DEV(dev, &pdev->dev);

	err = register_flexcandev(dev);
	if (err) {
		dev_err(&pdev->dev, "registering netdev failed\n");
		goto failed_register;
	}

	devm_can_led_init(dev);

	if (priv->devtype_data->features & FLEXCAN_HAS_V10_FEATURES) {
		err = flexcan_of_parse_stop_mode(pdev);
		if (err) {
			wakeup = 0;
			dev_dbg(&pdev->dev, "failed to parse stop-mode\n");
		}
	}

	device_set_wakeup_capable(&pdev->dev, wakeup);

	dev_info(&pdev->dev, "device registered (reg_base=%p, irq=%d)\n",
		 priv->base, dev->irq);

	return 0;

 failed_register:
	free_candev(dev);
	return err;
}

static int flexcan_remove(struct platform_device *pdev)
{
	struct net_device *dev = platform_get_drvdata(pdev);
	struct flexcan_priv *priv = netdev_priv(dev);

	unregister_flexcandev(dev);
	netif_napi_del(&priv->napi);
	free_candev(dev);

	return 0;
}

static int __maybe_unused flexcan_suspend(struct device *device)
{
	struct net_device *dev = dev_get_drvdata(device);
	struct flexcan_priv *priv = netdev_priv(dev);
<<<<<<< HEAD
	int err = 0;
=======
>>>>>>> 33e8bb5d

	if (netif_running(dev)) {
		netif_stop_queue(dev);
		netif_device_detach(dev);
		/*
		* if wakeup is enabled, enter stop mode
		* else enter disabled mode.
		*/
		if (device_may_wakeup(device)) {
			enable_irq_wake(dev->irq);
			flexcan_enter_stop_mode(priv);
		} else {
<<<<<<< HEAD
			err = flexcan_chip_disable(priv);
=======
			flexcan_chip_stop(dev);
>>>>>>> 33e8bb5d
		}
	}
	priv->can.state = CAN_STATE_SLEEPING;

<<<<<<< HEAD
	return err;
=======
	pinctrl_pm_select_sleep_state(device);

	return 0;
>>>>>>> 33e8bb5d
}

static int __maybe_unused flexcan_resume(struct device *device)
{
	struct net_device *dev = dev_get_drvdata(device);
	struct flexcan_priv *priv = netdev_priv(dev);
	int err = 0;
<<<<<<< HEAD
=======

	pinctrl_pm_select_default_state(device);
>>>>>>> 33e8bb5d

	priv->can.state = CAN_STATE_ERROR_ACTIVE;
	if (netif_running(dev)) {
		netif_device_attach(dev);
		netif_start_queue(dev);

		if (device_may_wakeup(device)) {
			disable_irq_wake(dev->irq);
			flexcan_exit_stop_mode(priv);
<<<<<<< HEAD
		} else {
			err = flexcan_chip_enable(priv);
		}
=======
		}

		err = flexcan_chip_start(dev);
>>>>>>> 33e8bb5d
	}

	return err;
}

static SIMPLE_DEV_PM_OPS(flexcan_pm_ops, flexcan_suspend, flexcan_resume);

static struct platform_driver flexcan_driver = {
	.driver = {
		.name = DRV_NAME,
		.pm = &flexcan_pm_ops,
		.of_match_table = flexcan_of_match,
	},
	.probe = flexcan_probe,
	.remove = flexcan_remove,
	.id_table = flexcan_id_table,
};

module_platform_driver(flexcan_driver);

MODULE_AUTHOR("Sascha Hauer <kernel@pengutronix.de>, "
	      "Marc Kleine-Budde <kernel@pengutronix.de>");
MODULE_LICENSE("GPL v2");
MODULE_DESCRIPTION("CAN port driver for flexcan based chip");<|MERGE_RESOLUTION|>--- conflicted
+++ resolved
@@ -152,14 +152,9 @@
 	 FLEXCAN_ESR_WAK_INT)
 
 /* FLEXCAN interrupt flag register (IFLAG) bits */
-<<<<<<< HEAD
-#define FLEXCAN_RESERVED_BUF_ID		8
-#define FLEXCAN_TX_BUF_ID		13
-=======
 /* Errata ERR005829 step7: Reserve first valid MB */
 #define FLEXCAN_TX_BUF_RESERVED		8
 #define FLEXCAN_TX_BUF_ID		9
->>>>>>> 33e8bb5d
 #define FLEXCAN_IFLAG_BUF(x)		BIT(x)
 #define FLEXCAN_IFLAG_RX_FIFO_OVERFLOW	BIT(7)
 #define FLEXCAN_IFLAG_RX_FIFO_WARN	BIT(6)
@@ -208,11 +203,7 @@
  */
 #define FLEXCAN_HAS_V10_FEATURES	BIT(1) /* For core version >= 10 */
 #define FLEXCAN_HAS_BROKEN_ERR_STATE	BIT(2) /* [TR]WRN_INT not connected */
-<<<<<<< HEAD
-#define FLEXCAN_HAS_ERR005829		BIT(3) /* have errata ERR005829 */
-=======
 #define FLEXCAN_HAS_MECR_FEATURES	BIT(3) /* Memory error detection */
->>>>>>> 33e8bb5d
 
 /* Structure of the message buffer */
 struct flexcan_mb {
@@ -290,7 +281,7 @@
 };
 static struct flexcan_devtype_data fsl_imx28_devtype_data;
 static struct flexcan_devtype_data fsl_imx6q_devtype_data = {
-	.features = FLEXCAN_HAS_V10_FEATURES | FLEXCAN_HAS_ERR005829,
+	.features = FLEXCAN_HAS_V10_FEATURES,
 };
 static struct flexcan_devtype_data fsl_vf610_devtype_data = {
 	.features = FLEXCAN_HAS_V10_FEATURES | FLEXCAN_HAS_MECR_FEATURES,
@@ -354,20 +345,14 @@
 
 static inline int flexcan_transceiver_enable(const struct flexcan_priv *priv)
 {
-<<<<<<< HEAD
 	if (priv->pdata){
 		if(gpio_is_valid(priv->stby_gpio))
 			gpio_set_value(priv->stby_gpio, 0);
 	} else {
-		if (priv->pdata->transceiver_switch) {
+		if (priv->pdata && priv->pdata->transceiver_switch) {
 			priv->pdata->transceiver_switch(1);
 			return 0;
 		}
-=======
-	if (priv->pdata && priv->pdata->transceiver_switch) {
-		priv->pdata->transceiver_switch(1);
-		return 0;
->>>>>>> 33e8bb5d
 	}
 
 	if (!priv->reg_xceiver)
@@ -378,20 +363,14 @@
 
 static inline int flexcan_transceiver_disable(const struct flexcan_priv *priv)
 {
-<<<<<<< HEAD
 	if (priv->pdata){
 		if(gpio_is_valid(priv->stby_gpio))
 			gpio_set_value(priv->stby_gpio, 1);
 	} else {
-		if (priv->pdata->transceiver_switch) {
+		if (priv->pdata && priv->pdata->transceiver_switch) {
 			priv->pdata->transceiver_switch(0);
 			return 0;
 		}
-=======
-	if (priv->pdata && priv->pdata->transceiver_switch) {
-		priv->pdata->transceiver_switch(0);
-		return 0;
->>>>>>> 33e8bb5d
 	}
 
 	if (!priv->reg_xceiver)
@@ -572,12 +551,6 @@
 	flexcan_write(can_id, &regs->cantxfg[FLEXCAN_TX_BUF_ID].can_id);
 	flexcan_write(ctrl, &regs->cantxfg[FLEXCAN_TX_BUF_ID].can_ctrl);
 
-<<<<<<< HEAD
-	if (priv->devtype_data->features & FLEXCAN_HAS_ERR005829) {
-		writel(0x0, &regs->cantxfg[FLEXCAN_RESERVED_BUF_ID].can_ctrl);
-		writel(0x0, &regs->cantxfg[FLEXCAN_RESERVED_BUF_ID].can_ctrl);
-	}
-=======
 	/* Errata ERR005829 step8:
 	 * Write twice INACTIVE(0x8) code to first MB.
 	 */
@@ -585,7 +558,6 @@
 		      &regs->cantxfg[FLEXCAN_TX_BUF_RESERVED].can_ctrl);
 	flexcan_write(FLEXCAN_MB_CODE_TX_INACTIVE,
 		      &regs->cantxfg[FLEXCAN_TX_BUF_RESERVED].can_ctrl);
->>>>>>> 33e8bb5d
 
 	return NETDEV_TX_OK;
 }
@@ -898,13 +870,8 @@
 {
 	struct flexcan_priv *priv = netdev_priv(dev);
 	struct flexcan_regs __iomem *regs = priv->base;
-<<<<<<< HEAD
-	int err, i;
-	u32 reg_mcr, reg_ctrl;
-=======
 	u32 reg_mcr, reg_ctrl, reg_crl2, reg_mecr;
 	int err, i;
->>>>>>> 33e8bb5d
 
 	/* enable module */
 	err = flexcan_chip_enable(priv);
@@ -972,12 +939,6 @@
 	netdev_dbg(dev, "%s: writing ctrl=0x%08x", __func__, reg_ctrl);
 	flexcan_write(reg_ctrl, &regs->ctrl);
 
-<<<<<<< HEAD
-	/* Abort any pending TX, mark Mailbox as INACTIVE */
-	for (i = FLEXCAN_RESERVED_BUF_ID; i <= FLEXCAN_TX_BUF_ID; i++)
-		flexcan_write(FLEXCAN_MB_CNT_CODE(0x4),
-			      &regs->cantxfg[i].can_ctrl);
-=======
 	/* clear and invalidate all mailboxes first */
 	for (i = FLEXCAN_TX_BUF_ID; i < ARRAY_SIZE(regs->cantxfg); i++) {
 		flexcan_write(FLEXCAN_MB_CODE_RX_INACTIVE,
@@ -991,7 +952,6 @@
 	/* mark TX mailbox as INACTIVE */
 	flexcan_write(FLEXCAN_MB_CODE_TX_INACTIVE,
 		      &regs->cantxfg[FLEXCAN_TX_BUF_ID].can_ctrl);
->>>>>>> 33e8bb5d
 
 	/* acceptance mask/acceptance code (accept everything) */
 	flexcan_write(0x0, &regs->rxgmask);
@@ -1329,15 +1289,12 @@
 	int err, irq;
 	u32 clock_freq = 0;
 	int wakeup = 1;
-<<<<<<< HEAD
-=======
 
 	reg_xceiver = devm_regulator_get(&pdev->dev, "xceiver");
 	if (PTR_ERR(reg_xceiver) == -EPROBE_DEFER)
 		return -EPROBE_DEFER;
 	else if (IS_ERR(reg_xceiver))
 		reg_xceiver = NULL;
->>>>>>> 33e8bb5d
 
 	if (pdev->dev.of_node)
 		of_property_read_u32(pdev->dev.of_node,
@@ -1451,10 +1408,11 @@
 {
 	struct net_device *dev = dev_get_drvdata(device);
 	struct flexcan_priv *priv = netdev_priv(dev);
-<<<<<<< HEAD
-	int err = 0;
-=======
->>>>>>> 33e8bb5d
+	int err;
+
+	err = flexcan_chip_disable(priv);
+	if (err)
+		return err;
 
 	if (netif_running(dev)) {
 		netif_stop_queue(dev);
@@ -1467,22 +1425,14 @@
 			enable_irq_wake(dev->irq);
 			flexcan_enter_stop_mode(priv);
 		} else {
-<<<<<<< HEAD
-			err = flexcan_chip_disable(priv);
-=======
 			flexcan_chip_stop(dev);
->>>>>>> 33e8bb5d
 		}
 	}
 	priv->can.state = CAN_STATE_SLEEPING;
 
-<<<<<<< HEAD
-	return err;
-=======
 	pinctrl_pm_select_sleep_state(device);
 
 	return 0;
->>>>>>> 33e8bb5d
 }
 
 static int __maybe_unused flexcan_resume(struct device *device)
@@ -1490,11 +1440,8 @@
 	struct net_device *dev = dev_get_drvdata(device);
 	struct flexcan_priv *priv = netdev_priv(dev);
 	int err = 0;
-<<<<<<< HEAD
-=======
 
 	pinctrl_pm_select_default_state(device);
->>>>>>> 33e8bb5d
 
 	priv->can.state = CAN_STATE_ERROR_ACTIVE;
 	if (netif_running(dev)) {
@@ -1504,15 +1451,9 @@
 		if (device_may_wakeup(device)) {
 			disable_irq_wake(dev->irq);
 			flexcan_exit_stop_mode(priv);
-<<<<<<< HEAD
-		} else {
-			err = flexcan_chip_enable(priv);
 		}
-=======
-		}
 
 		err = flexcan_chip_start(dev);
->>>>>>> 33e8bb5d
 	}
 
 	return err;
