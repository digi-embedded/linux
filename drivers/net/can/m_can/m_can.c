// SPDX-License-Identifier: GPL-2.0
// CAN bus driver for Bosch M_CAN controller
// Copyright (C) 2014 Freescale Semiconductor, Inc.
//      Dong Aisheng <b29396@freescale.com>
// Copyright (C) 2018-19 Texas Instruments Incorporated - http://www.ti.com/

/* Bosch M_CAN user manual can be obtained from:
 * https://github.com/linux-can/can-doc/tree/master/m_can
 */

#include <linux/bitfield.h>
#include <linux/ethtool.h>
#include <linux/interrupt.h>
#include <linux/io.h>
#include <linux/kernel.h>
#include <linux/module.h>
#include <linux/netdevice.h>
#include <linux/of.h>
#include <linux/of_device.h>
#include <linux/platform_device.h>
#include <linux/pm_runtime.h>
#include <linux/iopoll.h>
#include <linux/can/dev.h>
#include <linux/pinctrl/consumer.h>
#include <linux/phy/phy.h>

#include "m_can.h"

/* registers definition */
enum m_can_reg {
	M_CAN_CREL	= 0x0,
	M_CAN_ENDN	= 0x4,
	M_CAN_CUST	= 0x8,
	M_CAN_DBTP	= 0xc,
	M_CAN_TEST	= 0x10,
	M_CAN_RWD	= 0x14,
	M_CAN_CCCR	= 0x18,
	M_CAN_NBTP	= 0x1c,
	M_CAN_TSCC	= 0x20,
	M_CAN_TSCV	= 0x24,
	M_CAN_TOCC	= 0x28,
	M_CAN_TOCV	= 0x2c,
	M_CAN_ECR	= 0x40,
	M_CAN_PSR	= 0x44,
	/* TDCR Register only available for version >=3.1.x */
	M_CAN_TDCR	= 0x48,
	M_CAN_IR	= 0x50,
	M_CAN_IE	= 0x54,
	M_CAN_ILS	= 0x58,
	M_CAN_ILE	= 0x5c,
	M_CAN_GFC	= 0x80,
	M_CAN_SIDFC	= 0x84,
	M_CAN_XIDFC	= 0x88,
	M_CAN_XIDAM	= 0x90,
	M_CAN_HPMS	= 0x94,
	M_CAN_NDAT1	= 0x98,
	M_CAN_NDAT2	= 0x9c,
	M_CAN_RXF0C	= 0xa0,
	M_CAN_RXF0S	= 0xa4,
	M_CAN_RXF0A	= 0xa8,
	M_CAN_RXBC	= 0xac,
	M_CAN_RXF1C	= 0xb0,
	M_CAN_RXF1S	= 0xb4,
	M_CAN_RXF1A	= 0xb8,
	M_CAN_RXESC	= 0xbc,
	M_CAN_TXBC	= 0xc0,
	M_CAN_TXFQS	= 0xc4,
	M_CAN_TXESC	= 0xc8,
	M_CAN_TXBRP	= 0xcc,
	M_CAN_TXBAR	= 0xd0,
	M_CAN_TXBCR	= 0xd4,
	M_CAN_TXBTO	= 0xd8,
	M_CAN_TXBCF	= 0xdc,
	M_CAN_TXBTIE	= 0xe0,
	M_CAN_TXBCIE	= 0xe4,
	M_CAN_TXEFC	= 0xf0,
	M_CAN_TXEFS	= 0xf4,
	M_CAN_TXEFA	= 0xf8,
};

/* message ram configuration data length */
#define MRAM_CFG_LEN	8

/* Core Release Register (CREL) */
#define CREL_REL_MASK		GENMASK(31, 28)
#define CREL_STEP_MASK		GENMASK(27, 24)
#define CREL_SUBSTEP_MASK	GENMASK(23, 20)

/* Data Bit Timing & Prescaler Register (DBTP) */
#define DBTP_TDC		BIT(23)
#define DBTP_DBRP_MASK		GENMASK(20, 16)
#define DBTP_DTSEG1_MASK	GENMASK(12, 8)
#define DBTP_DTSEG2_MASK	GENMASK(7, 4)
#define DBTP_DSJW_MASK		GENMASK(3, 0)

/* Transmitter Delay Compensation Register (TDCR) */
#define TDCR_TDCO_MASK		GENMASK(14, 8)
#define TDCR_TDCF_MASK		GENMASK(6, 0)

/* Test Register (TEST) */
#define TEST_LBCK		BIT(4)

/* CC Control Register (CCCR) */
#define CCCR_TXP		BIT(14)
#define CCCR_TEST		BIT(7)
#define CCCR_DAR		BIT(6)
#define CCCR_MON		BIT(5)
#define CCCR_CSR		BIT(4)
#define CCCR_CSA		BIT(3)
#define CCCR_ASM		BIT(2)
#define CCCR_CCE		BIT(1)
#define CCCR_INIT		BIT(0)
/* for version 3.0.x */
#define CCCR_CMR_MASK		GENMASK(11, 10)
#define CCCR_CMR_CANFD		0x1
#define CCCR_CMR_CANFD_BRS	0x2
#define CCCR_CMR_CAN		0x3
#define CCCR_CME_MASK		GENMASK(9, 8)
#define CCCR_CME_CAN		0
#define CCCR_CME_CANFD		0x1
#define CCCR_CME_CANFD_BRS	0x2
/* for version >=3.1.x */
#define CCCR_EFBI		BIT(13)
#define CCCR_PXHD		BIT(12)
#define CCCR_BRSE		BIT(9)
#define CCCR_FDOE		BIT(8)
/* for version >=3.2.x */
#define CCCR_NISO		BIT(15)
/* for version >=3.3.x */
#define CCCR_WMM		BIT(11)
#define CCCR_UTSU		BIT(10)

/* Nominal Bit Timing & Prescaler Register (NBTP) */
#define NBTP_NSJW_MASK		GENMASK(31, 25)
#define NBTP_NBRP_MASK		GENMASK(24, 16)
#define NBTP_NTSEG1_MASK	GENMASK(15, 8)
#define NBTP_NTSEG2_MASK	GENMASK(6, 0)

/* Timestamp Counter Configuration Register (TSCC) */
#define TSCC_TCP_MASK		GENMASK(19, 16)
#define TSCC_TSS_MASK		GENMASK(1, 0)
#define TSCC_TSS_DISABLE	0x0
#define TSCC_TSS_INTERNAL	0x1
#define TSCC_TSS_EXTERNAL	0x2

/* Timestamp Counter Value Register (TSCV) */
#define TSCV_TSC_MASK		GENMASK(15, 0)

/* Error Counter Register (ECR) */
#define ECR_RP			BIT(15)
#define ECR_REC_MASK		GENMASK(14, 8)
#define ECR_TEC_MASK		GENMASK(7, 0)

/* Protocol Status Register (PSR) */
#define PSR_BO		BIT(7)
#define PSR_EW		BIT(6)
#define PSR_EP		BIT(5)
#define PSR_LEC_MASK	GENMASK(2, 0)

/* Interrupt Register (IR) */
#define IR_ALL_INT	0xffffffff

/* Renamed bits for versions > 3.1.x */
#define IR_ARA		BIT(29)
#define IR_PED		BIT(28)
#define IR_PEA		BIT(27)

/* Bits for version 3.0.x */
#define IR_STE		BIT(31)
#define IR_FOE		BIT(30)
#define IR_ACKE		BIT(29)
#define IR_BE		BIT(28)
#define IR_CRCE		BIT(27)
#define IR_WDI		BIT(26)
#define IR_BO		BIT(25)
#define IR_EW		BIT(24)
#define IR_EP		BIT(23)
#define IR_ELO		BIT(22)
#define IR_BEU		BIT(21)
#define IR_BEC		BIT(20)
#define IR_DRX		BIT(19)
#define IR_TOO		BIT(18)
#define IR_MRAF		BIT(17)
#define IR_TSW		BIT(16)
#define IR_TEFL		BIT(15)
#define IR_TEFF		BIT(14)
#define IR_TEFW		BIT(13)
#define IR_TEFN		BIT(12)
#define IR_TFE		BIT(11)
#define IR_TCF		BIT(10)
#define IR_TC		BIT(9)
#define IR_HPM		BIT(8)
#define IR_RF1L		BIT(7)
#define IR_RF1F		BIT(6)
#define IR_RF1W		BIT(5)
#define IR_RF1N		BIT(4)
#define IR_RF0L		BIT(3)
#define IR_RF0F		BIT(2)
#define IR_RF0W		BIT(1)
#define IR_RF0N		BIT(0)
#define IR_ERR_STATE	(IR_BO | IR_EW | IR_EP)

/* Interrupts for version 3.0.x */
#define IR_ERR_LEC_30X	(IR_STE	| IR_FOE | IR_ACKE | IR_BE | IR_CRCE)
#define IR_ERR_BUS_30X	(IR_ERR_LEC_30X | IR_WDI | IR_BEU | IR_BEC | \
			 IR_TOO | IR_MRAF | IR_TSW | IR_TEFL | IR_RF1L | \
			 IR_RF0L)
#define IR_ERR_ALL_30X	(IR_ERR_STATE | IR_ERR_BUS_30X)

/* Interrupts for version >= 3.1.x */
#define IR_ERR_LEC_31X	(IR_PED | IR_PEA)
#define IR_ERR_BUS_31X      (IR_ERR_LEC_31X | IR_WDI | IR_BEU | IR_BEC | \
			 IR_TOO | IR_MRAF | IR_TSW | IR_TEFL | IR_RF1L | \
			 IR_RF0L)
#define IR_ERR_ALL_31X	(IR_ERR_STATE | IR_ERR_BUS_31X)

/* Interrupt Line Select (ILS) */
#define ILS_ALL_INT0	0x0
#define ILS_ALL_INT1	0xFFFFFFFF

/* Interrupt Line Enable (ILE) */
#define ILE_EINT1	BIT(1)
#define ILE_EINT0	BIT(0)

/* Rx FIFO 0/1 Configuration (RXF0C/RXF1C) */
#define RXFC_FWM_MASK	GENMASK(30, 24)
#define RXFC_FS_MASK	GENMASK(22, 16)

/* Rx FIFO 0/1 Status (RXF0S/RXF1S) */
#define RXFS_RFL	BIT(25)
#define RXFS_FF		BIT(24)
#define RXFS_FPI_MASK	GENMASK(21, 16)
#define RXFS_FGI_MASK	GENMASK(13, 8)
#define RXFS_FFL_MASK	GENMASK(6, 0)

/* Rx Buffer / FIFO Element Size Configuration (RXESC) */
#define RXESC_RBDS_MASK		GENMASK(10, 8)
#define RXESC_F1DS_MASK		GENMASK(6, 4)
#define RXESC_F0DS_MASK		GENMASK(2, 0)
#define RXESC_64B		0x7

/* Tx Buffer Configuration (TXBC) */
#define TXBC_TFQS_MASK		GENMASK(29, 24)
#define TXBC_NDTB_MASK		GENMASK(21, 16)

/* Tx FIFO/Queue Status (TXFQS) */
#define TXFQS_TFQF		BIT(21)
#define TXFQS_TFQPI_MASK	GENMASK(20, 16)
#define TXFQS_TFGI_MASK		GENMASK(12, 8)
#define TXFQS_TFFL_MASK		GENMASK(5, 0)

/* Tx Buffer Element Size Configuration (TXESC) */
#define TXESC_TBDS_MASK		GENMASK(2, 0)
#define TXESC_TBDS_64B		0x7

/* Tx Event FIFO Configuration (TXEFC) */
#define TXEFC_EFS_MASK		GENMASK(21, 16)

/* Tx Event FIFO Status (TXEFS) */
#define TXEFS_TEFL		BIT(25)
#define TXEFS_EFF		BIT(24)
#define TXEFS_EFGI_MASK		GENMASK(12, 8)
#define TXEFS_EFFL_MASK		GENMASK(5, 0)

/* Tx Event FIFO Acknowledge (TXEFA) */
#define TXEFA_EFAI_MASK		GENMASK(4, 0)

/* Message RAM Configuration (in bytes) */
#define SIDF_ELEMENT_SIZE	4
#define XIDF_ELEMENT_SIZE	8
#define RXF0_ELEMENT_SIZE	72
#define RXF1_ELEMENT_SIZE	72
#define RXB_ELEMENT_SIZE	72
#define TXE_ELEMENT_SIZE	8
#define TXB_ELEMENT_SIZE	72

/* Message RAM Elements */
#define M_CAN_FIFO_ID		0x0
#define M_CAN_FIFO_DLC		0x4
#define M_CAN_FIFO_DATA		0x8

/* Rx Buffer Element */
/* R0 */
#define RX_BUF_ESI		BIT(31)
#define RX_BUF_XTD		BIT(30)
#define RX_BUF_RTR		BIT(29)
/* R1 */
#define RX_BUF_ANMF		BIT(31)
#define RX_BUF_FDF		BIT(21)
#define RX_BUF_BRS		BIT(20)
#define RX_BUF_RXTS_MASK	GENMASK(15, 0)

/* Tx Buffer Element */
/* T0 */
#define TX_BUF_ESI		BIT(31)
#define TX_BUF_XTD		BIT(30)
#define TX_BUF_RTR		BIT(29)
/* T1 */
#define TX_BUF_EFC		BIT(23)
#define TX_BUF_FDF		BIT(21)
#define TX_BUF_BRS		BIT(20)
#define TX_BUF_MM_MASK		GENMASK(31, 24)
#define TX_BUF_DLC_MASK		GENMASK(19, 16)

/* Tx event FIFO Element */
/* E1 */
#define TX_EVENT_MM_MASK	GENMASK(31, 24)
#define TX_EVENT_TXTS_MASK	GENMASK(15, 0)

/* The ID and DLC registers are adjacent in M_CAN FIFO memory,
 * and we can save a (potentially slow) bus round trip by combining
 * reads and writes to them.
 */
struct id_and_dlc {
	u32 id;
	u32 dlc;
};

static inline u32 m_can_read(struct m_can_classdev *cdev, enum m_can_reg reg)
{
	return cdev->ops->read_reg(cdev, reg);
}

static inline void m_can_write(struct m_can_classdev *cdev, enum m_can_reg reg,
			       u32 val)
{
	cdev->ops->write_reg(cdev, reg, val);
}

static int
m_can_fifo_read(struct m_can_classdev *cdev,
		u32 fgi, unsigned int offset, void *val, size_t val_count)
{
	u32 addr_offset = cdev->mcfg[MRAM_RXF0].off + fgi * RXF0_ELEMENT_SIZE +
		offset;

	if (val_count == 0)
		return 0;

	return cdev->ops->read_fifo(cdev, addr_offset, val, val_count);
}

static int
m_can_fifo_write(struct m_can_classdev *cdev,
		 u32 fpi, unsigned int offset, const void *val, size_t val_count)
{
	u32 addr_offset = cdev->mcfg[MRAM_TXB].off + fpi * TXB_ELEMENT_SIZE +
		offset;

	if (val_count == 0)
		return 0;

	return cdev->ops->write_fifo(cdev, addr_offset, val, val_count);
}

static inline int m_can_fifo_write_no_off(struct m_can_classdev *cdev,
					  u32 fpi, u32 val)
{
	return cdev->ops->write_fifo(cdev, fpi, &val, 1);
}

static int
m_can_txe_fifo_read(struct m_can_classdev *cdev, u32 fgi, u32 offset, u32 *val)
{
	u32 addr_offset = cdev->mcfg[MRAM_TXE].off + fgi * TXE_ELEMENT_SIZE +
		offset;

	return cdev->ops->read_fifo(cdev, addr_offset, val, 1);
}

static inline bool m_can_tx_fifo_full(struct m_can_classdev *cdev)
{
	return !!(m_can_read(cdev, M_CAN_TXFQS) & TXFQS_TFQF);
}

static void m_can_config_endisable(struct m_can_classdev *cdev, bool enable)
{
	u32 cccr = m_can_read(cdev, M_CAN_CCCR);
	u32 timeout = 10;
	u32 val = 0;

	/* Clear the Clock stop request if it was set */
	if (cccr & CCCR_CSR)
		cccr &= ~CCCR_CSR;

	if (enable) {
		/* enable m_can configuration */
		m_can_write(cdev, M_CAN_CCCR, cccr | CCCR_INIT);
		udelay(5);
		/* CCCR.CCE can only be set/reset while CCCR.INIT = '1' */
		m_can_write(cdev, M_CAN_CCCR, cccr | CCCR_INIT | CCCR_CCE);
	} else {
		m_can_write(cdev, M_CAN_CCCR, cccr & ~(CCCR_INIT | CCCR_CCE));
	}

	/* there's a delay for module initialization */
	if (enable)
		val = CCCR_INIT | CCCR_CCE;

	while ((m_can_read(cdev, M_CAN_CCCR) & (CCCR_INIT | CCCR_CCE)) != val) {
		if (timeout == 0) {
			netdev_warn(cdev->net, "Failed to init module\n");
			return;
		}
		timeout--;
		udelay(1);
	}
}

static inline void m_can_enable_all_interrupts(struct m_can_classdev *cdev)
{
	/* Only interrupt line 0 is used in this driver */
	m_can_write(cdev, M_CAN_ILE, ILE_EINT0);
}

static inline void m_can_disable_all_interrupts(struct m_can_classdev *cdev)
{
	m_can_write(cdev, M_CAN_ILE, 0x0);
}

/* Retrieve internal timestamp counter from TSCV.TSC, and shift it to 32-bit
 * width.
 */
static u32 m_can_get_timestamp(struct m_can_classdev *cdev)
{
	u32 tscv;
	u32 tsc;

	tscv = m_can_read(cdev, M_CAN_TSCV);
	tsc = FIELD_GET(TSCV_TSC_MASK, tscv);

	return (tsc << 16);
}

static void m_can_clean(struct net_device *net)
{
	struct m_can_classdev *cdev = netdev_priv(net);

	if (cdev->tx_skb) {
		int putidx = 0;

		net->stats.tx_errors++;
		if (cdev->version > 30)
			putidx = FIELD_GET(TXFQS_TFQPI_MASK,
					   m_can_read(cdev, M_CAN_TXFQS));

		can_free_echo_skb(cdev->net, putidx, NULL);
		cdev->tx_skb = NULL;
	}
}

/* For peripherals, pass skb to rx-offload, which will push skb from
 * napi. For non-peripherals, RX is done in napi already, so push
 * directly. timestamp is used to ensure good skb ordering in
 * rx-offload and is ignored for non-peripherals.
 */
static void m_can_receive_skb(struct m_can_classdev *cdev,
			      struct sk_buff *skb,
			      u32 timestamp)
{
	if (cdev->is_peripheral) {
		struct net_device_stats *stats = &cdev->net->stats;
		int err;

		err = can_rx_offload_queue_timestamp(&cdev->offload, skb,
						  timestamp);
		if (err)
			stats->rx_fifo_errors++;
	} else {
		netif_receive_skb(skb);
	}
}

static int m_can_read_fifo(struct net_device *dev, u32 rxfs)
{
	struct net_device_stats *stats = &dev->stats;
	struct m_can_classdev *cdev = netdev_priv(dev);
	struct canfd_frame *cf;
	struct sk_buff *skb;
	struct id_and_dlc fifo_header;
	u32 fgi;
	u32 timestamp = 0;
	int err;

	/* calculate the fifo get index for where to read data */
	fgi = FIELD_GET(RXFS_FGI_MASK, rxfs);
	err = m_can_fifo_read(cdev, fgi, M_CAN_FIFO_ID, &fifo_header, 2);
	if (err)
		goto out_fail;

	if (fifo_header.dlc & RX_BUF_FDF)
		skb = alloc_canfd_skb(dev, &cf);
	else
		skb = alloc_can_skb(dev, (struct can_frame **)&cf);
	if (!skb) {
		stats->rx_dropped++;
		return 0;
	}

	if (fifo_header.dlc & RX_BUF_FDF)
		cf->len = can_fd_dlc2len((fifo_header.dlc >> 16) & 0x0F);
	else
		cf->len = can_cc_dlc2len((fifo_header.dlc >> 16) & 0x0F);

	if (fifo_header.id & RX_BUF_XTD)
		cf->can_id = (fifo_header.id & CAN_EFF_MASK) | CAN_EFF_FLAG;
	else
		cf->can_id = (fifo_header.id >> 18) & CAN_SFF_MASK;

	if (fifo_header.id & RX_BUF_ESI) {
		cf->flags |= CANFD_ESI;
		netdev_dbg(dev, "ESI Error\n");
	}

	if (!(fifo_header.dlc & RX_BUF_FDF) && (fifo_header.id & RX_BUF_RTR)) {
		cf->can_id |= CAN_RTR_FLAG;
	} else {
		if (fifo_header.dlc & RX_BUF_BRS)
			cf->flags |= CANFD_BRS;

		err = m_can_fifo_read(cdev, fgi, M_CAN_FIFO_DATA,
				      cf->data, DIV_ROUND_UP(cf->len, 4));
		if (err)
			goto out_free_skb;
<<<<<<< HEAD
=======

		stats->rx_bytes += cf->len;
>>>>>>> 29549c70
	}
	stats->rx_packets++;

	/* acknowledge rx fifo 0 */
	m_can_write(cdev, M_CAN_RXF0A, fgi);

<<<<<<< HEAD
	stats->rx_packets++;
	stats->rx_bytes += cf->len;

=======
>>>>>>> 29549c70
	timestamp = FIELD_GET(RX_BUF_RXTS_MASK, fifo_header.dlc) << 16;

	m_can_receive_skb(cdev, skb, timestamp);

	return 0;

out_free_skb:
	kfree_skb(skb);
out_fail:
	netdev_err(dev, "FIFO read returned %d\n", err);
	return err;
}

static int m_can_do_rx_poll(struct net_device *dev, int quota)
{
	struct m_can_classdev *cdev = netdev_priv(dev);
	u32 pkts = 0;
	u32 rxfs;
	int err;

	rxfs = m_can_read(cdev, M_CAN_RXF0S);
	if (!(rxfs & RXFS_FFL_MASK)) {
		netdev_dbg(dev, "no messages in fifo0\n");
		return 0;
	}

	while ((rxfs & RXFS_FFL_MASK) && (quota > 0)) {
		err = m_can_read_fifo(dev, rxfs);
		if (err)
			return err;

		quota--;
		pkts++;
		rxfs = m_can_read(cdev, M_CAN_RXF0S);
	}

	return pkts;
}

static int m_can_handle_lost_msg(struct net_device *dev)
{
	struct m_can_classdev *cdev = netdev_priv(dev);
	struct net_device_stats *stats = &dev->stats;
	struct sk_buff *skb;
	struct can_frame *frame;
	u32 timestamp = 0;

	netdev_err(dev, "msg lost in rxf0\n");

	stats->rx_errors++;
	stats->rx_over_errors++;

	skb = alloc_can_err_skb(dev, &frame);
	if (unlikely(!skb))
		return 0;

	frame->can_id |= CAN_ERR_CRTL;
	frame->data[1] = CAN_ERR_CRTL_RX_OVERFLOW;

	if (cdev->is_peripheral)
		timestamp = m_can_get_timestamp(cdev);

	m_can_receive_skb(cdev, skb, timestamp);

	return 1;
}

static int m_can_handle_lec_err(struct net_device *dev,
				enum m_can_lec_type lec_type)
{
	struct m_can_classdev *cdev = netdev_priv(dev);
	struct net_device_stats *stats = &dev->stats;
	struct can_frame *cf;
	struct sk_buff *skb;
	u32 timestamp = 0;

	cdev->can.can_stats.bus_error++;
	stats->rx_errors++;

	/* propagate the error condition to the CAN stack */
	skb = alloc_can_err_skb(dev, &cf);
	if (unlikely(!skb))
		return 0;

	/* check for 'last error code' which tells us the
	 * type of the last error to occur on the CAN bus
	 */
	cf->can_id |= CAN_ERR_PROT | CAN_ERR_BUSERROR;

	switch (lec_type) {
	case LEC_STUFF_ERROR:
		netdev_dbg(dev, "stuff error\n");
		cf->data[2] |= CAN_ERR_PROT_STUFF;
		break;
	case LEC_FORM_ERROR:
		netdev_dbg(dev, "form error\n");
		cf->data[2] |= CAN_ERR_PROT_FORM;
		break;
	case LEC_ACK_ERROR:
		netdev_dbg(dev, "ack error\n");
		cf->data[3] = CAN_ERR_PROT_LOC_ACK;
		break;
	case LEC_BIT1_ERROR:
		netdev_dbg(dev, "bit1 error\n");
		cf->data[2] |= CAN_ERR_PROT_BIT1;
		break;
	case LEC_BIT0_ERROR:
		netdev_dbg(dev, "bit0 error\n");
		cf->data[2] |= CAN_ERR_PROT_BIT0;
		break;
	case LEC_CRC_ERROR:
		netdev_dbg(dev, "CRC error\n");
		cf->data[3] = CAN_ERR_PROT_LOC_CRC_SEQ;
		break;
	default:
		break;
	}

	if (cdev->is_peripheral)
		timestamp = m_can_get_timestamp(cdev);

	m_can_receive_skb(cdev, skb, timestamp);

	return 1;
}

static int __m_can_get_berr_counter(const struct net_device *dev,
				    struct can_berr_counter *bec)
{
	struct m_can_classdev *cdev = netdev_priv(dev);
	unsigned int ecr;

	ecr = m_can_read(cdev, M_CAN_ECR);
	bec->rxerr = FIELD_GET(ECR_REC_MASK, ecr);
	bec->txerr = FIELD_GET(ECR_TEC_MASK, ecr);

	return 0;
}

static int m_can_clk_start(struct m_can_classdev *cdev)
{
	if (cdev->pm_clock_support == 0)
		return 0;

	return pm_runtime_resume_and_get(cdev->dev);
}

static void m_can_clk_stop(struct m_can_classdev *cdev)
{
	if (cdev->pm_clock_support)
		pm_runtime_put_sync(cdev->dev);
}

static int m_can_get_berr_counter(const struct net_device *dev,
				  struct can_berr_counter *bec)
{
	struct m_can_classdev *cdev = netdev_priv(dev);
	int err;

	err = m_can_clk_start(cdev);
	if (err)
		return err;

	__m_can_get_berr_counter(dev, bec);

	m_can_clk_stop(cdev);

	return 0;
}

static int m_can_handle_state_change(struct net_device *dev,
				     enum can_state new_state)
{
	struct m_can_classdev *cdev = netdev_priv(dev);
	struct can_frame *cf;
	struct sk_buff *skb;
	struct can_berr_counter bec;
	unsigned int ecr;
	u32 timestamp = 0;

	switch (new_state) {
	case CAN_STATE_ERROR_WARNING:
		/* error warning state */
		cdev->can.can_stats.error_warning++;
		cdev->can.state = CAN_STATE_ERROR_WARNING;
		break;
	case CAN_STATE_ERROR_PASSIVE:
		/* error passive state */
		cdev->can.can_stats.error_passive++;
		cdev->can.state = CAN_STATE_ERROR_PASSIVE;
		break;
	case CAN_STATE_BUS_OFF:
		/* bus-off state */
		cdev->can.state = CAN_STATE_BUS_OFF;
		m_can_disable_all_interrupts(cdev);
		cdev->can.can_stats.bus_off++;
		can_bus_off(dev);
		break;
	default:
		break;
	}

	/* propagate the error condition to the CAN stack */
	skb = alloc_can_err_skb(dev, &cf);
	if (unlikely(!skb))
		return 0;

	__m_can_get_berr_counter(dev, &bec);

	switch (new_state) {
	case CAN_STATE_ERROR_WARNING:
		/* error warning state */
		cf->can_id |= CAN_ERR_CRTL | CAN_ERR_CNT;
		cf->data[1] = (bec.txerr > bec.rxerr) ?
			CAN_ERR_CRTL_TX_WARNING :
			CAN_ERR_CRTL_RX_WARNING;
		cf->data[6] = bec.txerr;
		cf->data[7] = bec.rxerr;
		break;
	case CAN_STATE_ERROR_PASSIVE:
		/* error passive state */
		cf->can_id |= CAN_ERR_CRTL | CAN_ERR_CNT;
		ecr = m_can_read(cdev, M_CAN_ECR);
		if (ecr & ECR_RP)
			cf->data[1] |= CAN_ERR_CRTL_RX_PASSIVE;
		if (bec.txerr > 127)
			cf->data[1] |= CAN_ERR_CRTL_TX_PASSIVE;
		cf->data[6] = bec.txerr;
		cf->data[7] = bec.rxerr;
		break;
	case CAN_STATE_BUS_OFF:
		/* bus-off state */
		cf->can_id |= CAN_ERR_BUSOFF;
		break;
	default:
		break;
	}

	if (cdev->is_peripheral)
		timestamp = m_can_get_timestamp(cdev);

	m_can_receive_skb(cdev, skb, timestamp);

	return 1;
}

static int m_can_handle_state_errors(struct net_device *dev, u32 psr)
{
	struct m_can_classdev *cdev = netdev_priv(dev);
	int work_done = 0;

	if (psr & PSR_EW && cdev->can.state != CAN_STATE_ERROR_WARNING) {
		netdev_dbg(dev, "entered error warning state\n");
		work_done += m_can_handle_state_change(dev,
						       CAN_STATE_ERROR_WARNING);
	}

	if (psr & PSR_EP && cdev->can.state != CAN_STATE_ERROR_PASSIVE) {
		netdev_dbg(dev, "entered error passive state\n");
		work_done += m_can_handle_state_change(dev,
						       CAN_STATE_ERROR_PASSIVE);
	}

	if (psr & PSR_BO && cdev->can.state != CAN_STATE_BUS_OFF) {
		netdev_dbg(dev, "entered error bus off state\n");
		work_done += m_can_handle_state_change(dev,
						       CAN_STATE_BUS_OFF);
	}

	return work_done;
}

static void m_can_handle_other_err(struct net_device *dev, u32 irqstatus)
{
	if (irqstatus & IR_WDI)
		netdev_err(dev, "Message RAM Watchdog event due to missing READY\n");
	if (irqstatus & IR_BEU)
		netdev_err(dev, "Bit Error Uncorrected\n");
	if (irqstatus & IR_BEC)
		netdev_err(dev, "Bit Error Corrected\n");
	if (irqstatus & IR_TOO)
		netdev_err(dev, "Timeout reached\n");
	if (irqstatus & IR_MRAF)
		netdev_err(dev, "Message RAM access failure occurred\n");
}

static inline bool is_lec_err(u32 psr)
{
	psr &= LEC_UNUSED;

	return psr && (psr != LEC_UNUSED);
}

static inline bool m_can_is_protocol_err(u32 irqstatus)
{
	return irqstatus & IR_ERR_LEC_31X;
}

static int m_can_handle_protocol_error(struct net_device *dev, u32 irqstatus)
{
	struct net_device_stats *stats = &dev->stats;
	struct m_can_classdev *cdev = netdev_priv(dev);
	struct can_frame *cf;
	struct sk_buff *skb;
	u32 timestamp = 0;

	/* propagate the error condition to the CAN stack */
	skb = alloc_can_err_skb(dev, &cf);

	/* update tx error stats since there is protocol error */
	stats->tx_errors++;

	/* update arbitration lost status */
	if (cdev->version >= 31 && (irqstatus & IR_PEA)) {
		netdev_dbg(dev, "Protocol error in Arbitration fail\n");
		cdev->can.can_stats.arbitration_lost++;
		if (skb) {
			cf->can_id |= CAN_ERR_LOSTARB;
			cf->data[0] |= CAN_ERR_LOSTARB_UNSPEC;
		}
	}

	if (unlikely(!skb)) {
		netdev_dbg(dev, "allocation of skb failed\n");
		return 0;
	}

	if (cdev->is_peripheral)
		timestamp = m_can_get_timestamp(cdev);

	m_can_receive_skb(cdev, skb, timestamp);

	return 1;
}

static int m_can_handle_bus_errors(struct net_device *dev, u32 irqstatus,
				   u32 psr)
{
	struct m_can_classdev *cdev = netdev_priv(dev);
	int work_done = 0;

	if (irqstatus & IR_RF0L)
		work_done += m_can_handle_lost_msg(dev);

	/* handle lec errors on the bus */
	if ((cdev->can.ctrlmode & CAN_CTRLMODE_BERR_REPORTING) &&
	    is_lec_err(psr))
		work_done += m_can_handle_lec_err(dev, psr & LEC_UNUSED);

	/* handle protocol errors in arbitration phase */
	if ((cdev->can.ctrlmode & CAN_CTRLMODE_BERR_REPORTING) &&
	    m_can_is_protocol_err(irqstatus))
		work_done += m_can_handle_protocol_error(dev, irqstatus);

	/* other unproccessed error interrupts */
	m_can_handle_other_err(dev, irqstatus);

	return work_done;
}

static int m_can_rx_handler(struct net_device *dev, int quota)
{
	struct m_can_classdev *cdev = netdev_priv(dev);
	int rx_work_or_err;
	int work_done = 0;
	u32 irqstatus, psr;

	irqstatus = cdev->irqstatus | m_can_read(cdev, M_CAN_IR);
	if (!irqstatus)
		goto end;

	/* Errata workaround for issue "Needless activation of MRAF irq"
	 * During frame reception while the MCAN is in Error Passive state
	 * and the Receive Error Counter has the value MCAN_ECR.REC = 127,
	 * it may happen that MCAN_IR.MRAF is set although there was no
	 * Message RAM access failure.
	 * If MCAN_IR.MRAF is enabled, an interrupt to the Host CPU is generated
	 * The Message RAM Access Failure interrupt routine needs to check
	 * whether MCAN_ECR.RP = ’1’ and MCAN_ECR.REC = 127.
	 * In this case, reset MCAN_IR.MRAF. No further action is required.
	 */
	if (cdev->version <= 31 && irqstatus & IR_MRAF &&
	    m_can_read(cdev, M_CAN_ECR) & ECR_RP) {
		struct can_berr_counter bec;

		__m_can_get_berr_counter(dev, &bec);
		if (bec.rxerr == 127) {
			m_can_write(cdev, M_CAN_IR, IR_MRAF);
			irqstatus &= ~IR_MRAF;
		}
	}

	psr = m_can_read(cdev, M_CAN_PSR);

	if (irqstatus & IR_ERR_STATE)
		work_done += m_can_handle_state_errors(dev, psr);

	if (irqstatus & IR_ERR_BUS_30X)
		work_done += m_can_handle_bus_errors(dev, irqstatus, psr);

	if (irqstatus & IR_RF0N) {
		rx_work_or_err = m_can_do_rx_poll(dev, (quota - work_done));
		if (rx_work_or_err < 0)
			return rx_work_or_err;

		work_done += rx_work_or_err;
	}
end:
	return work_done;
}

static int m_can_rx_peripheral(struct net_device *dev)
{
	struct m_can_classdev *cdev = netdev_priv(dev);
	int work_done;

	work_done = m_can_rx_handler(dev, NAPI_POLL_WEIGHT);

	/* Don't re-enable interrupts if the driver had a fatal error
	 * (e.g., FIFO read failure).
	 */
	if (work_done >= 0)
		m_can_enable_all_interrupts(cdev);

	return work_done;
}

static int m_can_poll(struct napi_struct *napi, int quota)
{
	struct net_device *dev = napi->dev;
	struct m_can_classdev *cdev = netdev_priv(dev);
	int work_done;

	work_done = m_can_rx_handler(dev, quota);

	/* Don't re-enable interrupts if the driver had a fatal error
	 * (e.g., FIFO read failure).
	 */
	if (work_done >= 0 && work_done < quota) {
		napi_complete_done(napi, work_done);
		m_can_enable_all_interrupts(cdev);
	}

	return work_done;
}

/* Echo tx skb and update net stats. Peripherals use rx-offload for
 * echo. timestamp is used for peripherals to ensure correct ordering
 * by rx-offload, and is ignored for non-peripherals.
 */
static void m_can_tx_update_stats(struct m_can_classdev *cdev,
				  unsigned int msg_mark,
				  u32 timestamp)
{
	struct net_device *dev = cdev->net;
	struct net_device_stats *stats = &dev->stats;

	if (cdev->is_peripheral)
		stats->tx_bytes +=
			can_rx_offload_get_echo_skb(&cdev->offload,
						    msg_mark,
						    timestamp,
						    NULL);
	else
		stats->tx_bytes += can_get_echo_skb(dev, msg_mark, NULL);

	stats->tx_packets++;
}

static int m_can_echo_tx_event(struct net_device *dev)
{
	u32 txe_count = 0;
	u32 m_can_txefs;
	u32 fgi = 0;
	int i = 0;
	unsigned int msg_mark;

	struct m_can_classdev *cdev = netdev_priv(dev);

	/* read tx event fifo status */
	m_can_txefs = m_can_read(cdev, M_CAN_TXEFS);

	/* Get Tx Event fifo element count */
	txe_count = FIELD_GET(TXEFS_EFFL_MASK, m_can_txefs);

	/* Get and process all sent elements */
	for (i = 0; i < txe_count; i++) {
		u32 txe, timestamp = 0;
		int err;

		/* retrieve get index */
		fgi = FIELD_GET(TXEFS_EFGI_MASK, m_can_read(cdev, M_CAN_TXEFS));

		/* get message marker, timestamp */
		err = m_can_txe_fifo_read(cdev, fgi, 4, &txe);
		if (err) {
			netdev_err(dev, "TXE FIFO read returned %d\n", err);
			return err;
		}

		msg_mark = FIELD_GET(TX_EVENT_MM_MASK, txe);
		timestamp = FIELD_GET(TX_EVENT_TXTS_MASK, txe) << 16;

		/* ack txe element */
		m_can_write(cdev, M_CAN_TXEFA, FIELD_PREP(TXEFA_EFAI_MASK,
							  fgi));

		/* update stats */
		m_can_tx_update_stats(cdev, msg_mark, timestamp);
	}

	return 0;
}

static irqreturn_t m_can_isr(int irq, void *dev_id)
{
	struct net_device *dev = (struct net_device *)dev_id;
	struct m_can_classdev *cdev = netdev_priv(dev);
	u32 ir;

	if (pm_runtime_suspended(cdev->dev))
		return IRQ_NONE;
	ir = m_can_read(cdev, M_CAN_IR);
	if (!ir)
		return IRQ_NONE;

	/* ACK all irqs */
	if (ir & IR_ALL_INT)
		m_can_write(cdev, M_CAN_IR, ir);

	if (cdev->ops->clear_interrupts)
		cdev->ops->clear_interrupts(cdev);

	/* schedule NAPI in case of
	 * - rx IRQ
	 * - state change IRQ
	 * - bus error IRQ and bus error reporting
	 */
	if ((ir & IR_RF0N) || (ir & IR_ERR_ALL_30X)) {
		cdev->irqstatus = ir;
		m_can_disable_all_interrupts(cdev);
		if (!cdev->is_peripheral)
			napi_schedule(&cdev->napi);
		else if (m_can_rx_peripheral(dev) < 0)
			goto out_fail;
	}

	if (cdev->version == 30) {
		if (ir & IR_TC) {
			/* Transmission Complete Interrupt*/
			u32 timestamp = 0;

			if (cdev->is_peripheral)
				timestamp = m_can_get_timestamp(cdev);
			m_can_tx_update_stats(cdev, 0, timestamp);
			netif_wake_queue(dev);
		}
	} else  {
		if (ir & IR_TEFN) {
			/* New TX FIFO Element arrived */
			if (m_can_echo_tx_event(dev) != 0)
				goto out_fail;

			if (netif_queue_stopped(dev) &&
			    !m_can_tx_fifo_full(cdev))
				netif_wake_queue(dev);
		}
	}

	if (cdev->is_peripheral)
		can_rx_offload_threaded_irq_finish(&cdev->offload);

	return IRQ_HANDLED;

out_fail:
	m_can_disable_all_interrupts(cdev);
	return IRQ_HANDLED;
}

static const struct can_bittiming_const m_can_bittiming_const_30X = {
	.name = KBUILD_MODNAME,
	.tseg1_min = 2,		/* Time segment 1 = prop_seg + phase_seg1 */
	.tseg1_max = 64,
	.tseg2_min = 1,		/* Time segment 2 = phase_seg2 */
	.tseg2_max = 16,
	.sjw_max = 16,
	.brp_min = 1,
	.brp_max = 1024,
	.brp_inc = 1,
};

static const struct can_bittiming_const m_can_data_bittiming_const_30X = {
	.name = KBUILD_MODNAME,
	.tseg1_min = 2,		/* Time segment 1 = prop_seg + phase_seg1 */
	.tseg1_max = 16,
	.tseg2_min = 1,		/* Time segment 2 = phase_seg2 */
	.tseg2_max = 8,
	.sjw_max = 4,
	.brp_min = 1,
	.brp_max = 32,
	.brp_inc = 1,
};

static const struct can_bittiming_const m_can_bittiming_const_31X = {
	.name = KBUILD_MODNAME,
	.tseg1_min = 2,		/* Time segment 1 = prop_seg + phase_seg1 */
	.tseg1_max = 256,
	.tseg2_min = 2,		/* Time segment 2 = phase_seg2 */
	.tseg2_max = 128,
	.sjw_max = 128,
	.brp_min = 1,
	.brp_max = 512,
	.brp_inc = 1,
};

static const struct can_bittiming_const m_can_data_bittiming_const_31X = {
	.name = KBUILD_MODNAME,
	.tseg1_min = 1,		/* Time segment 1 = prop_seg + phase_seg1 */
	.tseg1_max = 32,
	.tseg2_min = 1,		/* Time segment 2 = phase_seg2 */
	.tseg2_max = 16,
	.sjw_max = 16,
	.brp_min = 1,
	.brp_max = 32,
	.brp_inc = 1,
};

static int m_can_set_bittiming(struct net_device *dev)
{
	struct m_can_classdev *cdev = netdev_priv(dev);
	const struct can_bittiming *bt = &cdev->can.bittiming;
	const struct can_bittiming *dbt = &cdev->can.data_bittiming;
	u16 brp, sjw, tseg1, tseg2;
	u32 reg_btp;

	brp = bt->brp - 1;
	sjw = bt->sjw - 1;
	tseg1 = bt->prop_seg + bt->phase_seg1 - 1;
	tseg2 = bt->phase_seg2 - 1;
	reg_btp = FIELD_PREP(NBTP_NBRP_MASK, brp) |
		  FIELD_PREP(NBTP_NSJW_MASK, sjw) |
		  FIELD_PREP(NBTP_NTSEG1_MASK, tseg1) |
		  FIELD_PREP(NBTP_NTSEG2_MASK, tseg2);
	m_can_write(cdev, M_CAN_NBTP, reg_btp);

	if (cdev->can.ctrlmode & CAN_CTRLMODE_FD) {
		reg_btp = 0;
		brp = dbt->brp - 1;
		sjw = dbt->sjw - 1;
		tseg1 = dbt->prop_seg + dbt->phase_seg1 - 1;
		tseg2 = dbt->phase_seg2 - 1;

		/* TDC is only needed for bitrates beyond 2.5 MBit/s.
		 * This is mentioned in the "Bit Time Requirements for CAN FD"
		 * paper presented at the International CAN Conference 2013
		 */
		if (dbt->bitrate > 2500000) {
			u32 tdco, ssp;

			/* Use the same value of secondary sampling point
			 * as the data sampling point
			 */
			ssp = dbt->sample_point;

			/* Equation based on Bosch's M_CAN User Manual's
			 * Transmitter Delay Compensation Section
			 */
			tdco = (cdev->can.clock.freq / 1000) *
				ssp / dbt->bitrate;

			/* Max valid TDCO value is 127 */
			if (tdco > 127) {
				netdev_warn(dev, "TDCO value of %u is beyond maximum. Using maximum possible value\n",
					    tdco);
				tdco = 127;
			}

			reg_btp |= DBTP_TDC;
			m_can_write(cdev, M_CAN_TDCR,
				    FIELD_PREP(TDCR_TDCO_MASK, tdco));
		}

		reg_btp |= FIELD_PREP(DBTP_DBRP_MASK, brp) |
			FIELD_PREP(DBTP_DSJW_MASK, sjw) |
			FIELD_PREP(DBTP_DTSEG1_MASK, tseg1) |
			FIELD_PREP(DBTP_DTSEG2_MASK, tseg2);

		m_can_write(cdev, M_CAN_DBTP, reg_btp);
	}

	return 0;
}

/* Configure M_CAN chip:
 * - set rx buffer/fifo element size
 * - configure rx fifo
 * - accept non-matching frame into fifo 0
 * - configure tx buffer
 *		- >= v3.1.x: TX FIFO is used
 * - configure mode
 * - setup bittiming
 * - configure timestamp generation
 */
static void m_can_chip_config(struct net_device *dev)
{
	struct m_can_classdev *cdev = netdev_priv(dev);
	u32 cccr, test;

	m_can_config_endisable(cdev, true);

	/* RX Buffer/FIFO Element Size 64 bytes data field */
	m_can_write(cdev, M_CAN_RXESC,
		    FIELD_PREP(RXESC_RBDS_MASK, RXESC_64B) |
		    FIELD_PREP(RXESC_F1DS_MASK, RXESC_64B) |
		    FIELD_PREP(RXESC_F0DS_MASK, RXESC_64B));

	/* Accept Non-matching Frames Into FIFO 0 */
	m_can_write(cdev, M_CAN_GFC, 0x0);

	if (cdev->version == 30) {
		/* only support one Tx Buffer currently */
		m_can_write(cdev, M_CAN_TXBC, FIELD_PREP(TXBC_NDTB_MASK, 1) |
			    cdev->mcfg[MRAM_TXB].off);
	} else {
		/* TX FIFO is used for newer IP Core versions */
		m_can_write(cdev, M_CAN_TXBC,
			    FIELD_PREP(TXBC_TFQS_MASK,
				       cdev->mcfg[MRAM_TXB].num) |
			    cdev->mcfg[MRAM_TXB].off);
	}

	/* support 64 bytes payload */
	m_can_write(cdev, M_CAN_TXESC,
		    FIELD_PREP(TXESC_TBDS_MASK, TXESC_TBDS_64B));

	/* TX Event FIFO */
	if (cdev->version == 30) {
		m_can_write(cdev, M_CAN_TXEFC,
			    FIELD_PREP(TXEFC_EFS_MASK, 1) |
			    cdev->mcfg[MRAM_TXE].off);
	} else {
		/* Full TX Event FIFO is used */
		m_can_write(cdev, M_CAN_TXEFC,
			    FIELD_PREP(TXEFC_EFS_MASK,
				       cdev->mcfg[MRAM_TXE].num) |
			    cdev->mcfg[MRAM_TXE].off);
	}

	/* rx fifo configuration, blocking mode, fifo size 1 */
	m_can_write(cdev, M_CAN_RXF0C,
		    FIELD_PREP(RXFC_FS_MASK, cdev->mcfg[MRAM_RXF0].num) |
		    cdev->mcfg[MRAM_RXF0].off);

	m_can_write(cdev, M_CAN_RXF1C,
		    FIELD_PREP(RXFC_FS_MASK, cdev->mcfg[MRAM_RXF1].num) |
		    cdev->mcfg[MRAM_RXF1].off);

	cccr = m_can_read(cdev, M_CAN_CCCR);
	test = m_can_read(cdev, M_CAN_TEST);
	test &= ~TEST_LBCK;
	if (cdev->version == 30) {
		/* Version 3.0.x */

		cccr &= ~(CCCR_TEST | CCCR_MON | CCCR_DAR |
			  FIELD_PREP(CCCR_CMR_MASK, FIELD_MAX(CCCR_CMR_MASK)) |
			  FIELD_PREP(CCCR_CME_MASK, FIELD_MAX(CCCR_CME_MASK)));

		if (cdev->can.ctrlmode & CAN_CTRLMODE_FD)
			cccr |= FIELD_PREP(CCCR_CME_MASK, CCCR_CME_CANFD_BRS);

	} else {
		/* Version 3.1.x or 3.2.x */
		cccr &= ~(CCCR_TEST | CCCR_MON | CCCR_BRSE | CCCR_FDOE |
			  CCCR_NISO | CCCR_DAR);

		/* Only 3.2.x has NISO Bit implemented */
		if (cdev->can.ctrlmode & CAN_CTRLMODE_FD_NON_ISO)
			cccr |= CCCR_NISO;

		if (cdev->can.ctrlmode & CAN_CTRLMODE_FD)
			cccr |= (CCCR_BRSE | CCCR_FDOE);
	}

	/* Loopback Mode */
	if (cdev->can.ctrlmode & CAN_CTRLMODE_LOOPBACK) {
		cccr |= CCCR_TEST | CCCR_MON;
		test |= TEST_LBCK;
	}

	/* Enable Monitoring (all versions) */
	if (cdev->can.ctrlmode & CAN_CTRLMODE_LISTENONLY)
		cccr |= CCCR_MON;

	/* Disable Auto Retransmission (all versions) */
	if (cdev->can.ctrlmode & CAN_CTRLMODE_ONE_SHOT)
		cccr |= CCCR_DAR;

	/* Write config */
	m_can_write(cdev, M_CAN_CCCR, cccr);
	m_can_write(cdev, M_CAN_TEST, test);

	/* Enable interrupts */
	m_can_write(cdev, M_CAN_IR, IR_ALL_INT);
	if (!(cdev->can.ctrlmode & CAN_CTRLMODE_BERR_REPORTING))
		if (cdev->version == 30)
			m_can_write(cdev, M_CAN_IE, IR_ALL_INT &
				    ~(IR_ERR_LEC_30X));
		else
			m_can_write(cdev, M_CAN_IE, IR_ALL_INT &
				    ~(IR_ERR_LEC_31X));
	else
		m_can_write(cdev, M_CAN_IE, IR_ALL_INT);

	/* route all interrupts to INT0 */
	m_can_write(cdev, M_CAN_ILS, ILS_ALL_INT0);

	/* set bittiming params */
	m_can_set_bittiming(dev);

	/* enable internal timestamp generation, with a prescaler of 16. The
	 * prescaler is applied to the nominal bit timing
	 */
	m_can_write(cdev, M_CAN_TSCC,
		    FIELD_PREP(TSCC_TCP_MASK, 0xf) |
		    FIELD_PREP(TSCC_TSS_MASK, TSCC_TSS_INTERNAL));

	m_can_config_endisable(cdev, false);

	if (cdev->ops->init)
		cdev->ops->init(cdev);
}

static void m_can_start(struct net_device *dev)
{
	struct m_can_classdev *cdev = netdev_priv(dev);

	/* basic m_can configuration */
	m_can_chip_config(dev);

	cdev->can.state = CAN_STATE_ERROR_ACTIVE;

	m_can_enable_all_interrupts(cdev);
}

static int m_can_set_mode(struct net_device *dev, enum can_mode mode)
{
	switch (mode) {
	case CAN_MODE_START:
		m_can_clean(dev);
		m_can_start(dev);
		netif_wake_queue(dev);
		break;
	default:
		return -EOPNOTSUPP;
	}

	return 0;
}

/* Checks core release number of M_CAN
 * returns 0 if an unsupported device is detected
 * else it returns the release and step coded as:
 * return value = 10 * <release> + 1 * <step>
 */
static int m_can_check_core_release(struct m_can_classdev *cdev)
{
	u32 crel_reg;
	u8 rel;
	u8 step;
	int res;

	/* Read Core Release Version and split into version number
	 * Example: Version 3.2.1 => rel = 3; step = 2; substep = 1;
	 */
	crel_reg = m_can_read(cdev, M_CAN_CREL);
	rel = (u8)FIELD_GET(CREL_REL_MASK, crel_reg);
	step = (u8)FIELD_GET(CREL_STEP_MASK, crel_reg);

	if (rel == 3) {
		/* M_CAN v3.x.y: create return value */
		res = 30 + step;
	} else {
		/* Unsupported M_CAN version */
		res = 0;
	}

	return res;
}

/* Selectable Non ISO support only in version 3.2.x
 * This function checks if the bit is writable.
 */
static bool m_can_niso_supported(struct m_can_classdev *cdev)
{
	u32 cccr_reg, cccr_poll = 0;
	int niso_timeout = -ETIMEDOUT;
	int i;

	m_can_config_endisable(cdev, true);
	cccr_reg = m_can_read(cdev, M_CAN_CCCR);
	cccr_reg |= CCCR_NISO;
	m_can_write(cdev, M_CAN_CCCR, cccr_reg);

	for (i = 0; i <= 10; i++) {
		cccr_poll = m_can_read(cdev, M_CAN_CCCR);
		if (cccr_poll == cccr_reg) {
			niso_timeout = 0;
			break;
		}

		usleep_range(1, 5);
	}

	/* Clear NISO */
	cccr_reg &= ~(CCCR_NISO);
	m_can_write(cdev, M_CAN_CCCR, cccr_reg);

	m_can_config_endisable(cdev, false);

	/* return false if time out (-ETIMEDOUT), else return true */
	return !niso_timeout;
}

static int m_can_dev_setup(struct m_can_classdev *cdev)
{
	struct net_device *dev = cdev->net;
	int m_can_version, err;

	m_can_version = m_can_check_core_release(cdev);
	/* return if unsupported version */
	if (!m_can_version) {
		dev_err(cdev->dev, "Unsupported version number: %2d",
			m_can_version);
		return -EINVAL;
	}

	if (!cdev->is_peripheral)
		netif_napi_add(dev, &cdev->napi, m_can_poll);

	/* Shared properties of all M_CAN versions */
	cdev->version = m_can_version;
	cdev->can.do_set_mode = m_can_set_mode;
	cdev->can.do_get_berr_counter = m_can_get_berr_counter;

	/* Set M_CAN supported operations */
	cdev->can.ctrlmode_supported = CAN_CTRLMODE_LOOPBACK |
		CAN_CTRLMODE_LISTENONLY |
		CAN_CTRLMODE_BERR_REPORTING |
		CAN_CTRLMODE_FD |
		CAN_CTRLMODE_ONE_SHOT;

	/* Set properties depending on M_CAN version */
	switch (cdev->version) {
	case 30:
		/* CAN_CTRLMODE_FD_NON_ISO is fixed with M_CAN IP v3.0.x */
<<<<<<< HEAD
		can_set_static_ctrlmode(dev, CAN_CTRLMODE_FD_NON_ISO);
		cdev->can.bittiming_const = cdev->bit_timing ?
			cdev->bit_timing : &m_can_bittiming_const_30X;

		cdev->can.data_bittiming_const = cdev->data_timing ?
			cdev->data_timing :
			&m_can_data_bittiming_const_30X;
		break;
	case 31:
		/* CAN_CTRLMODE_FD_NON_ISO is fixed with M_CAN IP v3.1.x */
		can_set_static_ctrlmode(dev, CAN_CTRLMODE_FD_NON_ISO);
		cdev->can.bittiming_const = cdev->bit_timing ?
			cdev->bit_timing : &m_can_bittiming_const_31X;

		cdev->can.data_bittiming_const = cdev->data_timing ?
			cdev->data_timing :
			&m_can_data_bittiming_const_31X;
=======
		err = can_set_static_ctrlmode(dev, CAN_CTRLMODE_FD_NON_ISO);
		if (err)
			return err;
		cdev->can.bittiming_const = &m_can_bittiming_const_30X;
		cdev->can.data_bittiming_const = &m_can_data_bittiming_const_30X;
		break;
	case 31:
		/* CAN_CTRLMODE_FD_NON_ISO is fixed with M_CAN IP v3.1.x */
		err = can_set_static_ctrlmode(dev, CAN_CTRLMODE_FD_NON_ISO);
		if (err)
			return err;
		cdev->can.bittiming_const = &m_can_bittiming_const_31X;
		cdev->can.data_bittiming_const = &m_can_data_bittiming_const_31X;
>>>>>>> 29549c70
		break;
	case 32:
	case 33:
		/* Support both MCAN version v3.2.x and v3.3.0 */
		cdev->can.bittiming_const = cdev->bit_timing ?
			cdev->bit_timing : &m_can_bittiming_const_31X;

		cdev->can.data_bittiming_const = cdev->data_timing ?
			cdev->data_timing :
			&m_can_data_bittiming_const_31X;

		cdev->can.ctrlmode_supported |=
			(m_can_niso_supported(cdev) ?
			 CAN_CTRLMODE_FD_NON_ISO : 0);
		break;
	default:
		dev_err(cdev->dev, "Unsupported version number: %2d",
			cdev->version);
		return -EINVAL;
	}

	if (cdev->ops->init)
		cdev->ops->init(cdev);

	return 0;
}

static void m_can_stop(struct net_device *dev)
{
	struct m_can_classdev *cdev = netdev_priv(dev);

	/* disable all interrupts */
	m_can_disable_all_interrupts(cdev);

	/* Set init mode to disengage from the network */
	m_can_config_endisable(cdev, true);

	/* set the state as STOPPED */
	cdev->can.state = CAN_STATE_STOPPED;
}

static int m_can_close(struct net_device *dev)
{
	struct m_can_classdev *cdev = netdev_priv(dev);

	netif_stop_queue(dev);

	if (!cdev->is_peripheral)
		napi_disable(&cdev->napi);

	m_can_stop(dev);
	m_can_clk_stop(cdev);
	free_irq(dev->irq, dev);

	if (cdev->is_peripheral) {
		cdev->tx_skb = NULL;
		destroy_workqueue(cdev->tx_wq);
		cdev->tx_wq = NULL;
	}

	if (cdev->is_peripheral)
		can_rx_offload_disable(&cdev->offload);

	close_candev(dev);

	phy_power_off(cdev->transceiver);

	return 0;
}

static int m_can_next_echo_skb_occupied(struct net_device *dev, int putidx)
{
	struct m_can_classdev *cdev = netdev_priv(dev);
	/*get wrap around for loopback skb index */
	unsigned int wrap = cdev->can.echo_skb_max;
	int next_idx;

	/* calculate next index */
	next_idx = (++putidx >= wrap ? 0 : putidx);

	/* check if occupied */
	return !!cdev->can.echo_skb[next_idx];
}

static netdev_tx_t m_can_tx_handler(struct m_can_classdev *cdev)
{
	struct canfd_frame *cf = (struct canfd_frame *)cdev->tx_skb->data;
	struct net_device *dev = cdev->net;
	struct sk_buff *skb = cdev->tx_skb;
	struct id_and_dlc fifo_header;
	u32 cccr, fdflags;
	int err;
	int putidx;

	cdev->tx_skb = NULL;

	/* Generate ID field for TX buffer Element */
	/* Common to all supported M_CAN versions */
	if (cf->can_id & CAN_EFF_FLAG) {
		fifo_header.id = cf->can_id & CAN_EFF_MASK;
		fifo_header.id |= TX_BUF_XTD;
	} else {
		fifo_header.id = ((cf->can_id & CAN_SFF_MASK) << 18);
	}

	if (cf->can_id & CAN_RTR_FLAG)
		fifo_header.id |= TX_BUF_RTR;

	if (cdev->version == 30) {
		netif_stop_queue(dev);

		fifo_header.dlc = can_fd_len2dlc(cf->len) << 16;

		/* Write the frame ID, DLC, and payload to the FIFO element. */
		err = m_can_fifo_write(cdev, 0, M_CAN_FIFO_ID, &fifo_header, 2);
		if (err)
			goto out_fail;

		err = m_can_fifo_write(cdev, 0, M_CAN_FIFO_DATA,
				       cf->data, DIV_ROUND_UP(cf->len, 4));
		if (err)
			goto out_fail;

		if (cdev->can.ctrlmode & CAN_CTRLMODE_FD) {
			cccr = m_can_read(cdev, M_CAN_CCCR);
			cccr &= ~CCCR_CMR_MASK;
			if (can_is_canfd_skb(skb)) {
				if (cf->flags & CANFD_BRS)
					cccr |= FIELD_PREP(CCCR_CMR_MASK,
							   CCCR_CMR_CANFD_BRS);
				else
					cccr |= FIELD_PREP(CCCR_CMR_MASK,
							   CCCR_CMR_CANFD);
			} else {
				cccr |= FIELD_PREP(CCCR_CMR_MASK, CCCR_CMR_CAN);
			}
			m_can_write(cdev, M_CAN_CCCR, cccr);
		}
		m_can_write(cdev, M_CAN_TXBTIE, 0x1);

		can_put_echo_skb(skb, dev, 0, 0);

		m_can_write(cdev, M_CAN_TXBAR, 0x1);
		/* End of xmit function for version 3.0.x */
	} else {
		/* Transmit routine for version >= v3.1.x */

		/* Check if FIFO full */
		if (m_can_tx_fifo_full(cdev)) {
			/* This shouldn't happen */
			netif_stop_queue(dev);
			netdev_warn(dev,
				    "TX queue active although FIFO is full.");

			if (cdev->is_peripheral) {
				kfree_skb(skb);
				dev->stats.tx_dropped++;
				return NETDEV_TX_OK;
			} else {
				return NETDEV_TX_BUSY;
			}
		}

		/* get put index for frame */
		putidx = FIELD_GET(TXFQS_TFQPI_MASK,
				   m_can_read(cdev, M_CAN_TXFQS));

		/* Construct DLC Field, with CAN-FD configuration.
		 * Use the put index of the fifo as the message marker,
		 * used in the TX interrupt for sending the correct echo frame.
		 */

		/* get CAN FD configuration of frame */
		fdflags = 0;
		if (can_is_canfd_skb(skb)) {
			fdflags |= TX_BUF_FDF;
			if (cf->flags & CANFD_BRS)
				fdflags |= TX_BUF_BRS;
		}

		fifo_header.dlc = FIELD_PREP(TX_BUF_MM_MASK, putidx) |
			FIELD_PREP(TX_BUF_DLC_MASK, can_fd_len2dlc(cf->len)) |
			fdflags | TX_BUF_EFC;
		err = m_can_fifo_write(cdev, putidx, M_CAN_FIFO_ID, &fifo_header, 2);
		if (err)
			goto out_fail;

		err = m_can_fifo_write(cdev, putidx, M_CAN_FIFO_DATA,
				       cf->data, DIV_ROUND_UP(cf->len, 4));
		if (err)
			goto out_fail;

		/* Push loopback echo.
		 * Will be looped back on TX interrupt based on message marker
		 */
		can_put_echo_skb(skb, dev, putidx, 0);

		/* Enable TX FIFO element to start transfer  */
		m_can_write(cdev, M_CAN_TXBAR, (1 << putidx));

		/* stop network queue if fifo full */
		if (m_can_tx_fifo_full(cdev) ||
		    m_can_next_echo_skb_occupied(dev, putidx))
			netif_stop_queue(dev);
	}

	return NETDEV_TX_OK;

out_fail:
	netdev_err(dev, "FIFO write returned %d\n", err);
	m_can_disable_all_interrupts(cdev);
	return NETDEV_TX_BUSY;
}

static void m_can_tx_work_queue(struct work_struct *ws)
{
	struct m_can_classdev *cdev = container_of(ws, struct m_can_classdev,
						   tx_work);

	m_can_tx_handler(cdev);
}

static netdev_tx_t m_can_start_xmit(struct sk_buff *skb,
				    struct net_device *dev)
{
	struct m_can_classdev *cdev = netdev_priv(dev);

	if (can_dev_dropped_skb(dev, skb))
		return NETDEV_TX_OK;

	if (cdev->is_peripheral) {
		if (cdev->tx_skb) {
			netdev_err(dev, "hard_xmit called while tx busy\n");
			return NETDEV_TX_BUSY;
		}

		if (cdev->can.state == CAN_STATE_BUS_OFF) {
			m_can_clean(dev);
		} else {
			/* Need to stop the queue to avoid numerous requests
			 * from being sent.  Suggested improvement is to create
			 * a queueing mechanism that will queue the skbs and
			 * process them in order.
			 */
			cdev->tx_skb = skb;
			netif_stop_queue(cdev->net);
			queue_work(cdev->tx_wq, &cdev->tx_work);
		}
	} else {
		cdev->tx_skb = skb;
		return m_can_tx_handler(cdev);
	}

	return NETDEV_TX_OK;
}

static int m_can_open(struct net_device *dev)
{
	struct m_can_classdev *cdev = netdev_priv(dev);
	int err;

	err = phy_power_on(cdev->transceiver);
	if (err)
		return err;

	err = m_can_clk_start(cdev);
	if (err)
		goto out_phy_power_off;

	/* open the can device */
	err = open_candev(dev);
	if (err) {
		netdev_err(dev, "failed to open can device\n");
		goto exit_disable_clks;
	}

	if (cdev->is_peripheral)
		can_rx_offload_enable(&cdev->offload);

	/* register interrupt handler */
	if (cdev->is_peripheral) {
		cdev->tx_skb = NULL;
		cdev->tx_wq = alloc_workqueue("mcan_wq",
					      WQ_FREEZABLE | WQ_MEM_RECLAIM, 0);
		if (!cdev->tx_wq) {
			err = -ENOMEM;
			goto out_wq_fail;
		}

		INIT_WORK(&cdev->tx_work, m_can_tx_work_queue);

		err = request_threaded_irq(dev->irq, NULL, m_can_isr,
					   IRQF_ONESHOT,
					   dev->name, dev);
	} else {
		err = request_irq(dev->irq, m_can_isr, IRQF_SHARED, dev->name,
				  dev);
	}

	if (err < 0) {
		netdev_err(dev, "failed to request interrupt\n");
		goto exit_irq_fail;
	}

	/* start the m_can controller */
	m_can_start(dev);

	if (!cdev->is_peripheral)
		napi_enable(&cdev->napi);

	netif_start_queue(dev);

	return 0;

exit_irq_fail:
	if (cdev->is_peripheral)
		destroy_workqueue(cdev->tx_wq);
out_wq_fail:
	if (cdev->is_peripheral)
		can_rx_offload_disable(&cdev->offload);
	close_candev(dev);
exit_disable_clks:
	m_can_clk_stop(cdev);
out_phy_power_off:
	phy_power_off(cdev->transceiver);
	return err;
}

static const struct net_device_ops m_can_netdev_ops = {
	.ndo_open = m_can_open,
	.ndo_stop = m_can_close,
	.ndo_start_xmit = m_can_start_xmit,
	.ndo_change_mtu = can_change_mtu,
};

static const struct ethtool_ops m_can_ethtool_ops = {
	.get_ts_info = ethtool_op_get_ts_info,
};

static int register_m_can_dev(struct net_device *dev)
{
	dev->flags |= IFF_ECHO;	/* we support local echo */
	dev->netdev_ops = &m_can_netdev_ops;
	dev->ethtool_ops = &m_can_ethtool_ops;

	return register_candev(dev);
}

static void m_can_of_parse_mram(struct m_can_classdev *cdev,
				const u32 *mram_config_vals)
{
	cdev->mcfg[MRAM_SIDF].off = mram_config_vals[0];
	cdev->mcfg[MRAM_SIDF].num = mram_config_vals[1];
	cdev->mcfg[MRAM_XIDF].off = cdev->mcfg[MRAM_SIDF].off +
		cdev->mcfg[MRAM_SIDF].num * SIDF_ELEMENT_SIZE;
	cdev->mcfg[MRAM_XIDF].num = mram_config_vals[2];
	cdev->mcfg[MRAM_RXF0].off = cdev->mcfg[MRAM_XIDF].off +
		cdev->mcfg[MRAM_XIDF].num * XIDF_ELEMENT_SIZE;
	cdev->mcfg[MRAM_RXF0].num = mram_config_vals[3] &
		FIELD_MAX(RXFC_FS_MASK);
	cdev->mcfg[MRAM_RXF1].off = cdev->mcfg[MRAM_RXF0].off +
		cdev->mcfg[MRAM_RXF0].num * RXF0_ELEMENT_SIZE;
	cdev->mcfg[MRAM_RXF1].num = mram_config_vals[4] &
		FIELD_MAX(RXFC_FS_MASK);
	cdev->mcfg[MRAM_RXB].off = cdev->mcfg[MRAM_RXF1].off +
		cdev->mcfg[MRAM_RXF1].num * RXF1_ELEMENT_SIZE;
	cdev->mcfg[MRAM_RXB].num = mram_config_vals[5];
	cdev->mcfg[MRAM_TXE].off = cdev->mcfg[MRAM_RXB].off +
		cdev->mcfg[MRAM_RXB].num * RXB_ELEMENT_SIZE;
	cdev->mcfg[MRAM_TXE].num = mram_config_vals[6];
	cdev->mcfg[MRAM_TXB].off = cdev->mcfg[MRAM_TXE].off +
		cdev->mcfg[MRAM_TXE].num * TXE_ELEMENT_SIZE;
	cdev->mcfg[MRAM_TXB].num = mram_config_vals[7] &
		FIELD_MAX(TXBC_NDTB_MASK);

	dev_dbg(cdev->dev,
		"sidf 0x%x %d xidf 0x%x %d rxf0 0x%x %d rxf1 0x%x %d rxb 0x%x %d txe 0x%x %d txb 0x%x %d\n",
		cdev->mcfg[MRAM_SIDF].off, cdev->mcfg[MRAM_SIDF].num,
		cdev->mcfg[MRAM_XIDF].off, cdev->mcfg[MRAM_XIDF].num,
		cdev->mcfg[MRAM_RXF0].off, cdev->mcfg[MRAM_RXF0].num,
		cdev->mcfg[MRAM_RXF1].off, cdev->mcfg[MRAM_RXF1].num,
		cdev->mcfg[MRAM_RXB].off, cdev->mcfg[MRAM_RXB].num,
		cdev->mcfg[MRAM_TXE].off, cdev->mcfg[MRAM_TXE].num,
		cdev->mcfg[MRAM_TXB].off, cdev->mcfg[MRAM_TXB].num);
}

int m_can_init_ram(struct m_can_classdev *cdev)
{
	int end, i, start;
	int err = 0;

	/* initialize the entire Message RAM in use to avoid possible
	 * ECC/parity checksum errors when reading an uninitialized buffer
	 */
	start = cdev->mcfg[MRAM_SIDF].off;
	end = cdev->mcfg[MRAM_TXB].off +
		cdev->mcfg[MRAM_TXB].num * TXB_ELEMENT_SIZE;

	for (i = start; i < end; i += 4) {
		err = m_can_fifo_write_no_off(cdev, i, 0x0);
		if (err)
			break;
	}

	return err;
}
EXPORT_SYMBOL_GPL(m_can_init_ram);

int m_can_class_get_clocks(struct m_can_classdev *cdev)
{
	int ret = 0;

	cdev->hclk = devm_clk_get(cdev->dev, "hclk");
	cdev->cclk = devm_clk_get(cdev->dev, "cclk");

	if (IS_ERR(cdev->hclk) || IS_ERR(cdev->cclk)) {
		dev_err(cdev->dev, "no clock found\n");
		ret = -ENODEV;
	}

	return ret;
}
EXPORT_SYMBOL_GPL(m_can_class_get_clocks);

struct m_can_classdev *m_can_class_allocate_dev(struct device *dev,
						int sizeof_priv)
{
	struct m_can_classdev *class_dev = NULL;
	u32 mram_config_vals[MRAM_CFG_LEN];
	struct net_device *net_dev;
	u32 tx_fifo_size;
	int ret;

	ret = fwnode_property_read_u32_array(dev_fwnode(dev),
					     "bosch,mram-cfg",
					     mram_config_vals,
					     sizeof(mram_config_vals) / 4);
	if (ret) {
		dev_err(dev, "Could not get Message RAM configuration.");
		goto out;
	}

	/* Get TX FIFO size
	 * Defines the total amount of echo buffers for loopback
	 */
	tx_fifo_size = mram_config_vals[7];

	/* allocate the m_can device */
	net_dev = alloc_candev(sizeof_priv, tx_fifo_size);
	if (!net_dev) {
		dev_err(dev, "Failed to allocate CAN device");
		goto out;
	}

	class_dev = netdev_priv(net_dev);
	class_dev->net = net_dev;
	class_dev->dev = dev;
	SET_NETDEV_DEV(net_dev, dev);

	m_can_of_parse_mram(class_dev, mram_config_vals);
out:
	return class_dev;
}
EXPORT_SYMBOL_GPL(m_can_class_allocate_dev);

void m_can_class_free_dev(struct net_device *net)
{
	free_candev(net);
}
EXPORT_SYMBOL_GPL(m_can_class_free_dev);

int m_can_class_register(struct m_can_classdev *cdev)
{
	int ret;

	if (cdev->pm_clock_support) {
		ret = m_can_clk_start(cdev);
		if (ret)
			return ret;
	}

	if (cdev->is_peripheral) {
		ret = can_rx_offload_add_manual(cdev->net, &cdev->offload,
						NAPI_POLL_WEIGHT);
		if (ret)
			goto clk_disable;
	}

	ret = m_can_dev_setup(cdev);
	if (ret)
		goto rx_offload_del;

	ret = register_m_can_dev(cdev->net);
	if (ret) {
		dev_err(cdev->dev, "registering %s failed (err=%d)\n",
			cdev->net->name, ret);
		goto rx_offload_del;
	}

	of_can_transceiver(cdev->net);

	dev_info(cdev->dev, "%s device registered (irq=%d, version=%d)\n",
		 KBUILD_MODNAME, cdev->net->irq, cdev->version);

	/* Probe finished
	 * Stop clocks. They will be reactivated once the M_CAN device is opened
	 */
	m_can_clk_stop(cdev);

	return 0;

rx_offload_del:
	if (cdev->is_peripheral)
		can_rx_offload_del(&cdev->offload);
clk_disable:
	m_can_clk_stop(cdev);

	return ret;
}
EXPORT_SYMBOL_GPL(m_can_class_register);

void m_can_class_unregister(struct m_can_classdev *cdev)
{
	if (cdev->is_peripheral)
		can_rx_offload_del(&cdev->offload);
	unregister_candev(cdev->net);
}
EXPORT_SYMBOL_GPL(m_can_class_unregister);

int m_can_class_suspend(struct device *dev)
{
	struct m_can_classdev *cdev = dev_get_drvdata(dev);
	struct net_device *ndev = cdev->net;

	if (netif_running(ndev)) {
		netif_stop_queue(ndev);
		netif_device_detach(ndev);
		m_can_stop(ndev);
		m_can_clk_stop(cdev);
	}

	pinctrl_pm_select_sleep_state(dev);

	cdev->can.state = CAN_STATE_SLEEPING;

	return 0;
}
EXPORT_SYMBOL_GPL(m_can_class_suspend);

int m_can_class_resume(struct device *dev)
{
	struct m_can_classdev *cdev = dev_get_drvdata(dev);
	struct net_device *ndev = cdev->net;

	pinctrl_pm_select_default_state(dev);

	cdev->can.state = CAN_STATE_ERROR_ACTIVE;

	if (netif_running(ndev)) {
		int ret;

		ret = m_can_clk_start(cdev);
		if (ret)
			return ret;

		m_can_init_ram(cdev);
		m_can_start(ndev);
		netif_device_attach(ndev);
		netif_start_queue(ndev);
	}

	return 0;
}
EXPORT_SYMBOL_GPL(m_can_class_resume);

MODULE_AUTHOR("Dong Aisheng <b29396@freescale.com>");
MODULE_AUTHOR("Dan Murphy <dmurphy@ti.com>");
MODULE_LICENSE("GPL v2");
MODULE_DESCRIPTION("CAN bus driver for Bosch M_CAN controller");<|MERGE_RESOLUTION|>--- conflicted
+++ resolved
@@ -522,23 +522,14 @@
 				      cf->data, DIV_ROUND_UP(cf->len, 4));
 		if (err)
 			goto out_free_skb;
-<<<<<<< HEAD
-=======
 
 		stats->rx_bytes += cf->len;
->>>>>>> 29549c70
 	}
 	stats->rx_packets++;
 
 	/* acknowledge rx fifo 0 */
 	m_can_write(cdev, M_CAN_RXF0A, fgi);
 
-<<<<<<< HEAD
-	stats->rx_packets++;
-	stats->rx_bytes += cf->len;
-
-=======
->>>>>>> 29549c70
 	timestamp = FIELD_GET(RX_BUF_RXTS_MASK, fifo_header.dlc) << 16;
 
 	m_can_receive_skb(cdev, skb, timestamp);
@@ -1494,25 +1485,6 @@
 	switch (cdev->version) {
 	case 30:
 		/* CAN_CTRLMODE_FD_NON_ISO is fixed with M_CAN IP v3.0.x */
-<<<<<<< HEAD
-		can_set_static_ctrlmode(dev, CAN_CTRLMODE_FD_NON_ISO);
-		cdev->can.bittiming_const = cdev->bit_timing ?
-			cdev->bit_timing : &m_can_bittiming_const_30X;
-
-		cdev->can.data_bittiming_const = cdev->data_timing ?
-			cdev->data_timing :
-			&m_can_data_bittiming_const_30X;
-		break;
-	case 31:
-		/* CAN_CTRLMODE_FD_NON_ISO is fixed with M_CAN IP v3.1.x */
-		can_set_static_ctrlmode(dev, CAN_CTRLMODE_FD_NON_ISO);
-		cdev->can.bittiming_const = cdev->bit_timing ?
-			cdev->bit_timing : &m_can_bittiming_const_31X;
-
-		cdev->can.data_bittiming_const = cdev->data_timing ?
-			cdev->data_timing :
-			&m_can_data_bittiming_const_31X;
-=======
 		err = can_set_static_ctrlmode(dev, CAN_CTRLMODE_FD_NON_ISO);
 		if (err)
 			return err;
@@ -1526,17 +1498,12 @@
 			return err;
 		cdev->can.bittiming_const = &m_can_bittiming_const_31X;
 		cdev->can.data_bittiming_const = &m_can_data_bittiming_const_31X;
->>>>>>> 29549c70
 		break;
 	case 32:
 	case 33:
 		/* Support both MCAN version v3.2.x and v3.3.0 */
-		cdev->can.bittiming_const = cdev->bit_timing ?
-			cdev->bit_timing : &m_can_bittiming_const_31X;
-
-		cdev->can.data_bittiming_const = cdev->data_timing ?
-			cdev->data_timing :
-			&m_can_data_bittiming_const_31X;
+		cdev->can.bittiming_const = &m_can_bittiming_const_31X;
+		cdev->can.data_bittiming_const = &m_can_data_bittiming_const_31X;
 
 		cdev->can.ctrlmode_supported |=
 			(m_can_niso_supported(cdev) ?
