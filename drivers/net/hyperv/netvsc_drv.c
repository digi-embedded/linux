--- conflicted
+++ resolved
@@ -536,12 +536,8 @@
 	 */
 	vf_netdev = rcu_dereference_bh(net_device_ctx->vf_netdev);
 	if (vf_netdev && netif_running(vf_netdev) &&
-<<<<<<< HEAD
-	    netif_carrier_ok(vf_netdev) && !netpoll_tx_running(net))
-=======
 	    netif_carrier_ok(vf_netdev) && !netpoll_tx_running(net) &&
 	    net_device_ctx->data_path_is_vf)
->>>>>>> c1084c27
 		return netvsc_vf_xmit(net, vf_netdev, skb);
 
 	/* We will atmost need two pages to describe the rndis
@@ -896,11 +892,7 @@
 	}
 
 	/* Do L4 checksum offload if enabled and present. */
-<<<<<<< HEAD
-	if (csum_info && (net->features & NETIF_F_RXCSUM)) {
-=======
 	if ((ppi_flags & NVSC_RSC_CSUM_INFO) && (net->features & NETIF_F_RXCSUM)) {
->>>>>>> c1084c27
 		if (csum_info->receive.tcp_checksum_succeeded ||
 		    csum_info->receive.udp_checksum_succeeded)
 			skb->ip_summed = CHECKSUM_UNNECESSARY;
