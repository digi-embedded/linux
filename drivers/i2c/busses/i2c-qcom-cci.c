--- conflicted
+++ resolved
@@ -556,14 +556,6 @@
 			continue;
 		}
 
-<<<<<<< HEAD
-		cci->master[idx].adap.quirks = &cci->data->quirks;
-		cci->master[idx].adap.algo = &cci_algo;
-		cci->master[idx].adap.dev.parent = dev;
-		cci->master[idx].adap.dev.of_node = of_node_get(child);
-		cci->master[idx].master = idx;
-		cci->master[idx].cci = cci;
-=======
 		master = &cci->master[idx];
 		master->adap.quirks = &cci->data->quirks;
 		master->adap.algo = &cci_algo;
@@ -571,7 +563,6 @@
 		master->adap.dev.of_node = of_node_get(child);
 		master->master = idx;
 		master->cci = cci;
->>>>>>> 29549c70
 
 		i2c_set_adapdata(&master->adap, master);
 		snprintf(master->adap.name, sizeof(master->adap.name), "Qualcomm-CCI");
@@ -667,12 +658,9 @@
 	return 0;
 
 error_i2c:
-<<<<<<< HEAD
-=======
 	pm_runtime_disable(dev);
 	pm_runtime_dont_use_autosuspend(dev);
 
->>>>>>> 29549c70
 	for (--i ; i >= 0; i--) {
 		if (cci->master[i].cci) {
 			i2c_del_adapter(&cci->master[i].adap);
