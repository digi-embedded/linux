/*
 *  i2c Support for Atmel's AT91 Two-Wire Interface (TWI)
 *
 *  Copyright (C) 2011 Weinmann Medical GmbH
 *  Author: Nikolaus Voss <n.voss@weinmann.de>
 *
 *  Evolved from original work by:
 *  Copyright (C) 2004 Rick Bronson
 *  Converted to 2.6 by Andrew Victor <andrew@sanpeople.com>
 *
 *  Borrowed heavily from original work by:
 *  Copyright (C) 2000 Philip Edelbrock <phil@stimpy.netroedge.com>
 *
 *  This program is free software; you can redistribute it and/or modify
 *  it under the terms of the GNU General Public License as published by
 *  the Free Software Foundation; either version 2 of the License, or
 *  (at your option) any later version.
 */

#include <linux/clk.h>
#include <linux/completion.h>
#include <linux/dma-mapping.h>
#include <linux/dmaengine.h>
#include <linux/err.h>
#include <linux/i2c.h>
#include <linux/interrupt.h>
#include <linux/io.h>
#include <linux/module.h>
#include <linux/of.h>
#include <linux/of_device.h>
#include <linux/platform_device.h>
#include <linux/slab.h>
#include <linux/platform_data/dma-atmel.h>
#include <linux/pm_runtime.h>
#include <linux/pinctrl/consumer.h>

#define DEFAULT_TWI_CLK_HZ		100000		/* max 400 Kbits/s */
#define AT91_I2C_TIMEOUT	msecs_to_jiffies(100)	/* transfer timeout */
#define AT91_I2C_DMA_THRESHOLD	8			/* enable DMA if transfer size is bigger than this threshold */
#define AUTOSUSPEND_TIMEOUT		2000
#define AT91_I2C_MAX_ALT_CMD_DATA_SIZE	256

/* AT91 TWI register definitions */
#define	AT91_TWI_CR		0x0000	/* Control Register */
#define	AT91_TWI_START		BIT(0)	/* Send a Start Condition */
#define	AT91_TWI_STOP		BIT(1)	/* Send a Stop Condition */
#define	AT91_TWI_MSEN		BIT(2)	/* Master Transfer Enable */
#define	AT91_TWI_MSDIS		BIT(3)	/* Master Transfer Disable */
#define	AT91_TWI_SVEN		BIT(4)	/* Slave Transfer Enable */
#define	AT91_TWI_SVDIS		BIT(5)	/* Slave Transfer Disable */
#define	AT91_TWI_QUICK		BIT(6)	/* SMBus quick command */
#define	AT91_TWI_SWRST		BIT(7)	/* Software Reset */
#define	AT91_TWI_ACMEN		BIT(16) /* Alternative Command Mode Enable */
#define	AT91_TWI_ACMDIS		BIT(17) /* Alternative Command Mode Disable */
#define	AT91_TWI_THRCLR		BIT(24) /* Transmit Holding Register Clear */
#define	AT91_TWI_RHRCLR		BIT(25) /* Receive Holding Register Clear */
#define	AT91_TWI_LOCKCLR	BIT(26) /* Lock Clear */
#define	AT91_TWI_FIFOEN		BIT(28) /* FIFO Enable */
#define	AT91_TWI_FIFODIS	BIT(29) /* FIFO Disable */

#define	AT91_TWI_MMR		0x0004	/* Master Mode Register */
#define	AT91_TWI_IADRSZ_1	0x0100	/* Internal Device Address Size */
#define	AT91_TWI_MREAD		BIT(12)	/* Master Read Direction */

#define	AT91_TWI_IADR		0x000c	/* Internal Address Register */

#define	AT91_TWI_CWGR		0x0010	/* Clock Waveform Generator Reg */
#define	AT91_TWI_CWGR_HOLD_MAX	0x1f
#define	AT91_TWI_CWGR_HOLD(x)	(((x) & AT91_TWI_CWGR_HOLD_MAX) << 24)

#define	AT91_TWI_SR		0x0020	/* Status Register */
#define	AT91_TWI_TXCOMP		BIT(0)	/* Transmission Complete */
#define	AT91_TWI_RXRDY		BIT(1)	/* Receive Holding Register Ready */
#define	AT91_TWI_TXRDY		BIT(2)	/* Transmit Holding Register Ready */
#define	AT91_TWI_OVRE		BIT(6)	/* Overrun Error */
#define	AT91_TWI_UNRE		BIT(7)	/* Underrun Error */
#define	AT91_TWI_NACK		BIT(8)	/* Not Acknowledged */
#define	AT91_TWI_LOCK		BIT(23) /* TWI Lock due to Frame Errors */

#define	AT91_TWI_INT_MASK \
	(AT91_TWI_TXCOMP | AT91_TWI_RXRDY | AT91_TWI_TXRDY | AT91_TWI_NACK)

#define	AT91_TWI_INT_MASK \
	(AT91_TWI_TXCOMP | AT91_TWI_RXRDY | AT91_TWI_TXRDY | AT91_TWI_NACK)

#define	AT91_TWI_IER		0x0024	/* Interrupt Enable Register */
#define	AT91_TWI_IDR		0x0028	/* Interrupt Disable Register */
#define	AT91_TWI_IMR		0x002c	/* Interrupt Mask Register */
#define	AT91_TWI_RHR		0x0030	/* Receive Holding Register */
#define	AT91_TWI_THR		0x0034	/* Transmit Holding Register */

#define	AT91_TWI_ACR		0x0040	/* Alternative Command Register */
#define	AT91_TWI_ACR_DATAL(len)	((len) & 0xff)
#define	AT91_TWI_ACR_DIR	BIT(8)

#define	AT91_TWI_FMR		0x0050	/* FIFO Mode Register */
#define	AT91_TWI_FMR_TXRDYM(mode)	(((mode) & 0x3) << 0)
#define	AT91_TWI_FMR_TXRDYM_MASK	(0x3 << 0)
#define	AT91_TWI_FMR_RXRDYM(mode)	(((mode) & 0x3) << 4)
#define	AT91_TWI_FMR_RXRDYM_MASK	(0x3 << 4)
#define	AT91_TWI_ONE_DATA	0x0
#define	AT91_TWI_TWO_DATA	0x1
#define	AT91_TWI_FOUR_DATA	0x2

#define	AT91_TWI_FLR		0x0054	/* FIFO Level Register */

#define	AT91_TWI_FSR		0x0060	/* FIFO Status Register */
#define	AT91_TWI_FIER		0x0064	/* FIFO Interrupt Enable Register */
#define	AT91_TWI_FIDR		0x0068	/* FIFO Interrupt Disable Register */
#define	AT91_TWI_FIMR		0x006c	/* FIFO Interrupt Mask Register */

#define	AT91_TWI_VER		0x00fc	/* Version Register */

struct at91_twi_pdata {
	unsigned clk_max_div;
	unsigned clk_offset;
	bool has_unre_flag;
	bool has_alt_cmd;
	bool has_hold_field;
	struct at_dma_slave dma_slave;
};

struct at91_twi_dma {
	struct dma_chan *chan_rx;
	struct dma_chan *chan_tx;
	struct scatterlist sg[2];
	struct dma_async_tx_descriptor *data_desc;
	enum dma_data_direction direction;
	bool buf_mapped;
	bool xfer_in_progress;
};

struct at91_twi_dev {
	struct device *dev;
	void __iomem *base;
	struct completion cmd_complete;
	struct clk *clk;
	u8 *buf;
	size_t buf_len;
	struct i2c_msg *msg;
	int irq;
	unsigned imr;
	unsigned transfer_status;
	struct i2c_adapter adapter;
	unsigned twi_cwgr_reg;
	struct at91_twi_pdata *pdata;
	bool use_dma;
	bool use_alt_cmd;
	bool recv_len_abort;
	u32 fifo_size;
	struct at91_twi_dma dma;
};

static unsigned at91_twi_read(struct at91_twi_dev *dev, unsigned reg)
{
	return readl_relaxed(dev->base + reg);
}

static void at91_twi_write(struct at91_twi_dev *dev, unsigned reg, unsigned val)
{
	writel_relaxed(val, dev->base + reg);
}

static void at91_disable_twi_interrupts(struct at91_twi_dev *dev)
{
	at91_twi_write(dev, AT91_TWI_IDR, AT91_TWI_INT_MASK);
}

static void at91_twi_irq_save(struct at91_twi_dev *dev)
{
	dev->imr = at91_twi_read(dev, AT91_TWI_IMR) & AT91_TWI_INT_MASK;
	at91_disable_twi_interrupts(dev);
}

static void at91_twi_irq_restore(struct at91_twi_dev *dev)
{
	at91_twi_write(dev, AT91_TWI_IER, dev->imr);
}

static void at91_init_twi_bus(struct at91_twi_dev *dev)
{
	at91_disable_twi_interrupts(dev);
	at91_twi_write(dev, AT91_TWI_CR, AT91_TWI_SWRST);
	/* FIFO should be enabled immediately after the software reset */
	if (dev->fifo_size)
		at91_twi_write(dev, AT91_TWI_CR, AT91_TWI_FIFOEN);
	at91_twi_write(dev, AT91_TWI_CR, AT91_TWI_MSEN);
	at91_twi_write(dev, AT91_TWI_CR, AT91_TWI_SVDIS);
	at91_twi_write(dev, AT91_TWI_CWGR, dev->twi_cwgr_reg);
}

/*
 * Calculate symmetric clock as stated in datasheet:
 * twi_clk = F_MAIN / (2 * (cdiv * (1 << ckdiv) + offset))
 */
static void at91_calc_twi_clock(struct at91_twi_dev *dev, int twi_clk)
{
	int ckdiv, cdiv, div, hold = 0;
	struct at91_twi_pdata *pdata = dev->pdata;
	int offset = pdata->clk_offset;
	int max_ckdiv = pdata->clk_max_div;
	u32 twd_hold_time_ns = 0;

	div = max(0, (int)DIV_ROUND_UP(clk_get_rate(dev->clk),
				       2 * twi_clk) - offset);
	ckdiv = fls(div >> 8);
	cdiv = div >> ckdiv;

	if (ckdiv > max_ckdiv) {
		dev_warn(dev->dev, "%d exceeds ckdiv max value which is %d.\n",
			 ckdiv, max_ckdiv);
		ckdiv = max_ckdiv;
		cdiv = 255;
	}

	if (pdata->has_hold_field) {
		of_property_read_u32(dev->dev->of_node, "i2c-sda-hold-time-ns",
				     &twd_hold_time_ns);

		/*
		 * hold time = HOLD + 3 x T_peripheral_clock
		 * Use clk rate in kHz to prevent overflows when computing
		 * hold.
		 */
		hold = DIV_ROUND_UP(twd_hold_time_ns
				    * (clk_get_rate(dev->clk) / 1000), 1000000);
		hold -= 3;
		if (hold < 0)
			hold = 0;
		if (hold > AT91_TWI_CWGR_HOLD_MAX) {
			dev_warn(dev->dev,
				 "HOLD field set to its maximum value (%d instead of %d)\n",
				 AT91_TWI_CWGR_HOLD_MAX, hold);
			hold = AT91_TWI_CWGR_HOLD_MAX;
		}
	}

	dev->twi_cwgr_reg = (ckdiv << 16) | (cdiv << 8) | cdiv
			    | AT91_TWI_CWGR_HOLD(hold);

	dev_dbg(dev->dev, "cdiv %d ckdiv %d hold %d (%d ns)\n",
		cdiv, ckdiv, hold, twd_hold_time_ns);
}

static void at91_twi_dma_cleanup(struct at91_twi_dev *dev)
{
	struct at91_twi_dma *dma = &dev->dma;

	at91_twi_irq_save(dev);

	if (dma->xfer_in_progress) {
		if (dma->direction == DMA_FROM_DEVICE)
			dmaengine_terminate_all(dma->chan_rx);
		else
			dmaengine_terminate_all(dma->chan_tx);
		dma->xfer_in_progress = false;
	}
	if (dma->buf_mapped) {
		dma_unmap_single(dev->dev, sg_dma_address(&dma->sg[0]),
				 dev->buf_len, dma->direction);
		dma->buf_mapped = false;
	}

	at91_twi_irq_restore(dev);
}

static void at91_twi_write_next_byte(struct at91_twi_dev *dev)
{
	if (!dev->buf_len)
		return;

	/* 8bit write works with and without FIFO */
	writeb_relaxed(*dev->buf, dev->base + AT91_TWI_THR);

	/* send stop when last byte has been written */
	if (--dev->buf_len == 0)
		if (!dev->use_alt_cmd)
			at91_twi_write(dev, AT91_TWI_CR, AT91_TWI_STOP);

	dev_dbg(dev->dev, "wrote 0x%x, to go %d\n", *dev->buf, dev->buf_len);

	++dev->buf;
}

static void at91_twi_write_data_dma_callback(void *data)
{
	struct at91_twi_dev *dev = (struct at91_twi_dev *)data;

	dma_unmap_single(dev->dev, sg_dma_address(&dev->dma.sg[0]),
			 dev->buf_len, DMA_TO_DEVICE);

	/*
	 * When this callback is called, THR/TX FIFO is likely not to be empty
	 * yet. So we have to wait for TXCOMP or NACK bits to be set into the
	 * Status Register to be sure that the STOP bit has been sent and the
	 * transfer is completed. The NACK interrupt has already been enabled,
	 * we just have to enable TXCOMP one.
	 */
	at91_twi_write(dev, AT91_TWI_IER, AT91_TWI_TXCOMP);
<<<<<<< HEAD
	at91_twi_write(dev, AT91_TWI_CR, AT91_TWI_STOP);
=======
	if (!dev->use_alt_cmd)
		at91_twi_write(dev, AT91_TWI_CR, AT91_TWI_STOP);
>>>>>>> f2ed3bfc
}

static void at91_twi_write_data_dma(struct at91_twi_dev *dev)
{
	dma_addr_t dma_addr;
	struct dma_async_tx_descriptor *txdesc;
	struct at91_twi_dma *dma = &dev->dma;
	struct dma_chan *chan_tx = dma->chan_tx;
	unsigned int sg_len = 1;

	if (!dev->buf_len)
		return;

	dma->direction = DMA_TO_DEVICE;

	at91_twi_irq_save(dev);
	dma_addr = dma_map_single(dev->dev, dev->buf, dev->buf_len,
				  DMA_TO_DEVICE);
	if (dma_mapping_error(dev->dev, dma_addr)) {
		dev_err(dev->dev, "dma map failed\n");
		return;
	}
	dma->buf_mapped = true;
	at91_twi_irq_restore(dev);

	if (dev->fifo_size) {
		size_t part1_len, part2_len;
		struct scatterlist *sg;
		unsigned fifo_mr;

		sg_len = 0;

		part1_len = dev->buf_len & ~0x3;
		if (part1_len) {
			sg = &dma->sg[sg_len++];
			sg_dma_len(sg) = part1_len;
			sg_dma_address(sg) = dma_addr;
		}

		part2_len = dev->buf_len & 0x3;
		if (part2_len) {
			sg = &dma->sg[sg_len++];
			sg_dma_len(sg) = part2_len;
			sg_dma_address(sg) = dma_addr + part1_len;
		}

		/*
		 * DMA controller is triggered when at least 4 data can be
		 * written into the TX FIFO
		 */
		fifo_mr = at91_twi_read(dev, AT91_TWI_FMR);
		fifo_mr &= ~AT91_TWI_FMR_TXRDYM_MASK;
		fifo_mr |= AT91_TWI_FMR_TXRDYM(AT91_TWI_FOUR_DATA);
		at91_twi_write(dev, AT91_TWI_FMR, fifo_mr);
	} else {
		sg_dma_len(&dma->sg[0]) = dev->buf_len;
		sg_dma_address(&dma->sg[0]) = dma_addr;
	}

	txdesc = dmaengine_prep_slave_sg(chan_tx, dma->sg, sg_len,
					 DMA_MEM_TO_DEV,
					 DMA_PREP_INTERRUPT | DMA_CTRL_ACK);
	if (!txdesc) {
		dev_err(dev->dev, "dma prep slave sg failed\n");
		goto error;
	}

	txdesc->callback = at91_twi_write_data_dma_callback;
	txdesc->callback_param = dev;

	dma->xfer_in_progress = true;
	dmaengine_submit(txdesc);
	dma_async_issue_pending(chan_tx);

	return;

error:
	at91_twi_dma_cleanup(dev);
}

static void at91_twi_read_next_byte(struct at91_twi_dev *dev)
{
	/*
	 * If we are in this case, it means there is garbage data in RHR, so
	 * delete them.
	 */
	if (!dev->buf_len) {
		at91_twi_read(dev, AT91_TWI_RHR);
		return;
	}

	/* 8bit read works with and without FIFO */
	*dev->buf = readb_relaxed(dev->base + AT91_TWI_RHR);
	--dev->buf_len;

	/* return if aborting, we only needed to read RHR to clear RXRDY*/
	if (dev->recv_len_abort)
		return;

	/* handle I2C_SMBUS_BLOCK_DATA */
	if (unlikely(dev->msg->flags & I2C_M_RECV_LEN)) {
		/* ensure length byte is a valid value */
		if (*dev->buf <= I2C_SMBUS_BLOCK_MAX && *dev->buf > 0) {
			dev->msg->flags &= ~I2C_M_RECV_LEN;
			dev->buf_len += *dev->buf;
			dev->msg->len = dev->buf_len + 1;
			dev_dbg(dev->dev, "received block length %d\n",
					 dev->buf_len);
		} else {
			/* abort and send the stop by reading one more byte */
			dev->recv_len_abort = true;
			dev->buf_len = 1;
		}
	}

	/* send stop if second but last byte has been read */
	if (!dev->use_alt_cmd && dev->buf_len == 1)
		at91_twi_write(dev, AT91_TWI_CR, AT91_TWI_STOP);

	dev_dbg(dev->dev, "read 0x%x, to go %d\n", *dev->buf, dev->buf_len);

	++dev->buf;
}

static void at91_twi_read_data_dma_callback(void *data)
{
	struct at91_twi_dev *dev = (struct at91_twi_dev *)data;
	unsigned ier = AT91_TWI_TXCOMP;

	dma_unmap_single(dev->dev, sg_dma_address(&dev->dma.sg[0]),
			 dev->buf_len, DMA_FROM_DEVICE);

<<<<<<< HEAD
	/* The last two bytes have to be read without using dma */
	dev->buf += dev->buf_len - 2;
	dev->buf_len = 2;
	at91_twi_write(dev, AT91_TWI_IER, AT91_TWI_RXRDY | AT91_TWI_TXCOMP);
=======
	if (!dev->use_alt_cmd) {
		/* The last two bytes have to be read without using dma */
		dev->buf += dev->buf_len - 2;
		dev->buf_len = 2;
		ier |= AT91_TWI_RXRDY;
	}
	at91_twi_write(dev, AT91_TWI_IER, ier);
>>>>>>> f2ed3bfc
}

static void at91_twi_read_data_dma(struct at91_twi_dev *dev)
{
	dma_addr_t dma_addr;
	struct dma_async_tx_descriptor *rxdesc;
	struct at91_twi_dma *dma = &dev->dma;
	struct dma_chan *chan_rx = dma->chan_rx;
	size_t buf_len;

	buf_len = (dev->use_alt_cmd) ? dev->buf_len : dev->buf_len - 2;
	dma->direction = DMA_FROM_DEVICE;

	/* Keep in mind that we won't use dma to read the last two bytes */
	at91_twi_irq_save(dev);
	dma_addr = dma_map_single(dev->dev, dev->buf, buf_len, DMA_FROM_DEVICE);
	if (dma_mapping_error(dev->dev, dma_addr)) {
		dev_err(dev->dev, "dma map failed\n");
		return;
	}
	dma->buf_mapped = true;
	at91_twi_irq_restore(dev);

	if (dev->fifo_size && IS_ALIGNED(buf_len, 4)) {
		unsigned fifo_mr;

		/*
		 * DMA controller is triggered when at least 4 data can be
		 * read from the RX FIFO
		 */
		fifo_mr = at91_twi_read(dev, AT91_TWI_FMR);
		fifo_mr &= ~AT91_TWI_FMR_RXRDYM_MASK;
		fifo_mr |= AT91_TWI_FMR_RXRDYM(AT91_TWI_FOUR_DATA);
		at91_twi_write(dev, AT91_TWI_FMR, fifo_mr);
	}

	sg_dma_len(&dma->sg[0]) = buf_len;
	sg_dma_address(&dma->sg[0]) = dma_addr;

	rxdesc = dmaengine_prep_slave_sg(chan_rx, dma->sg, 1, DMA_DEV_TO_MEM,
					 DMA_PREP_INTERRUPT | DMA_CTRL_ACK);
	if (!rxdesc) {
		dev_err(dev->dev, "dma prep slave sg failed\n");
		goto error;
	}

	rxdesc->callback = at91_twi_read_data_dma_callback;
	rxdesc->callback_param = dev;

	dma->xfer_in_progress = true;
	dmaengine_submit(rxdesc);
	dma_async_issue_pending(dma->chan_rx);

	return;

error:
	at91_twi_dma_cleanup(dev);
}

static irqreturn_t atmel_twi_interrupt(int irq, void *dev_id)
{
	struct at91_twi_dev *dev = dev_id;
	const unsigned status = at91_twi_read(dev, AT91_TWI_SR);
	const unsigned irqstatus = status & at91_twi_read(dev, AT91_TWI_IMR);

	if (!irqstatus)
		return IRQ_NONE;
	/*
	 * In reception, the behavior of the twi device (before sama5d2) is
	 * weird. There is some magic about RXRDY flag! When a data has been
	 * almost received, the reception of a new one is anticipated if there
	 * is no stop command to send. That is the reason why ask for sending
	 * the stop command not on the last data but on the second last one.
	 *
	 * Unfortunately, we could still have the RXRDY flag set even if the
	 * transfer is done and we have read the last data. It might happen
	 * when the i2c slave device sends too quickly data after receiving the
	 * ack from the master. The data has been almost received before having
	 * the order to send stop. In this case, sending the stop command could
	 * cause a RXRDY interrupt with a TXCOMP one. It is better to manage
	 * the RXRDY interrupt first in order to not keep garbage data in the
	 * Receive Holding Register for the next transfer.
	 */
	if (irqstatus & AT91_TWI_RXRDY)
		at91_twi_read_next_byte(dev);

<<<<<<< HEAD
	/* catch error flags */
	dev->transfer_status |= status;

=======
	/*
	 * When a NACK condition is detected, the I2C controller sets the NACK,
	 * TXCOMP and TXRDY bits all together in the Status Register (SR).
	 *
	 * 1 - Handling NACK errors with CPU write transfer.
	 *
	 * In such case, we should not write the next byte into the Transmit
	 * Holding Register (THR) otherwise the I2C controller would start a new
	 * transfer and the I2C slave is likely to reply by another NACK.
	 *
	 * 2 - Handling NACK errors with DMA write transfer.
	 *
	 * By setting the TXRDY bit in the SR, the I2C controller also triggers
	 * the DMA controller to write the next data into the THR. Then the
	 * result depends on the hardware version of the I2C controller.
	 *
	 * 2a - Without support of the Alternative Command mode.
	 *
	 * This is the worst case: the DMA controller is triggered to write the
	 * next data into the THR, hence starting a new transfer: the I2C slave
	 * is likely to reply by another NACK.
	 * Concurrently, this interrupt handler is likely to be called to manage
	 * the first NACK before the I2C controller detects the second NACK and
	 * sets once again the NACK bit into the SR.
	 * When handling the first NACK, this interrupt handler disables the I2C
	 * controller interruptions, especially the NACK interrupt.
	 * Hence, the NACK bit is pending into the SR. This is why we should
	 * read the SR to clear all pending interrupts at the beginning of
	 * at91_do_twi_transfer() before actually starting a new transfer.
	 *
	 * 2b - With support of the Alternative Command mode.
	 *
	 * When a NACK condition is detected, the I2C controller also locks the
	 * THR (and sets the LOCK bit in the SR): even though the DMA controller
	 * is triggered by the TXRDY bit to write the next data into the THR,
	 * this data actually won't go on the I2C bus hence a second NACK is not
	 * generated.
	 */
>>>>>>> f2ed3bfc
	if (irqstatus & (AT91_TWI_TXCOMP | AT91_TWI_NACK)) {
		at91_disable_twi_interrupts(dev);
		complete(&dev->cmd_complete);
	} else if (irqstatus & AT91_TWI_TXRDY) {
		at91_twi_write_next_byte(dev);
	}

	/* catch error flags */
	dev->transfer_status |= status;

	return IRQ_HANDLED;
}

static int at91_do_twi_transfer(struct at91_twi_dev *dev)
{
	int ret;
	unsigned long time_left;
	bool has_unre_flag = dev->pdata->has_unre_flag;
	bool has_alt_cmd = dev->pdata->has_alt_cmd;

	/*
	 * WARNING: the TXCOMP bit in the Status Register is NOT a clear on
	 * read flag but shows the state of the transmission at the time the
	 * Status Register is read. According to the programmer datasheet,
	 * TXCOMP is set when both holding register and internal shifter are
	 * empty and STOP condition has been sent.
	 * Consequently, we should enable NACK interrupt rather than TXCOMP to
	 * detect transmission failure.
	 * Indeed let's take the case of an i2c write command using DMA.
	 * Whenever the slave doesn't acknowledge a byte, the LOCK, NACK and
	 * TXCOMP bits are set together into the Status Register.
	 * LOCK is a clear on write bit, which is set to prevent the DMA
	 * controller from sending new data on the i2c bus after a NACK
	 * condition has happened. Once locked, this i2c peripheral stops
	 * triggering the DMA controller for new data but it is more than
	 * likely that a new DMA transaction is already in progress, writing
	 * into the Transmit Holding Register. Since the peripheral is locked,
	 * these new data won't be sent to the i2c bus but they will remain
	 * into the Transmit Holding Register, so TXCOMP bit is cleared.
	 * Then when the interrupt handler is called, the Status Register is
	 * read: the TXCOMP bit is clear but NACK bit is still set. The driver
	 * manage the error properly, without waiting for timeout.
	 * This case can be reproduced easyly when writing into an at24 eeprom.
	 *
	 * Besides, the TXCOMP bit is already set before the i2c transaction
	 * has been started. For read transactions, this bit is cleared when
	 * writing the START bit into the Control Register. So the
	 * corresponding interrupt can safely be enabled just after.
	 * However for write transactions managed by the CPU, we first write
	 * into THR, so TXCOMP is cleared. Then we can safely enable TXCOMP
	 * interrupt. If TXCOMP interrupt were enabled before writing into THR,
	 * the interrupt handler would be called immediately and the i2c command
	 * would be reported as completed.
	 * Also when a write transaction is managed by the DMA controller,
	 * enabling the TXCOMP interrupt in this function may lead to a race
	 * condition since we don't know whether the TXCOMP interrupt is enabled
	 * before or after the DMA has started to write into THR. So the TXCOMP
	 * interrupt is enabled later by at91_twi_write_data_dma_callback().
	 * Immediately after in that DMA callback, if the alternative command
	 * mode is not used, we still need to send the STOP condition manually
	 * writing the corresponding bit into the Control Register.
	 */

	/*
	 * WARNING: the TXCOMP bit in the Status Register is NOT a clear on
	 * read flag but shows the state of the transmission at the time the
	 * Status Register is read. According to the programmer datasheet,
	 * TXCOMP is set when both holding register and internal shifter are
	 * empty and STOP condition has been sent.
	 * Consequently, we should enable NACK interrupt rather than TXCOMP to
	 * detect transmission failure.
	 *
	 * Besides, the TXCOMP bit is already set before the i2c transaction
	 * has been started. For read transactions, this bit is cleared when
	 * writing the START bit into the Control Register. So the
	 * corresponding interrupt can safely be enabled just after.
	 * However for write transactions managed by the CPU, we first write
	 * into THR, so TXCOMP is cleared. Then we can safely enable TXCOMP
	 * interrupt. If TXCOMP interrupt were enabled before writing into THR,
	 * the interrupt handler would be called immediately and the i2c command
	 * would be reported as completed.
	 * Also when a write transaction is managed by the DMA controller,
	 * enabling the TXCOMP interrupt in this function may lead to a race
	 * condition since we don't know whether the TXCOMP interrupt is enabled
	 * before or after the DMA has started to write into THR. So the TXCOMP
	 * interrupt is enabled later by at91_twi_write_data_dma_callback().
	 * Immediately after in that DMA callback, we still need to send the
	 * STOP condition manually writing the corresponding bit into the
	 * Control Register.
	 */

	dev_dbg(dev->dev, "transfer: %s %d bytes.\n",
		(dev->msg->flags & I2C_M_RD) ? "read" : "write", dev->buf_len);

	reinit_completion(&dev->cmd_complete);
	dev->transfer_status = 0;

	/* Clear pending interrupts, such as NACK. */
	at91_twi_read(dev, AT91_TWI_SR);

	if (dev->fifo_size) {
		unsigned fifo_mr = at91_twi_read(dev, AT91_TWI_FMR);

		/* Reset FIFO mode register */
		fifo_mr &= ~(AT91_TWI_FMR_TXRDYM_MASK |
			     AT91_TWI_FMR_RXRDYM_MASK);
		fifo_mr |= AT91_TWI_FMR_TXRDYM(AT91_TWI_ONE_DATA);
		fifo_mr |= AT91_TWI_FMR_RXRDYM(AT91_TWI_ONE_DATA);
		at91_twi_write(dev, AT91_TWI_FMR, fifo_mr);

		/* Flush FIFOs */
		at91_twi_write(dev, AT91_TWI_CR,
			       AT91_TWI_THRCLR | AT91_TWI_RHRCLR);
	}

	if (!dev->buf_len) {
		at91_twi_write(dev, AT91_TWI_CR, AT91_TWI_QUICK);
		at91_twi_write(dev, AT91_TWI_IER, AT91_TWI_TXCOMP);
	} else if (dev->msg->flags & I2C_M_RD) {
		unsigned start_flags = AT91_TWI_START;

		/* if only one byte is to be read, immediately stop transfer */
		if (!dev->use_alt_cmd && dev->buf_len <= 1 &&
		    !(dev->msg->flags & I2C_M_RECV_LEN))
			start_flags |= AT91_TWI_STOP;
		at91_twi_write(dev, AT91_TWI_CR, start_flags);
		/*
		 * When using dma without alternative command mode, the last
		 * byte has to be read manually in order to not send the stop
		 * command too late and then to receive extra data.
		 * In practice, there are some issues if you use the dma to
		 * read n-1 bytes because of latency.
		 * Reading n-2 bytes with dma and the two last ones manually
		 * seems to be the best solution.
		 */
		if (dev->use_dma && (dev->buf_len > AT91_I2C_DMA_THRESHOLD)) {
			at91_twi_write(dev, AT91_TWI_IER, AT91_TWI_NACK);
			at91_twi_read_data_dma(dev);
		} else {
			at91_twi_write(dev, AT91_TWI_IER,
				       AT91_TWI_TXCOMP |
				       AT91_TWI_NACK |
				       AT91_TWI_RXRDY);
		}
	} else {
		if (dev->use_dma && (dev->buf_len > AT91_I2C_DMA_THRESHOLD)) {
			at91_twi_write(dev, AT91_TWI_IER, AT91_TWI_NACK);
			at91_twi_write_data_dma(dev);
		} else {
			at91_twi_write_next_byte(dev);
			at91_twi_write(dev, AT91_TWI_IER,
				       AT91_TWI_TXCOMP |
				       AT91_TWI_NACK |
				       AT91_TWI_TXRDY);
		}
	}

	time_left = wait_for_completion_timeout(&dev->cmd_complete,
					      dev->adapter.timeout);
	if (time_left == 0) {
		dev->transfer_status |= at91_twi_read(dev, AT91_TWI_SR);
		dev_err(dev->dev, "controller timed out\n");
		at91_init_twi_bus(dev);
		ret = -ETIMEDOUT;
		goto error;
	}
	if (dev->transfer_status & AT91_TWI_NACK) {
		dev_dbg(dev->dev, "received nack\n");
		ret = -EREMOTEIO;
		goto error;
	}
	if (dev->transfer_status & AT91_TWI_OVRE) {
		dev_err(dev->dev, "overrun while reading\n");
		ret = -EIO;
		goto error;
	}
	if (has_unre_flag && dev->transfer_status & AT91_TWI_UNRE) {
		dev_err(dev->dev, "underrun while writing\n");
		ret = -EIO;
		goto error;
	}
	if ((has_alt_cmd || dev->fifo_size) &&
	    (dev->transfer_status & AT91_TWI_LOCK)) {
		dev_err(dev->dev, "tx locked\n");
		ret = -EIO;
		goto error;
	}
	if (dev->recv_len_abort) {
		dev_err(dev->dev, "invalid smbus block length recvd\n");
		ret = -EPROTO;
		goto error;
	}

	dev_dbg(dev->dev, "transfer complete\n");

	return 0;

error:
	/* first stop DMA transfer if still in progress */
	at91_twi_dma_cleanup(dev);
	/* then flush THR/FIFO and unlock TX if locked */
	if ((has_alt_cmd || dev->fifo_size) &&
	    (dev->transfer_status & AT91_TWI_LOCK)) {
		dev_dbg(dev->dev, "unlock tx\n");
		at91_twi_write(dev, AT91_TWI_CR,
			       AT91_TWI_THRCLR | AT91_TWI_LOCKCLR);
	}
	return ret;
}

static int at91_twi_xfer(struct i2c_adapter *adap, struct i2c_msg *msg, int num)
{
	struct at91_twi_dev *dev = i2c_get_adapdata(adap);
	int ret;
	unsigned int_addr_flag = 0;
	struct i2c_msg *m_start = msg;
	bool is_read;

	dev_dbg(&adap->dev, "at91_xfer: processing %d messages:\n", num);

	ret = pm_runtime_get_sync(dev->dev);
	if (ret < 0)
		goto out;

	if (num == 2) {
		int internal_address = 0;
		int i;

		/* 1st msg is put into the internal address, start with 2nd */
		m_start = &msg[1];
		for (i = 0; i < msg->len; ++i) {
			const unsigned addr = msg->buf[msg->len - 1 - i];

			internal_address |= addr << (8 * i);
			int_addr_flag += AT91_TWI_IADRSZ_1;
		}
		at91_twi_write(dev, AT91_TWI_IADR, internal_address);
	}

	dev->use_alt_cmd = false;
	is_read = (m_start->flags & I2C_M_RD);
	if (dev->pdata->has_alt_cmd) {
		if (m_start->len > 0 &&
		    m_start->len < AT91_I2C_MAX_ALT_CMD_DATA_SIZE) {
			at91_twi_write(dev, AT91_TWI_CR, AT91_TWI_ACMEN);
			at91_twi_write(dev, AT91_TWI_ACR,
				       AT91_TWI_ACR_DATAL(m_start->len) |
				       ((is_read) ? AT91_TWI_ACR_DIR : 0));
			dev->use_alt_cmd = true;
		} else {
			at91_twi_write(dev, AT91_TWI_CR, AT91_TWI_ACMDIS);
		}
	}

	at91_twi_write(dev, AT91_TWI_MMR,
		       (m_start->addr << 16) |
		       int_addr_flag |
		       ((!dev->use_alt_cmd && is_read) ? AT91_TWI_MREAD : 0));

	dev->buf_len = m_start->len;
	dev->buf = m_start->buf;
	dev->msg = m_start;
	dev->recv_len_abort = false;

	ret = at91_do_twi_transfer(dev);

	ret = (ret < 0) ? ret : num;
out:
	pm_runtime_mark_last_busy(dev->dev);
	pm_runtime_put_autosuspend(dev->dev);

	return ret;
}

/*
 * The hardware can handle at most two messages concatenated by a
 * repeated start via it's internal address feature.
 */
static struct i2c_adapter_quirks at91_twi_quirks = {
	.flags = I2C_AQ_COMB | I2C_AQ_COMB_WRITE_FIRST | I2C_AQ_COMB_SAME_ADDR,
	.max_comb_1st_msg_len = 3,
};

static u32 at91_twi_func(struct i2c_adapter *adapter)
{
	return I2C_FUNC_I2C | I2C_FUNC_SMBUS_EMUL
		| I2C_FUNC_SMBUS_READ_BLOCK_DATA;
}

static struct i2c_algorithm at91_twi_algorithm = {
	.master_xfer	= at91_twi_xfer,
	.functionality	= at91_twi_func,
};

static struct at91_twi_pdata at91rm9200_config = {
	.clk_max_div = 5,
	.clk_offset = 3,
	.has_unre_flag = true,
	.has_alt_cmd = false,
	.has_hold_field = false,
};

static struct at91_twi_pdata at91sam9261_config = {
	.clk_max_div = 5,
	.clk_offset = 4,
	.has_unre_flag = false,
	.has_alt_cmd = false,
	.has_hold_field = false,
};

static struct at91_twi_pdata at91sam9260_config = {
	.clk_max_div = 7,
	.clk_offset = 4,
	.has_unre_flag = false,
	.has_alt_cmd = false,
	.has_hold_field = false,
};

static struct at91_twi_pdata at91sam9g20_config = {
	.clk_max_div = 7,
	.clk_offset = 4,
	.has_unre_flag = false,
	.has_alt_cmd = false,
	.has_hold_field = false,
};

static struct at91_twi_pdata at91sam9g10_config = {
	.clk_max_div = 7,
	.clk_offset = 4,
	.has_unre_flag = false,
	.has_alt_cmd = false,
	.has_hold_field = false,
};

static const struct platform_device_id at91_twi_devtypes[] = {
	{
		.name = "i2c-at91rm9200",
		.driver_data = (unsigned long) &at91rm9200_config,
	}, {
		.name = "i2c-at91sam9261",
		.driver_data = (unsigned long) &at91sam9261_config,
	}, {
		.name = "i2c-at91sam9260",
		.driver_data = (unsigned long) &at91sam9260_config,
	}, {
		.name = "i2c-at91sam9g20",
		.driver_data = (unsigned long) &at91sam9g20_config,
	}, {
		.name = "i2c-at91sam9g10",
		.driver_data = (unsigned long) &at91sam9g10_config,
	}, {
		/* sentinel */
	}
};

#if defined(CONFIG_OF)
static struct at91_twi_pdata at91sam9x5_config = {
	.clk_max_div = 7,
	.clk_offset = 4,
	.has_unre_flag = false,
	.has_alt_cmd = false,
	.has_hold_field = false,
};

static struct at91_twi_pdata sama5d4_config = {
	.clk_max_div = 7,
	.clk_offset = 4,
	.has_unre_flag = false,
	.has_alt_cmd = false,
	.has_hold_field = true,
};

static struct at91_twi_pdata sama5d2_config = {
	.clk_max_div = 7,
	.clk_offset = 4,
	.has_unre_flag = true,
	.has_alt_cmd = true,
	.has_hold_field = true,
};

static const struct of_device_id atmel_twi_dt_ids[] = {
	{
		.compatible = "atmel,at91rm9200-i2c",
		.data = &at91rm9200_config,
	} , {
		.compatible = "atmel,at91sam9260-i2c",
		.data = &at91sam9260_config,
	} , {
		.compatible = "atmel,at91sam9261-i2c",
		.data = &at91sam9261_config,
	} , {
		.compatible = "atmel,at91sam9g20-i2c",
		.data = &at91sam9g20_config,
	} , {
		.compatible = "atmel,at91sam9g10-i2c",
		.data = &at91sam9g10_config,
	}, {
		.compatible = "atmel,at91sam9x5-i2c",
		.data = &at91sam9x5_config,
	}, {
		.compatible = "atmel,sama5d4-i2c",
		.data = &sama5d4_config,
	}, {
		.compatible = "atmel,sama5d2-i2c",
		.data = &sama5d2_config,
	}, {
		/* sentinel */
	}
};
MODULE_DEVICE_TABLE(of, atmel_twi_dt_ids);
#endif

static int at91_twi_configure_dma(struct at91_twi_dev *dev, u32 phy_addr)
{
	int ret = 0;
	struct dma_slave_config slave_config;
	struct at91_twi_dma *dma = &dev->dma;
	enum dma_slave_buswidth addr_width = DMA_SLAVE_BUSWIDTH_1_BYTE;

	/*
	 * The actual width of the access will be chosen in
	 * dmaengine_prep_slave_sg():
	 * for each buffer in the scatter-gather list, if its size is aligned
	 * to addr_width then addr_width accesses will be performed to transfer
	 * the buffer. On the other hand, if the buffer size is not aligned to
	 * addr_width then the buffer is transferred using single byte accesses.
	 * Please refer to the Atmel eXtended DMA controller driver.
	 * When FIFOs are used, the TXRDYM threshold can always be set to
	 * trigger the XDMAC when at least 4 data can be written into the TX
	 * FIFO, even if single byte accesses are performed.
	 * However the RXRDYM threshold must be set to fit the access width,
	 * deduced from buffer length, so the XDMAC is triggered properly to
	 * read data from the RX FIFO.
	 */
	if (dev->fifo_size)
		addr_width = DMA_SLAVE_BUSWIDTH_4_BYTES;

	memset(&slave_config, 0, sizeof(slave_config));
	slave_config.src_addr = (dma_addr_t)phy_addr + AT91_TWI_RHR;
	slave_config.src_addr_width = addr_width;
	slave_config.src_maxburst = 1;
	slave_config.dst_addr = (dma_addr_t)phy_addr + AT91_TWI_THR;
	slave_config.dst_addr_width = addr_width;
	slave_config.dst_maxburst = 1;
	slave_config.device_fc = false;

	dma->chan_tx = dma_request_slave_channel_reason(dev->dev, "tx");
	if (IS_ERR(dma->chan_tx)) {
		ret = PTR_ERR(dma->chan_tx);
		dma->chan_tx = NULL;
		goto error;
	}

	dma->chan_rx = dma_request_slave_channel_reason(dev->dev, "rx");
	if (IS_ERR(dma->chan_rx)) {
		ret = PTR_ERR(dma->chan_rx);
		dma->chan_rx = NULL;
		goto error;
	}

	slave_config.direction = DMA_MEM_TO_DEV;
	if (dmaengine_slave_config(dma->chan_tx, &slave_config)) {
		dev_err(dev->dev, "failed to configure tx channel\n");
		ret = -EINVAL;
		goto error;
	}

	slave_config.direction = DMA_DEV_TO_MEM;
	if (dmaengine_slave_config(dma->chan_rx, &slave_config)) {
		dev_err(dev->dev, "failed to configure rx channel\n");
		ret = -EINVAL;
		goto error;
	}

	sg_init_table(dma->sg, 2);
	dma->buf_mapped = false;
	dma->xfer_in_progress = false;
	dev->use_dma = true;

	dev_info(dev->dev, "using %s (tx) and %s (rx) for DMA transfers\n",
		 dma_chan_name(dma->chan_tx), dma_chan_name(dma->chan_rx));

	return ret;

error:
	if (ret != -EPROBE_DEFER)
		dev_info(dev->dev, "can't get DMA channel, continue without DMA support\n");
	if (dma->chan_rx)
		dma_release_channel(dma->chan_rx);
	if (dma->chan_tx)
		dma_release_channel(dma->chan_tx);
	return ret;
}

static struct at91_twi_pdata *at91_twi_get_driver_data(
					struct platform_device *pdev)
{
	if (pdev->dev.of_node) {
		const struct of_device_id *match;
		match = of_match_node(atmel_twi_dt_ids, pdev->dev.of_node);
		if (!match)
			return NULL;
		return (struct at91_twi_pdata *)match->data;
	}
	return (struct at91_twi_pdata *) platform_get_device_id(pdev)->driver_data;
}

static int at91_twi_probe(struct platform_device *pdev)
{
	struct at91_twi_dev *dev;
	struct resource *mem;
	int rc;
	u32 phy_addr;
	u32 bus_clk_rate;

	dev = devm_kzalloc(&pdev->dev, sizeof(*dev), GFP_KERNEL);
	if (!dev)
		return -ENOMEM;
	init_completion(&dev->cmd_complete);
	dev->dev = &pdev->dev;

	mem = platform_get_resource(pdev, IORESOURCE_MEM, 0);
	if (!mem)
		return -ENODEV;
	phy_addr = mem->start;

	dev->pdata = at91_twi_get_driver_data(pdev);
	if (!dev->pdata)
		return -ENODEV;

	dev->base = devm_ioremap_resource(&pdev->dev, mem);
	if (IS_ERR(dev->base))
		return PTR_ERR(dev->base);

	dev->irq = platform_get_irq(pdev, 0);
	if (dev->irq < 0)
		return dev->irq;

	rc = devm_request_irq(&pdev->dev, dev->irq, atmel_twi_interrupt, 0,
			 dev_name(dev->dev), dev);
	if (rc) {
		dev_err(dev->dev, "Cannot get irq %d: %d\n", dev->irq, rc);
		return rc;
	}

	platform_set_drvdata(pdev, dev);

	dev->clk = devm_clk_get(dev->dev, NULL);
	if (IS_ERR(dev->clk)) {
		dev_err(dev->dev, "no clock defined\n");
		return -ENODEV;
	}
	clk_prepare_enable(dev->clk);

	if (dev->dev->of_node) {
		rc = at91_twi_configure_dma(dev, phy_addr);
		if (rc == -EPROBE_DEFER)
			return rc;
	}

	if (!of_property_read_u32(pdev->dev.of_node, "atmel,fifo-size",
				  &dev->fifo_size)) {
		dev_info(dev->dev, "Using FIFO (%u data)\n", dev->fifo_size);
	}

	rc = of_property_read_u32(dev->dev->of_node, "clock-frequency",
			&bus_clk_rate);
	if (rc)
		bus_clk_rate = DEFAULT_TWI_CLK_HZ;

	at91_calc_twi_clock(dev, bus_clk_rate);
	at91_init_twi_bus(dev);

	snprintf(dev->adapter.name, sizeof(dev->adapter.name), "AT91");
	i2c_set_adapdata(&dev->adapter, dev);
	dev->adapter.owner = THIS_MODULE;
	dev->adapter.class = I2C_CLASS_DEPRECATED;
	dev->adapter.algo = &at91_twi_algorithm;
	dev->adapter.quirks = &at91_twi_quirks;
	dev->adapter.dev.parent = dev->dev;
	dev->adapter.nr = pdev->id;
	dev->adapter.timeout = AT91_I2C_TIMEOUT;
	dev->adapter.dev.of_node = pdev->dev.of_node;

	pm_runtime_set_autosuspend_delay(dev->dev, AUTOSUSPEND_TIMEOUT);
	pm_runtime_use_autosuspend(dev->dev);
	pm_runtime_set_active(dev->dev);
	pm_runtime_enable(dev->dev);

	rc = i2c_add_numbered_adapter(&dev->adapter);
	if (rc) {
		clk_disable_unprepare(dev->clk);

		pm_runtime_disable(dev->dev);
		pm_runtime_set_suspended(dev->dev);

		return rc;
	}

	dev_info(dev->dev, "AT91 i2c bus driver (hw version: %#x).\n",
		 at91_twi_read(dev, AT91_TWI_VER));
	return 0;
}

static int at91_twi_remove(struct platform_device *pdev)
{
	struct at91_twi_dev *dev = platform_get_drvdata(pdev);

	i2c_del_adapter(&dev->adapter);
	clk_disable_unprepare(dev->clk);

	pm_runtime_disable(dev->dev);
	pm_runtime_set_suspended(dev->dev);

	return 0;
}

#ifdef CONFIG_PM

static int at91_twi_runtime_suspend(struct device *dev)
{
	struct at91_twi_dev *twi_dev = dev_get_drvdata(dev);

	clk_disable_unprepare(twi_dev->clk);

	pinctrl_pm_select_sleep_state(dev);

	return 0;
}

static int at91_twi_runtime_resume(struct device *dev)
{
	struct at91_twi_dev *twi_dev = dev_get_drvdata(dev);

	pinctrl_pm_select_default_state(dev);

	return clk_prepare_enable(twi_dev->clk);
}

static int at91_twi_suspend_noirq(struct device *dev)
{
	if (!pm_runtime_status_suspended(dev))
		at91_twi_runtime_suspend(dev);

	return 0;
}

static int at91_twi_resume_noirq(struct device *dev)
{
	int ret;

	if (!pm_runtime_status_suspended(dev)) {
		ret = at91_twi_runtime_resume(dev);
		if (ret)
			return ret;
	}

	pm_runtime_mark_last_busy(dev);
	pm_request_autosuspend(dev);

	return 0;
}

static const struct dev_pm_ops at91_twi_pm = {
	.suspend_noirq	= at91_twi_suspend_noirq,
	.resume_noirq	= at91_twi_resume_noirq,
	.runtime_suspend	= at91_twi_runtime_suspend,
	.runtime_resume		= at91_twi_runtime_resume,
};

#define at91_twi_pm_ops (&at91_twi_pm)
#else
#define at91_twi_pm_ops NULL
#endif

static struct platform_driver at91_twi_driver = {
	.probe		= at91_twi_probe,
	.remove		= at91_twi_remove,
	.id_table	= at91_twi_devtypes,
	.driver		= {
		.name	= "at91_i2c",
		.of_match_table = of_match_ptr(atmel_twi_dt_ids),
		.pm	= at91_twi_pm_ops,
	},
};

static int __init at91_twi_init(void)
{
	return platform_driver_register(&at91_twi_driver);
}

static void __exit at91_twi_exit(void)
{
	platform_driver_unregister(&at91_twi_driver);
}

subsys_initcall(at91_twi_init);
module_exit(at91_twi_exit);

MODULE_AUTHOR("Nikolaus Voss <n.voss@weinmann.de>");
MODULE_DESCRIPTION("I2C (TWI) driver for Atmel AT91");
MODULE_LICENSE("GPL");
MODULE_ALIAS("platform:at91_i2c");<|MERGE_RESOLUTION|>--- conflicted
+++ resolved
@@ -76,9 +76,6 @@
 #define	AT91_TWI_UNRE		BIT(7)	/* Underrun Error */
 #define	AT91_TWI_NACK		BIT(8)	/* Not Acknowledged */
 #define	AT91_TWI_LOCK		BIT(23) /* TWI Lock due to Frame Errors */
-
-#define	AT91_TWI_INT_MASK \
-	(AT91_TWI_TXCOMP | AT91_TWI_RXRDY | AT91_TWI_TXRDY | AT91_TWI_NACK)
 
 #define	AT91_TWI_INT_MASK \
 	(AT91_TWI_TXCOMP | AT91_TWI_RXRDY | AT91_TWI_TXRDY | AT91_TWI_NACK)
@@ -297,12 +294,8 @@
 	 * we just have to enable TXCOMP one.
 	 */
 	at91_twi_write(dev, AT91_TWI_IER, AT91_TWI_TXCOMP);
-<<<<<<< HEAD
-	at91_twi_write(dev, AT91_TWI_CR, AT91_TWI_STOP);
-=======
 	if (!dev->use_alt_cmd)
 		at91_twi_write(dev, AT91_TWI_CR, AT91_TWI_STOP);
->>>>>>> f2ed3bfc
 }
 
 static void at91_twi_write_data_dma(struct at91_twi_dev *dev)
@@ -435,12 +428,6 @@
 	dma_unmap_single(dev->dev, sg_dma_address(&dev->dma.sg[0]),
 			 dev->buf_len, DMA_FROM_DEVICE);
 
-<<<<<<< HEAD
-	/* The last two bytes have to be read without using dma */
-	dev->buf += dev->buf_len - 2;
-	dev->buf_len = 2;
-	at91_twi_write(dev, AT91_TWI_IER, AT91_TWI_RXRDY | AT91_TWI_TXCOMP);
-=======
 	if (!dev->use_alt_cmd) {
 		/* The last two bytes have to be read without using dma */
 		dev->buf += dev->buf_len - 2;
@@ -448,7 +435,6 @@
 		ier |= AT91_TWI_RXRDY;
 	}
 	at91_twi_write(dev, AT91_TWI_IER, ier);
->>>>>>> f2ed3bfc
 }
 
 static void at91_twi_read_data_dma(struct at91_twi_dev *dev)
@@ -535,11 +521,6 @@
 	if (irqstatus & AT91_TWI_RXRDY)
 		at91_twi_read_next_byte(dev);
 
-<<<<<<< HEAD
-	/* catch error flags */
-	dev->transfer_status |= status;
-
-=======
 	/*
 	 * When a NACK condition is detected, the I2C controller sets the NACK,
 	 * TXCOMP and TXRDY bits all together in the Status Register (SR).
@@ -578,7 +559,6 @@
 	 * this data actually won't go on the I2C bus hence a second NACK is not
 	 * generated.
 	 */
->>>>>>> f2ed3bfc
 	if (irqstatus & (AT91_TWI_TXCOMP | AT91_TWI_NACK)) {
 		at91_disable_twi_interrupts(dev);
 		complete(&dev->cmd_complete);
@@ -642,34 +622,6 @@
 	 * writing the corresponding bit into the Control Register.
 	 */
 
-	/*
-	 * WARNING: the TXCOMP bit in the Status Register is NOT a clear on
-	 * read flag but shows the state of the transmission at the time the
-	 * Status Register is read. According to the programmer datasheet,
-	 * TXCOMP is set when both holding register and internal shifter are
-	 * empty and STOP condition has been sent.
-	 * Consequently, we should enable NACK interrupt rather than TXCOMP to
-	 * detect transmission failure.
-	 *
-	 * Besides, the TXCOMP bit is already set before the i2c transaction
-	 * has been started. For read transactions, this bit is cleared when
-	 * writing the START bit into the Control Register. So the
-	 * corresponding interrupt can safely be enabled just after.
-	 * However for write transactions managed by the CPU, we first write
-	 * into THR, so TXCOMP is cleared. Then we can safely enable TXCOMP
-	 * interrupt. If TXCOMP interrupt were enabled before writing into THR,
-	 * the interrupt handler would be called immediately and the i2c command
-	 * would be reported as completed.
-	 * Also when a write transaction is managed by the DMA controller,
-	 * enabling the TXCOMP interrupt in this function may lead to a race
-	 * condition since we don't know whether the TXCOMP interrupt is enabled
-	 * before or after the DMA has started to write into THR. So the TXCOMP
-	 * interrupt is enabled later by at91_twi_write_data_dma_callback().
-	 * Immediately after in that DMA callback, we still need to send the
-	 * STOP condition manually writing the corresponding bit into the
-	 * Control Register.
-	 */
-
 	dev_dbg(dev->dev, "transfer: %s %d bytes.\n",
 		(dev->msg->flags & I2C_M_RD) ? "read" : "write", dev->buf_len);
 
