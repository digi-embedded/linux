# SPDX-License-Identifier: GPL-2.0-only
#
# Sensor device configuration
#

menu "I2C Hardware Bus support"
	depends on HAS_IOMEM

comment "PC SMBus host controller drivers"
	depends on PCI

config I2C_ALI1535
	tristate "ALI 1535"
	depends on PCI
	help
	  If you say yes to this option, support will be included for the SMB
	  Host controller on Acer Labs Inc. (ALI) M1535 South Bridges.  The SMB
	  controller is part of the 7101 device, which is an ACPI-compliant
	  Power Management Unit (PMU).

	  This driver can also be built as a module.  If so, the module
	  will be called i2c-ali1535.

config I2C_ALI1563
	tristate "ALI 1563"
	depends on PCI
	help
	  If you say yes to this option, support will be included for the SMB
	  Host controller on Acer Labs Inc. (ALI) M1563 South Bridges.  The SMB
	  controller is part of the 7101 device, which is an ACPI-compliant
	  Power Management Unit (PMU).

	  This driver can also be built as a module.  If so, the module
	  will be called i2c-ali1563.

config I2C_ALI15X3
	tristate "ALI 15x3"
	depends on PCI
	help
	  If you say yes to this option, support will be included for the
	  Acer Labs Inc. (ALI) M1514 and M1543 motherboard I2C interfaces.

	  This driver can also be built as a module.  If so, the module
	  will be called i2c-ali15x3.

config I2C_AMD756
	tristate "AMD 756/766/768/8111 and nVidia nForce"
	depends on PCI
	help
	  If you say yes to this option, support will be included for the AMD
	  756/766/768 mainboard I2C interfaces.  The driver also includes
	  support for the first (SMBus 1.0) I2C interface of the AMD 8111 and
	  the nVidia nForce I2C interface.

	  This driver can also be built as a module.  If so, the module
	  will be called i2c-amd756.

config I2C_AMD756_S4882
	tristate "SMBus multiplexing on the Tyan S4882"
	depends on I2C_AMD756 && X86
	help
	  Enabling this option will add specific SMBus support for the Tyan
	  S4882 motherboard.  On this 4-CPU board, the SMBus is multiplexed
	  over 8 different channels, where the various memory module EEPROMs
	  and temperature sensors live.  Saying yes here will give you access
	  to these in addition to the trunk.

	  This driver can also be built as a module.  If so, the module
	  will be called i2c-amd756-s4882.

config I2C_AMD8111
	tristate "AMD 8111"
	depends on PCI
	help
	  If you say yes to this option, support will be included for the
	  second (SMBus 2.0) AMD 8111 mainboard I2C interface.

	  This driver can also be built as a module.  If so, the module
	  will be called i2c-amd8111.

config I2C_AMD_MP2
	tristate "AMD MP2 PCIe"
	depends on PCI && ACPI
	help
	  If you say yes to this option, support will be included for the AMD
	  MP2 PCIe I2C adapter.

	  This driver can also be built as modules.  If so, the modules will
	  be called i2c-amd-mp2-pci and i2c-amd-mp2-plat.

config I2C_HIX5HD2
	tristate "Hix5hd2 high-speed I2C driver"
	depends on ARCH_HISI || ARCH_HIX5HD2 || COMPILE_TEST
	help
	  Say Y here to include support for the high-speed I2C controller
	  used in HiSilicon hix5hd2 SoCs.

	  This driver can also be built as a module. If so, the module
	  will be called i2c-hix5hd2.

config I2C_I801
	tristate "Intel 82801 (ICH/PCH)"
	depends on PCI
	select CHECK_SIGNATURE if X86 && DMI
	select I2C_SMBUS
	help
	  If you say yes to this option, support will be included for the Intel
	  801 family of mainboard I2C interfaces.  Specifically, the following
	  versions of the chipset are supported:
	    82801AA
	    82801AB
	    82801BA
	    82801CA/CAM
	    82801DB
	    82801EB/ER (ICH5/ICH5R)
	    6300ESB
	    ICH6
	    ICH7
	    ESB2
	    ICH8
	    ICH9
	    EP80579 (Tolapai)
	    ICH10
	    5/3400 Series (PCH)
	    6 Series (PCH)
	    Patsburg (PCH)
	    DH89xxCC (PCH)
	    Panther Point (PCH)
	    Lynx Point (PCH)
	    Avoton (SOC)
	    Wellsburg (PCH)
	    Coleto Creek (PCH)
	    Wildcat Point (PCH)
	    BayTrail (SOC)
	    Braswell (SOC)
	    Sunrise Point (PCH)
	    Kaby Lake (PCH)
	    DNV (SOC)
	    Broxton (SOC)
	    Lewisburg (PCH)
	    Gemini Lake (SOC)
	    Cannon Lake (PCH)
	    Cedar Fork (PCH)
	    Ice Lake (PCH)
	    Comet Lake (PCH)
	    Elkhart Lake (PCH)
	    Tiger Lake (PCH)
	    Jasper Lake (SOC)
	    Emmitsburg (PCH)
	    Alder Lake (PCH)

	  This driver can also be built as a module.  If so, the module
	  will be called i2c-i801.

config I2C_ISCH
	tristate "Intel SCH SMBus 1.0"
	depends on PCI
	select LPC_SCH
	help
	  Say Y here if you want to use SMBus controller on the Intel SCH
	  based systems.

	  This driver can also be built as a module. If so, the module
	  will be called i2c-isch.

config I2C_ISMT
	tristate "Intel iSMT SMBus Controller"
	depends on PCI && X86
	help
	  If you say yes to this option, support will be included for the Intel
	  iSMT SMBus host controller interface.

	  This driver can also be built as a module.  If so, the module will be
	  called i2c-ismt.

config I2C_PIIX4
	tristate "Intel PIIX4 and compatible (ATI/AMD/Serverworks/Broadcom/SMSC)"
	depends on PCI
	help
	  If you say yes to this option, support will be included for the Intel
	  PIIX4 family of mainboard I2C interfaces.  Specifically, the following
	  versions of the chipset are supported (note that Serverworks is part
	  of Broadcom):
	    Intel PIIX4
	    Intel 440MX
	    ATI IXP200
	    ATI IXP300
	    ATI IXP400
	    ATI SB600
	    ATI SB700/SP5100
	    ATI SB800
	    AMD Hudson-2
	    AMD ML
	    AMD CZ
	    Hygon CZ
	    Serverworks OSB4
	    Serverworks CSB5
	    Serverworks CSB6
	    Serverworks HT-1000
	    Serverworks HT-1100
	    SMSC Victory66

	  Some AMD chipsets contain two PIIX4-compatible SMBus
	  controllers. This driver will attempt to use both controllers
	  on the SB700/SP5100, if they have been initialized by the BIOS.

	  This driver can also be built as a module.  If so, the module
	  will be called i2c-piix4.

config I2C_CHT_WC
	tristate "Intel Cherry Trail Whiskey Cove PMIC smbus controller"
	depends on INTEL_SOC_PMIC_CHTWC
	help
	  If you say yes to this option, support will be included for the
	  SMBus controller found in the Intel Cherry Trail Whiskey Cove PMIC
	  found on some Intel Cherry Trail systems.

	  Note this controller is hooked up to a TI bq24292i charger-IC,
	  combined with a FUSB302 Type-C port-controller as such it is advised
	  to also select CONFIG_TYPEC_FUSB302=m.

config I2C_NFORCE2
	tristate "Nvidia nForce2, nForce3 and nForce4"
	depends on PCI
	help
	  If you say yes to this option, support will be included for the Nvidia
	  nForce2, nForce3 and nForce4 families of mainboard I2C interfaces.

	  This driver can also be built as a module.  If so, the module
	  will be called i2c-nforce2.

config I2C_NFORCE2_S4985
	tristate "SMBus multiplexing on the Tyan S4985"
	depends on I2C_NFORCE2 && X86
	help
	  Enabling this option will add specific SMBus support for the Tyan
	  S4985 motherboard.  On this 4-CPU board, the SMBus is multiplexed
	  over 4 different channels, where the various memory module EEPROMs
	  live.  Saying yes here will give you access to these in addition
	  to the trunk.

	  This driver can also be built as a module.  If so, the module
	  will be called i2c-nforce2-s4985.

config I2C_NVIDIA_GPU
	tristate "NVIDIA GPU I2C controller"
	depends on PCI
	help
	  If you say yes to this option, support will be included for the
	  NVIDIA GPU I2C controller which is used to communicate with the GPU's
	  Type-C controller. This driver can also be built as a module called
	  i2c-nvidia-gpu.

config I2C_SIS5595
	tristate "SiS 5595"
	depends on PCI
	help
	  If you say yes to this option, support will be included for the
	  SiS5595 SMBus (a subset of I2C) interface.

	  This driver can also be built as a module.  If so, the module
	  will be called i2c-sis5595.

config I2C_SIS630
	tristate "SiS 630/730/964"
	depends on PCI
	help
	  If you say yes to this option, support will be included for the
	  SiS630, SiS730 and SiS964 SMBus (a subset of I2C) interface.

	  This driver can also be built as a module.  If so, the module
	  will be called i2c-sis630.

config I2C_SIS96X
	tristate "SiS 96x"
	depends on PCI
	help
	  If you say yes to this option, support will be included for the SiS
	  96x SMBus (a subset of I2C) interfaces.  Specifically, the following
	  chipsets are supported:
	    645/961
	    645DX/961
	    645DX/962
	    648/961
	    650/961
	    735
	    745

	  This driver can also be built as a module.  If so, the module
	  will be called i2c-sis96x.

config I2C_VIA
	tristate "VIA VT82C586B"
	depends on PCI
	select I2C_ALGOBIT
	help
	  If you say yes to this option, support will be included for the VIA
	  82C586B I2C interface

	  This driver can also be built as a module.  If so, the module
	  will be called i2c-via.

config I2C_VIAPRO
	tristate "VIA VT82C596/82C686/82xx and CX700/VX8xx/VX900"
	depends on PCI
	help
	  If you say yes to this option, support will be included for the VIA
	  VT82C596 and later SMBus interface.  Specifically, the following
	  chipsets are supported:
	    VT82C596A/B
	    VT82C686A/B
	    VT8231
	    VT8233/A
	    VT8235
	    VT8237R/A/S
	    VT8251
	    CX700
	    VX800/VX820
	    VX855/VX875
	    VX900

	  This driver can also be built as a module.  If so, the module
	  will be called i2c-viapro.

if ACPI

comment "ACPI drivers"

config I2C_SCMI
	tristate "SMBus Control Method Interface"
	help
	  This driver supports the SMBus Control Method Interface. It needs the
	  BIOS to declare ACPI control methods as described in the SMBus Control
	  Method Interface specification.

	  To compile this driver as a module, choose M here:
	  the module will be called i2c-scmi.

endif # ACPI

comment "Mac SMBus host controller drivers"
	depends on PPC_CHRP || PPC_PMAC

config I2C_HYDRA
	tristate "CHRP Apple Hydra Mac I/O I2C interface"
	depends on PCI && PPC_CHRP
	select I2C_ALGOBIT
	help
	  This supports the use of the I2C interface in the Apple Hydra Mac
	  I/O chip on some CHRP machines (e.g. the LongTrail).  Say Y if you
	  have such a machine.

	  This support is also available as a module.  If so, the module
	  will be called i2c-hydra.

config I2C_POWERMAC
	tristate "Powermac I2C interface"
	depends on PPC_PMAC
	default y
	help
	  This exposes the various PowerMac i2c interfaces to the linux i2c
	  layer and to userland. It is used by various drivers on the PowerMac
	  platform, and should generally be enabled.

	  This support is also available as a module.  If so, the module
	  will be called i2c-powermac.

comment "I2C system bus drivers (mostly embedded / system-on-chip)"

config I2C_ALTERA
	tristate "Altera Soft IP I2C"
	depends on ARCH_INTEL_SOCFPGA || NIOS2 || COMPILE_TEST
	depends on OF
	help
	  If you say yes to this option, support will be included for the
	  Altera Soft IP I2C interfaces on SoCFPGA and Nios2 architectures.

	  This driver can also be built as a module.  If so, the module
	  will be called i2c-altera.

config I2C_ASPEED
	tristate "Aspeed I2C Controller"
	depends on ARCH_ASPEED || COMPILE_TEST
	help
	  If you say yes to this option, support will be included for the
	  Aspeed I2C controller.

	  This driver can also be built as a module.  If so, the module
	  will be called i2c-aspeed.

config I2C_AT91
	tristate "Atmel AT91 I2C Two-Wire interface (TWI)"
	depends on ARCH_AT91 || COMPILE_TEST
	help
	  This supports the use of the I2C interface on Atmel AT91
	  processors.

	  A serious problem is that there is no documented way to issue
	  repeated START conditions for more than two messages, as needed
	  to support combined I2C messages.  Use the i2c-gpio driver
	  unless your system can cope with this limitation.

	  Caution! at91rm9200, at91sam9261, at91sam9260, at91sam9263 devices
	  don't have clock stretching in transmission mode. For that reason,
	  you can encounter underrun issues causing premature stop sendings if
	  the latency to fill the transmission register is too long. If you
	  are facing this situation, use the i2c-gpio driver.

config I2C_AT91_SLAVE_EXPERIMENTAL
	tristate "Microchip AT91 I2C experimental slave mode"
	depends on I2C_AT91
	select I2C_SLAVE
	help
	  If you say yes to this option, support for the slave mode will be
	  added. Caution: do not use it for production. This feature has not
	  been tested in a heavy way, help wanted.
	  There are known bugs:
	    - It can hang, on a SAMA5D4, after several transfers.
	    - There are some mismtaches with a SAMA5D4 as slave and a SAMA5D2 as
	    master.

config I2C_AU1550
	tristate "Au1550/Au1200/Au1300 SMBus interface"
	depends on MIPS_ALCHEMY
	help
	  If you say yes to this option, support will be included for the
	  Au1550/Au1200/Au1300 SMBus interface.

	  This driver can also be built as a module.  If so, the module
	  will be called i2c-au1550.

config I2C_AXXIA
	tristate "Axxia I2C controller"
	depends on ARCH_AXXIA || COMPILE_TEST
	default ARCH_AXXIA
	select I2C_SLAVE
	help
	  Say yes if you want to support the I2C bus on Axxia platforms.

	  Please note that this controller is limited to transfers of maximum
	  255 bytes in length. Any attempt to to a larger transfer will return
	  an error.

config I2C_BCM2835
	tristate "Broadcom BCM2835 I2C controller"
	depends on ARCH_BCM2835 || ARCH_BRCMSTB || COMPILE_TEST
	depends on COMMON_CLK
	help
	  If you say yes to this option, support will be included for the
	  BCM2835 I2C controller.

	  If you don't know what to do here, say N.

	  This support is also available as a module.  If so, the module
	  will be called i2c-bcm2835.

config I2C_BCM_IPROC
	tristate "Broadcom iProc I2C controller"
	depends on ARCH_BCM_IPROC || COMPILE_TEST
	default ARCH_BCM_IPROC
	select I2C_SLAVE
	help
	  If you say yes to this option, support will be included for the
	  Broadcom iProc I2C controller.

	  If you don't know what to do here, say N.

config I2C_BCM_KONA
	tristate "BCM Kona I2C adapter"
	depends on ARCH_BCM_MOBILE || COMPILE_TEST
	default y if ARCH_BCM_MOBILE
	help
	  If you say yes to this option, support will be included for the
	  I2C interface on the Broadcom Kona family of processors.

	  If you do not need KONA I2C interface, say N.

config I2C_BRCMSTB
	tristate "BRCM Settop/DSL I2C controller"
	depends on ARCH_BCM2835 || ARCH_BRCMSTB || BMIPS_GENERIC || \
		   ARCH_BCM_63XX || COMPILE_TEST
	default y
	help
	  If you say yes to this option, support will be included for the
	  I2C interface on the Broadcom Settop/DSL SoCs.

	  If you do not need I2C interface, say N.

config I2C_CADENCE
	tristate "Cadence I2C Controller"
	depends on ARCH_ZYNQ || ARM64 || XTENSA
	help
	  Say yes here to select Cadence I2C Host Controller. This controller is
	  e.g. used by Xilinx Zynq.

config I2C_CBUS_GPIO
	tristate "CBUS I2C driver"
	depends on GPIOLIB || COMPILE_TEST
	help
	  Support for CBUS access using I2C API. Mostly relevant for Nokia
	  Internet Tablets (770, N800 and N810).

	  This driver can also be built as a module.  If so, the module
	  will be called i2c-cbus-gpio.

config I2C_CPM
	tristate "Freescale CPM1 or CPM2 (MPC8xx/826x)"
	depends on CPM1 || CPM2
	help
	  This supports the use of the I2C interface on Freescale
	  processors with CPM1 or CPM2.

	  This driver can also be built as a module.  If so, the module
	  will be called i2c-cpm.

config I2C_DAVINCI
	tristate "DaVinci I2C driver"
	depends on ARCH_DAVINCI || ARCH_KEYSTONE || COMPILE_TEST
	help
	  Support for TI DaVinci I2C controller driver.

	  This driver can also be built as a module.  If so, the module
	  will be called i2c-davinci.

	  Please note that this driver might be needed to bring up other
	  devices such as DaVinci NIC.
	  For details please see http://www.ti.com/davinci

config I2C_DESIGNWARE_CORE
	tristate
	select REGMAP

config I2C_DESIGNWARE_SLAVE
	bool "Synopsys DesignWare Slave"
	depends on I2C_DESIGNWARE_CORE
	select I2C_SLAVE
	help
	  If you say yes to this option, support will be included for the
	  Synopsys DesignWare I2C slave adapter.

	  This is not a standalone module, this module compiles together with
	  i2c-designware-core.

config I2C_DESIGNWARE_PLATFORM
	tristate "Synopsys DesignWare Platform"
	depends on (ACPI && COMMON_CLK) || !ACPI
	select I2C_DESIGNWARE_CORE
	select MFD_SYSCON if MIPS_BAIKAL_T1
	help
	  If you say yes to this option, support will be included for the
	  Synopsys DesignWare I2C adapter.

	  This driver can also be built as a module.  If so, the module
	  will be called i2c-designware-platform.

config I2C_DESIGNWARE_BAYTRAIL
	bool "Intel Baytrail I2C semaphore support"
	depends on ACPI
	depends on I2C_DESIGNWARE_PLATFORM
	depends on (I2C_DESIGNWARE_PLATFORM=m && IOSF_MBI) || \
		   (I2C_DESIGNWARE_PLATFORM=y && IOSF_MBI=y)
	help
	  This driver enables managed host access to the PMIC I2C bus on select
	  Intel BayTrail platforms using the X-Powers AXP288 PMIC. It allows
	  the host to request uninterrupted access to the PMIC's I2C bus from
	  the platform firmware controlling it. You should say Y if running on
	  a BayTrail system using the AXP288.

config I2C_DESIGNWARE_PCI
	tristate "Synopsys DesignWare PCI"
	depends on PCI
	select I2C_DESIGNWARE_CORE
	help
	  If you say yes to this option, support will be included for the
	  Synopsys DesignWare I2C adapter. Only master mode is supported.

	  This driver can also be built as a module.  If so, the module
	  will be called i2c-designware-pci.

config I2C_DIGICOLOR
	tristate "Conexant Digicolor I2C driver"
	depends on ARCH_DIGICOLOR || COMPILE_TEST
	help
	  Support for Conexant Digicolor SoCs (CX92755) I2C controller driver.

	  This driver can also be built as a module.  If so, the module
	  will be called i2c-digicolor.

config I2C_EG20T
	tristate "Intel EG20T PCH/LAPIS Semicon IOH(ML7213/ML7223/ML7831) I2C"
	depends on PCI && (X86_32 || MIPS || COMPILE_TEST)
	help
	  This driver is for PCH(Platform controller Hub) I2C of EG20T which
	  is an IOH(Input/Output Hub) for x86 embedded processor.
	  This driver can access PCH I2C bus device.

	  This driver also can be used for LAPIS Semiconductor IOH(Input/
	  Output Hub), ML7213, ML7223 and ML7831.
	  ML7213 IOH is for IVI(In-Vehicle Infotainment) use, ML7223 IOH is
	  for MP(Media Phone) use and ML7831 IOH is for general purpose use.
	  ML7213/ML7223/ML7831 is companion chip for Intel Atom E6xx series.
	  ML7213/ML7223/ML7831 is completely compatible for Intel EG20T PCH.

config I2C_EMEV2
	tristate "EMMA Mobile series I2C adapter"
	depends on HAVE_CLK
	select I2C_SLAVE
	help
	  If you say yes to this option, support will be included for the
	  I2C interface on the Renesas Electronics EM/EV family of processors.

config I2C_EXYNOS5
	tristate "Exynos high-speed I2C driver"
	depends on OF
	depends on ARCH_EXYNOS || COMPILE_TEST
	default y if ARCH_EXYNOS
	help
	  High-speed I2C controller on Exynos5 and newer Samsung SoCs.

config I2C_GPIO
	tristate "GPIO-based bitbanging I2C"
	depends on GPIOLIB || COMPILE_TEST
	select I2C_ALGOBIT
	help
	  This is a very simple bitbanging I2C driver utilizing the
	  arch-neutral GPIO API to control the SCL and SDA lines.

config I2C_GPIO_FAULT_INJECTOR
	bool "GPIO-based fault injector"
	depends on I2C_GPIO
	help
	  This adds some functionality to the i2c-gpio driver which can inject
	  faults to an I2C bus, so another bus master can be stress-tested.
	  This is for debugging. If unsure, say 'no'.

config I2C_HIGHLANDER
	tristate "Highlander FPGA SMBus interface"
	depends on SH_HIGHLANDER || COMPILE_TEST
	help
	  If you say yes to this option, support will be included for
	  the SMBus interface located in the FPGA on various Highlander
	  boards, particularly the R0P7780LC0011RL and R0P7785LC0011RL
	  FPGAs. This is wholly unrelated to the SoC I2C.

	  This driver can also be built as a module.  If so, the module
	  will be called i2c-highlander.

config I2C_HISI
	tristate "HiSilicon I2C controller"
	depends on (ARM64 && ACPI) || COMPILE_TEST
	help
	  Say Y here if you want to have Hisilicon I2C controller support
	  available on the Kunpeng Server.

	  This driver can also be built as a module. If so, the module
	  will be called i2c-hisi.

config I2C_IBM_IIC
	tristate "IBM PPC 4xx on-chip I2C interface"
	depends on 4xx
	help
	  Say Y here if you want to use IIC peripheral found on
	  embedded IBM PPC 4xx based systems.

	  This driver can also be built as a module.  If so, the module
	  will be called i2c-ibm_iic.

config I2C_IMG
	tristate "Imagination Technologies I2C SCB Controller"
	depends on MIPS || COMPILE_TEST
	help
	  Say Y here if you want to use the IMG I2C SCB controller,
	  available on the TZ1090 and other IMG SoCs.

	  This driver can also be built as a module.  If so, the module
	  will be called i2c-img-scb.

config I2C_IMX
	tristate "IMX I2C interface"
	depends on ARCH_MXC || ARCH_LAYERSCAPE || COLDFIRE
	select I2C_SLAVE
	help
	  Say Y here if you want to use the IIC bus controller on
	  the Freescale i.MX/MXC, Layerscape or ColdFire processors.

	  This driver can also be built as a module.  If so, the module
	  will be called i2c-imx.

config I2C_IMX_LPI2C
	tristate "IMX Low Power I2C interface"
	depends on ARCH_MXC || COMPILE_TEST
	help
	  Say Y here if you want to use the Low Power IIC bus controller
	  on the Freescale i.MX processors.

	  This driver can also be built as a module. If so, the module
	  will be called i2c-imx-lpi2c.

config I2C_IMX_FLEXIO
	tristate "NXP IMX FLEXIO I2C MASTER"
	depends on ARCH_MXC || COMPILE_TEST
	default y
	help
          If you say yes to this option, support will be included for the
	  I2C controller simulated by flexio embedded in NXP IMX8ULP SOCs.

config I2C_IOP3XX
	tristate "Intel IOPx3xx and IXP4xx on-chip I2C interface"
	depends on ARCH_IOP32X || ARCH_IXP4XX || COMPILE_TEST
	help
	  Say Y here if you want to use the IIC bus controller on
	  the Intel IOPx3xx I/O Processors or IXP4xx Network Processors.

	  This driver can also be built as a module.  If so, the module
	  will be called i2c-iop3xx.

config I2C_JZ4780
	tristate "JZ4780 I2C controller interface support"
	depends on MIPS || COMPILE_TEST
	help
	 If you say yes to this option, support will be included for the
	 Ingenic JZ4780 I2C controller.

	 If you don't know what to do here, say N.

config I2C_KEMPLD
	tristate "Kontron COM I2C Controller"
	depends on MFD_KEMPLD
	help
	  This enables support for the I2C bus interface on some Kontron ETX
	  and COMexpress (ETXexpress) modules.

	  This driver can also be built as a module. If so, the module
	  will be called i2c-kempld.

config I2C_LPC2K
	tristate "I2C bus support for NXP LPC2K/LPC178x/18xx/43xx"
	depends on OF && (ARCH_LPC18XX || COMPILE_TEST)
	help
	  This driver supports the I2C interface found several NXP
	  devices including LPC2xxx, LPC178x/7x and LPC18xx/43xx.

	  This driver can also be built as a module.  If so, the module
	  will be called i2c-lpc2k.

config I2C_MLXBF
        tristate "Mellanox BlueField I2C controller"
        depends on MELLANOX_PLATFORM && ARM64
	select I2C_SLAVE
        help
          Enabling this option will add I2C SMBus support for Mellanox BlueField
          system.

          This driver can also be built as a module. If so, the module will be
          called i2c-mlxbf.

          This driver implements an I2C SMBus host controller and enables both
          master and slave functions.

config I2C_MESON
	tristate "Amlogic Meson I2C controller"
	depends on ARCH_MESON || COMPILE_TEST
	depends on COMMON_CLK
	help
	  If you say yes to this option, support will be included for the
	  I2C interface on the Amlogic Meson family of SoCs.

config I2C_MPC
	tristate "MPC107/824x/85xx/512x/52xx/83xx/86xx"
	depends on PPC
	help
	  If you say yes to this option, support will be included for the
	  built-in I2C interface on the MPC107, Tsi107, MPC512x, MPC52xx,
	  MPC8240, MPC8245, MPC83xx, MPC85xx and MPC8641 family processors.

	  This driver can also be built as a module.  If so, the module
	  will be called i2c-mpc.

config I2C_MT65XX
	tristate "MediaTek I2C adapter"
	depends on ARCH_MEDIATEK || COMPILE_TEST
	help
	  This selects the MediaTek(R) Integrated Inter Circuit bus driver
	  for MT65xx and MT81xx.
	  If you want to use MediaTek(R) I2C interface, say Y or M here.
	  If unsure, say N.

config I2C_MT7621
	tristate "MT7621/MT7628 I2C Controller"
	depends on (RALINK && (SOC_MT7620 || SOC_MT7621)) || COMPILE_TEST
	help
	  Say Y here to include support for I2C controller in the
	  MediaTek MT7621/MT7628 SoCs.

config I2C_MV64XXX
	tristate "Marvell mv64xxx I2C Controller"
	depends on PLAT_ORION || ARCH_SUNXI || ARCH_MVEBU || COMPILE_TEST
	help
	  If you say yes to this option, support will be included for the
	  built-in I2C interface on the Marvell 64xxx line of host bridges.
	  This driver is also used for Allwinner SoCs I2C controllers.

	  This driver can also be built as a module.  If so, the module
	  will be called i2c-mv64xxx.

config I2C_MXS
	tristate "Freescale i.MX28 I2C interface"
	depends on SOC_IMX28 || COMPILE_TEST
	select STMP_DEVICE
	help
	  Say Y here if you want to use the I2C bus controller on
	  the Freescale i.MX28 processors.

	  This driver can also be built as a module.  If so, the module
	  will be called i2c-mxs.

config I2C_NOMADIK
	tristate "ST-Ericsson Nomadik/Ux500 I2C Controller"
	depends on ARM_AMBA
	help
	  If you say yes to this option, support will be included for the
	  I2C interface from ST-Ericsson's Nomadik and Ux500 architectures,
	  as well as the STA2X11 PCIe I/O HUB.

config I2C_NPCM7XX
	tristate "Nuvoton I2C Controller"
	depends on ARCH_NPCM7XX || COMPILE_TEST
	help
	  If you say yes to this option, support will be included for the
	  Nuvoton I2C controller, which is available on the NPCM7xx BMC
	  controller.
	  Driver can also support slave mode (select I2C_SLAVE).

config I2C_OCORES
	tristate "OpenCores I2C Controller"
	help
	  If you say yes to this option, support will be included for the
	  OpenCores I2C controller. For details see
	  http://www.opencores.org/projects.cgi/web/i2c/overview

	  This driver can also be built as a module.  If so, the module
	  will be called i2c-ocores.

config I2C_OMAP
	tristate "OMAP I2C adapter"
	depends on ARCH_OMAP || ARCH_K3 || COMPILE_TEST
	default y if MACH_OMAP_H3 || MACH_OMAP_OSK
	help
	  If you say yes to this option, support will be included for the
	  I2C interface on the Texas Instruments OMAP1/2 family of processors.
	  Like OMAP1510/1610/1710/5912 and OMAP242x.
	  For details see http://www.ti.com/omap.

config I2C_OWL
	tristate "Actions Semiconductor Owl I2C Controller"
	depends on ARCH_ACTIONS || COMPILE_TEST
	help
	  Say Y here if you want to use the I2C bus controller on
	  the Actions Semiconductor Owl SoC's.

config I2C_PASEMI
	tristate "PA Semi SMBus interface"
	depends on PPC_PASEMI && PCI
	help
	  Supports the PA Semi PWRficient on-chip SMBus interfaces.

config I2C_PCA_PLATFORM
	tristate "PCA9564/PCA9665 as platform device"
	select I2C_ALGOPCA
	help
	  This driver supports a memory mapped Philips PCA9564/PCA9665
	  parallel bus to I2C bus controller.

	  This driver can also be built as a module.  If so, the module
	  will be called i2c-pca-platform.

config I2C_PNX
	tristate "I2C bus support for Philips PNX and NXP LPC targets"
	depends on ARCH_LPC32XX || COMPILE_TEST
	help
	  This driver supports the Philips IP3204 I2C IP block master and/or
	  slave controller

	  This driver can also be built as a module.  If so, the module
	  will be called i2c-pnx.

config I2C_PXA
	tristate "Intel PXA2XX I2C adapter"
	depends on ARCH_PXA || ARCH_MMP || ARCH_MVEBU || (X86_32 && PCI && OF) || COMPILE_TEST
	help
	  If you have devices in the PXA I2C bus, say yes to this option.
	  This driver can also be built as a module.  If so, the module
	  will be called i2c-pxa.

config I2C_PXA_PCI
	def_bool I2C_PXA && X86_32 && PCI && OF

config I2C_PXA_SLAVE
	bool "Intel PXA2XX I2C Slave comms support"
	depends on I2C_PXA && !X86_32
	select I2C_SLAVE
	help
	  Support I2C slave mode communications on the PXA I2C bus.  This
	  is necessary for systems where the PXA may be a target on the
	  I2C bus.

config I2C_QCOM_CCI
	tristate "Qualcomm Camera Control Interface"
	depends on ARCH_QCOM || COMPILE_TEST
	help
	  If you say yes to this option, support will be included for the
	  built-in camera control interface on the Qualcomm SoCs.

	  This driver can also be built as a module.  If so, the module
	  will be called i2c-qcom-cci.

config I2C_QCOM_GENI
	tristate "Qualcomm Technologies Inc.'s GENI based I2C controller"
	depends on ARCH_QCOM || COMPILE_TEST
	depends on QCOM_GENI_SE
	help
	  This driver supports GENI serial engine based I2C controller in
	  master mode on the Qualcomm Technologies Inc.'s SoCs. If you say
	  yes to this option, support will be included for the built-in I2C
	  interface on the Qualcomm Technologies Inc.'s SoCs.

	  This driver can also be built as a module.  If so, the module
	  will be called i2c-qcom-geni.

config I2C_QUP
	tristate "Qualcomm QUP based I2C controller"
	depends on ARCH_QCOM
	help
	  If you say yes to this option, support will be included for the
	  built-in I2C interface on the Qualcomm SoCs.

	  This driver can also be built as a module.  If so, the module
	  will be called i2c-qup.

config I2C_RIIC
	tristate "Renesas RIIC adapter"
	depends on ARCH_RENESAS || COMPILE_TEST
	help
	  If you say yes to this option, support will be included for the
	  Renesas RIIC I2C interface.

	  This driver can also be built as a module.  If so, the module
	  will be called i2c-riic.

config I2C_RK3X
	tristate "Rockchip RK3xxx I2C adapter"
	depends on OF && COMMON_CLK
	help
	  Say Y here to include support for the I2C adapter in Rockchip RK3xxx
	  SoCs.

	  This driver can also be built as a module. If so, the module will
	  be called i2c-rk3x.

config I2C_RPBUS
	tristate "I2C proxy bus over RPMSG"
	depends on I2C && RPMSG
	help
	  This driver can support virtual i2c-rpmsg function.

config HAVE_S3C2410_I2C
	bool
	help
	  This will include I2C support for Samsung SoCs. If you want to
	  include I2C support for any machine, kindly select this in the
	  respective Kconfig file.

config I2C_S3C2410
	tristate "S3C/Exynos I2C Driver"
	depends on HAVE_S3C2410_I2C || COMPILE_TEST
	help
	  Say Y here to include support for I2C controller in the
	  Samsung SoCs (S3C, S5Pv210, Exynos).

config I2C_SH7760
	tristate "Renesas SH7760 I2C Controller"
	depends on CPU_SUBTYPE_SH7760
	help
	  This driver supports the 2 I2C interfaces on the Renesas SH7760.

	  This driver can also be built as a module.  If so, the module
	  will be called i2c-sh7760.

config I2C_SH_MOBILE
	tristate "SuperH Mobile I2C Controller"
	depends on ARCH_SHMOBILE || ARCH_RENESAS || COMPILE_TEST
	help
	  If you say yes to this option, support will be included for the
	  built-in I2C interface on the Renesas SH-Mobile processor.

	  This driver can also be built as a module.  If so, the module
	  will be called i2c-sh_mobile.

config I2C_SIMTEC
	tristate "Simtec Generic I2C interface"
	select I2C_ALGOBIT
	help
	  If you say yes to this option, support will be included for
	  the Simtec Generic I2C interface. This driver is for the
	  simple I2C bus used on newer Simtec products for general
	  I2C, such as DDC on the Simtec BBD2016A.

	  This driver can also be built as a module. If so, the module
	  will be called i2c-simtec.

config I2C_SPRD
	tristate "Spreadtrum I2C interface"
	depends on I2C=y && (ARCH_SPRD || COMPILE_TEST)
	depends on COMMON_CLK
	help
	  If you say yes to this option, support will be included for the
	  Spreadtrum I2C interface.

config I2C_ST
	tristate "STMicroelectronics SSC I2C support"
	depends on ARCH_STI || COMPILE_TEST
	help
	  Enable this option to add support for STMicroelectronics SoCs
	  hardware SSC (Synchronous Serial Controller) as an I2C controller.

	  This driver can also be built as module. If so, the module
	  will be called i2c-st.

config I2C_STM32F4
	tristate "STMicroelectronics STM32F4 I2C support"
	depends on ARCH_STM32 || COMPILE_TEST
	help
	  Enable this option to add support for STM32 I2C controller embedded
	  in STM32F4 SoCs.

	  This driver can also be built as module. If so, the module
	  will be called i2c-stm32f4.

config I2C_STM32F7
	tristate "STMicroelectronics STM32F7 I2C support"
	depends on ARCH_STM32 || COMPILE_TEST
	select I2C_SLAVE
	select I2C_SMBUS
	help
	  Enable this option to add support for STM32 I2C controller embedded
	  in STM32F7 SoCs.

	  This driver can also be built as module. If so, the module
	  will be called i2c-stm32f7.

config I2C_SUN6I_P2WI
	tristate "Allwinner sun6i internal P2WI controller"
	depends on RESET_CONTROLLER
	depends on MACH_SUN6I || COMPILE_TEST
	help
	  If you say yes to this option, support will be included for the
	  P2WI (Push/Pull 2 Wire Interface) controller embedded in some sunxi
	  SOCs.
	  The P2WI looks like an SMBus controller (which supports only byte
	  accesses), except that it only supports one slave device.
	  This interface is used to connect to specific PMIC devices (like the
	  AXP221).

config I2C_SYNQUACER
	tristate "Socionext SynQuacer I2C controller"
	depends on ARCH_SYNQUACER || COMPILE_TEST
	help
	  Say Y here to include support for the I2C controller used in some
	  Fujitsu and Socionext SoCs.

	  This driver can also be built as a module. If so, the module
	  will be called i2c-synquacer.

config I2C_TEGRA
	tristate "NVIDIA Tegra internal I2C controller"
	depends on ARCH_TEGRA || (COMPILE_TEST && (ARC || ARM || ARM64 || M68K || RISCV || SUPERH || SPARC))
	# COMPILE_TEST needs architectures with readsX()/writesX() primitives
	help
	  If you say yes to this option, support will be included for the
	  I2C controller embedded in NVIDIA Tegra SOCs

config I2C_TEGRA_BPMP
	tristate "NVIDIA Tegra BPMP I2C controller"
	depends on TEGRA_BPMP || COMPILE_TEST
	default y if TEGRA_BPMP
	help
	  If you say yes to this option, support will be included for the I2C
	  controller embedded in NVIDIA Tegra SoCs accessed via the BPMP.

	  This I2C driver is a 'virtual' I2C driver. The real driver is part
	  of the BPMP firmware, and this driver merely communicates with that
	  real driver.

config I2C_UNIPHIER
	tristate "UniPhier FIFO-less I2C controller"
	depends on ARCH_UNIPHIER || COMPILE_TEST
	help
	  If you say yes to this option, support will be included for
	  the UniPhier FIFO-less I2C interface embedded in PH1-LD4, PH1-sLD8,
	  or older UniPhier SoCs.

config I2C_UNIPHIER_F
	tristate "UniPhier FIFO-builtin I2C controller"
	depends on ARCH_UNIPHIER || COMPILE_TEST
	help
	  If you say yes to this option, support will be included for
	  the UniPhier FIFO-builtin I2C interface embedded in PH1-Pro4,
	  PH1-Pro5, or newer UniPhier SoCs.

config I2C_VERSATILE
	tristate "ARM Versatile/Realview I2C bus support"
	depends on ARCH_MPS2 || ARCH_VERSATILE || ARCH_REALVIEW || ARCH_VEXPRESS || COMPILE_TEST
	select I2C_ALGOBIT
	help
	  Say yes if you want to support the I2C serial bus on ARMs Versatile
	  range of platforms.

	  This driver can also be built as a module.  If so, the module
	  will be called i2c-versatile.

config I2C_WMT
	tristate "Wondermedia WM8xxx SoC I2C bus support"
	depends on ARCH_VT8500 || COMPILE_TEST
	help
	  Say yes if you want to support the I2C bus on Wondermedia 8xxx-series
	  SoCs.

	  This driver can also be built as a module. If so, the module will be
	  called i2c-wmt.

config I2C_OCTEON
	tristate "Cavium OCTEON I2C bus support"
	depends on CAVIUM_OCTEON_SOC
	help
	  Say yes if you want to support the I2C serial bus on Cavium
	  OCTEON SOC.

	  This driver can also be built as a module.  If so, the module
	  will be called i2c-octeon.

config I2C_THUNDERX
	tristate "Cavium ThunderX I2C bus support"
	depends on 64BIT && PCI && (ARM64 || COMPILE_TEST)
	select I2C_SMBUS
	help
	  Say yes if you want to support the I2C serial bus on Cavium
	  ThunderX SOC.

	  This driver can also be built as a module.  If so, the module
	  will be called i2c-thunderx.

config I2C_XILINX
	tristate "Xilinx I2C Controller"
	depends on HAS_IOMEM
	help
	  If you say yes to this option, support will be included for the
	  Xilinx I2C controller.

	  This driver can also be built as a module.  If so, the module
	  will be called xilinx_i2c.

config I2C_XLR
	tristate "Netlogic XLR I2C support"
	depends on CPU_XLR || COMPILE_TEST
	help
	  This driver enables support for the on-chip I2C interface of
	  the Netlogic XLR/XLS MIPS processors and Sigma Designs SOCs.

	  This driver can also be built as a module.  If so, the module
	  will be called i2c-xlr.

config I2C_XLP9XX
	tristate "XLP9XX I2C support"
	depends on CPU_XLP || ARCH_THUNDER2 || COMPILE_TEST
	help
	  This driver enables support for the on-chip I2C interface of
	  the Broadcom XLP9xx/XLP5xx MIPS and Vulcan ARM64 processors.

	  This driver can also be built as a module.  If so, the module will
	  be called i2c-xlp9xx.

config I2C_RCAR
	tristate "Renesas R-Car I2C Controller"
	depends on ARCH_RENESAS || COMPILE_TEST
	select I2C_SLAVE
	select I2C_SMBUS
	select RESET_CONTROLLER if ARCH_RCAR_GEN3
	help
	  If you say yes to this option, support will be included for the
	  R-Car I2C controller.

	  This driver can also be built as a module.  If so, the module
	  will be called i2c-rcar.

comment "External I2C/SMBus adapter drivers"

config I2C_DIOLAN_U2C
	tristate "Diolan U2C-12 USB adapter"
	depends on USB
	help
	  If you say yes to this option, support will be included for Diolan
	  U2C-12, a USB to I2C interface.

	  This driver can also be built as a module.  If so, the module
	  will be called i2c-diolan-u2c.

config I2C_DLN2
	tristate "Diolan DLN-2 USB I2C adapter"
	depends on MFD_DLN2
	help
	 If you say yes to this option, support will be included for Diolan
	 DLN2, a USB to I2C interface.

	 This driver can also be built as a module.  If so, the module
	 will be called i2c-dln2.

config I2C_CP2615
	tristate "Silicon Labs CP2615 USB sound card and I2C adapter"
	depends on USB
	help
	  If you say yes to this option, support will be included for Silicon
	  Labs CP2615's I2C interface.

	  This driver can also be built as a module.  If so, the module
	  will be called i2c-cp2615.

config I2C_PARPORT
	tristate "Parallel port adapter"
	depends on PARPORT
	select I2C_ALGOBIT
	select I2C_SMBUS
	help
	  This supports parallel port I2C adapters such as the ones made by
	  Philips or Velleman, Analog Devices evaluation boards, and more.
	  Basically any adapter using the parallel port as an I2C bus with
	  no extra chipset is supported by this driver, or could be. Please
	  read the file Documentation/i2c/busses/i2c-parport.rst for details.

	  This support is also available as a module.  If so, the module
	  will be called i2c-parport.

config I2C_ROBOTFUZZ_OSIF
	tristate "RobotFuzz Open Source InterFace USB adapter"
	depends on USB
	help
	  If you say yes to this option, support will be included for the
	  RobotFuzz Open Source InterFace USB to I2C interface.

	  This driver can also be built as a module.  If so, the module
	  will be called i2c-osif.

config I2C_TAOS_EVM
	tristate "TAOS evaluation module"
	depends on TTY
	select SERIO
	select SERIO_SERPORT
	help
	  This supports TAOS evaluation modules on serial port. In order to
	  use this driver, you will need the inputattach tool, which is part
	  of the input-utils package.

	  If unsure, say N.

	  This support is also available as a module.  If so, the module
	  will be called i2c-taos-evm.

config I2C_TINY_USB
	tristate "Tiny-USB adapter"
	depends on USB
	help
	  If you say yes to this option, support will be included for the
	  i2c-tiny-usb, a simple do-it-yourself USB to I2C interface. See
	  http://www.harbaum.org/till/i2c_tiny_usb for hardware details.

	  This driver can also be built as a module.  If so, the module
	  will be called i2c-tiny-usb.

config I2C_VIPERBOARD
	tristate "Viperboard I2C master support"
	depends on MFD_VIPERBOARD && USB
	help
	  Say yes here to access the I2C part of the Nano River
	  Technologies Viperboard as I2C master.
	  See viperboard API specification and Nano
	  River Tech's viperboard.h for detailed meaning
	  of the module parameters.

comment "Other I2C/SMBus bus drivers"

config I2C_ACORN
	tristate "Acorn IOC/IOMD I2C bus support"
	depends on ARCH_ACORN
	default y
	select I2C_ALGOBIT
	help
	  Say yes if you want to support the I2C bus on Acorn platforms.

	  If you don't know, say Y.

config I2C_ELEKTOR
	tristate "Elektor ISA card"
	depends on ISA && HAS_IOPORT_MAP && BROKEN_ON_SMP
	select I2C_ALGOPCF
	help
	  This supports the PCF8584 ISA bus I2C adapter.  Say Y if you own
	  such an adapter.

	  This support is also available as a module.  If so, the module
	  will be called i2c-elektor.

config I2C_ICY
	tristate "ICY Zorro card"
	depends on ZORRO
	select I2C_ALGOPCF
	help
	  This supports the PCF8584 Zorro bus I2C adapter, known as ICY.
	  Say Y if you own such an adapter.

	  This support is also available as a module.  If so, the module
	  will be called i2c-icy.

	  If you have a 2019 edition board with an LTC2990 sensor at address
	  0x4c, loading the module 'ltc2990' is sufficient to enable it.

config I2C_MLXCPLD
	tristate "Mellanox I2C driver"
	depends on X86_64 || COMPILE_TEST
	help
	  This exposes the Mellanox platform I2C busses to the linux I2C layer
	  for X86 based systems.
	  Controller is implemented as CPLD logic.

	  This driver can also be built as a module. If so, the module will be
	  called as i2c-mlxcpld.

config I2C_PCA_ISA
	tristate "PCA9564/PCA9665 on an ISA bus"
	depends on ISA
	select I2C_ALGOPCA
	help
	  This driver supports ISA boards using the Philips PCA9564/PCA9665
	  parallel bus to I2C bus controller.

	  This driver can also be built as a module.  If so, the module
	  will be called i2c-pca-isa.

	  This device is almost undetectable and using this driver on a
	  system which doesn't have this device will result in long
	  delays when I2C/SMBus chip drivers are loaded (e.g. at boot
	  time).  If unsure, say N.

config I2C_SIBYTE
	tristate "SiByte SMBus interface"
	depends on SIBYTE_SB1xxx_SOC
	help
	  Supports the SiByte SOC on-chip I2C interfaces (2 channels).

config I2C_CROS_EC_TUNNEL
	tristate "ChromeOS EC tunnel I2C bus"
	depends on CROS_EC
	help
	  If you say yes here you get an I2C bus that will tunnel i2c commands
	  through to the other side of the ChromeOS EC to the i2c bus
	  connected there. This will work whatever the interface used to
	  talk to the EC (SPI, I2C or LPC).

config I2C_XGENE_SLIMPRO
	tristate "APM X-Gene SoC I2C SLIMpro devices support"
	depends on ARCH_XGENE && MAILBOX
	help
	  Enable I2C bus access using the APM X-Gene SoC SLIMpro
	  co-processor. The I2C device access the I2C bus via the X-Gene
	  to SLIMpro (On chip coprocessor) mailbox mechanism.
	  If unsure, say N.

config SCx200_ACB
	tristate "Geode ACCESS.bus support"
	depends on X86_32 && PCI
	help
	  Enable the use of the ACCESS.bus controllers on the Geode SCx200 and
	  SC1100 processors and the CS5535 and CS5536 Geode companion devices.

	  If you don't know what to do here, say N.

	  This support is also available as a module.  If so, the module
	  will be called scx200_acb.

config I2C_OPAL
	tristate "IBM OPAL I2C driver"
	depends on PPC_POWERNV
	default y
	help
	  This exposes the PowerNV platform i2c busses to the linux i2c layer,
	  the driver is based on the OPAL interfaces.

	  This driver can also be built as a module. If so, the module will be
	  called as i2c-opal.

config I2C_FSI
	tristate "FSI I2C driver"
	depends on FSI
	help
	  Driver for FSI bus attached I2C masters. These are I2C masters that
	  are connected to the system over an FSI bus, instead of the more
	  common PCI or MMIO interface.

	  This driver can also be built as a module. If so, the module will be
	  called as i2c-fsi.

<<<<<<< HEAD
=======
config I2C_VIRTIO
        tristate "Virtio I2C Adapter"
        select VIRTIO
        help
          If you say yes to this option, support will be included for the virtio
          I2C adapter driver. The hardware can be emulated by any device model
          software according to the virtio protocol.

          This driver can also be built as a module. If so, the module
          will be called i2c-virtio.

>>>>>>> c1084c27
config XEN_I2C_FRONTEND
	tristate "Xen virtual i2c device support"
	depends on XEN
	default y
	select XEN_XENBUS_FRONTEND
	help
	  This driver implements the front-end of the Xen virtual
	  i2c device driver.  It communicates with a back-end driver
	  in another domain which drives the actual i2c device.

config XEN_I2C_BACKEND
	tristate "Xen i2c-device backend driver"
	depends on XEN_BACKEND
	help
	  The i2c-device backend driver allows the kernel to export its
	  block devices to other guests.

	  The corresponding Linux frontend driver is enabled by the
	  CONFIG_XEN_I2C_FRONTEND configuration option.

endmenu<|MERGE_RESOLUTION|>--- conflicted
+++ resolved
@@ -1407,8 +1407,6 @@
 	  This driver can also be built as a module. If so, the module will be
 	  called as i2c-fsi.
 
-<<<<<<< HEAD
-=======
 config I2C_VIRTIO
         tristate "Virtio I2C Adapter"
         select VIRTIO
@@ -1420,7 +1418,6 @@
           This driver can also be built as a module. If so, the module
           will be called i2c-virtio.
 
->>>>>>> c1084c27
 config XEN_I2C_FRONTEND
 	tristate "Xen virtual i2c device support"
 	depends on XEN
