/*
 *	Copyright (C) 2002 Motorola GSG-China
 *
 *	This program is free software; you can redistribute it and/or
 *	modify it under the terms of the GNU General Public License
 *	as published by the Free Software Foundation; either version 2
 *	of the License, or (at your option) any later version.
 *
 *	This program is distributed in the hope that it will be useful,
 *	but WITHOUT ANY WARRANTY; without even the implied warranty of
 *	MERCHANTABILITY or FITNESS FOR A PARTICULAR PURPOSE.  See the
 *	GNU General Public License for more details.
 *
 * Author:
 *	Darius Augulis, Teltonika Inc.
 *
 * Desc.:
 *	Implementation of I2C Adapter/Algorithm Driver
 *	for I2C Bus integrated in Freescale i.MX/MXC processors
 *
 *	Derived from Motorola GSG China I2C example driver
 *
 *	Copyright (C) 2005 Torsten Koschorrek <koschorrek at synertronixx.de
 *	Copyright (C) 2005 Matthias Blaschke <blaschke at synertronixx.de
 *	Copyright (C) 2007 RightHand Technologies, Inc.
 *	Copyright (C) 2008 Darius Augulis <darius.augulis at teltonika.lt>
 *
 *	Copyright 2013 Freescale Semiconductor, Inc.
 *
 */

#include <linux/clk.h>
#include <linux/completion.h>
#include <linux/delay.h>
#include <linux/dma-mapping.h>
#include <linux/dmaengine.h>
#include <linux/dmapool.h>
#include <linux/err.h>
#include <linux/errno.h>
#include <linux/i2c.h>
#include <linux/init.h>
#include <linux/interrupt.h>
#include <linux/io.h>
#include <linux/kernel.h>
#include <linux/module.h>
#include <linux/of.h>
#include <linux/of_device.h>
#include <linux/of_dma.h>
#include <linux/of_gpio.h>
#include <linux/pinctrl/consumer.h>
#include <linux/platform_data/i2c-imx.h>
#include <linux/platform_device.h>
#include <linux/pm_runtime.h>
#include <linux/sched.h>
#include <linux/slab.h>

/* This will be the driver name the kernel reports */
#define DRIVER_NAME "imx-i2c"

/* Default value */
#define IMX_I2C_BIT_RATE	100000	/* 100kHz */

/*
 * Enable DMA if transfer byte size is bigger than this threshold.
 * As the hardware request, it must bigger than 4 bytes.\
 * I have set '16' here, maybe it's not the best but I think it's
 * the appropriate.
 */
#define DMA_THRESHOLD	16
#define DMA_TIMEOUT	1000

#define NO_DMA_TIMEOUT	1000

/* IMX I2C registers:
 * the I2C register offset is different between SoCs,
 * to provid support for all these chips, split the
 * register offset into a fixed base address and a
 * variable shift value, then the full register offset
 * will be calculated by
 * reg_off = ( reg_base_addr << reg_shift)
 */
#define IMX_I2C_IADR	0x00	/* i2c slave address */
#define IMX_I2C_IFDR	0x01	/* i2c frequency divider */
#define IMX_I2C_I2CR	0x02	/* i2c control */
#define IMX_I2C_I2SR	0x03	/* i2c status */
#define IMX_I2C_I2DR	0x04	/* i2c transfer data */

#define IMX_I2C_REGSHIFT	2
#define VF610_I2C_REGSHIFT	0

/* Bits of IMX I2C registers */
#define I2SR_RXAK	0x01
#define I2SR_IIF	0x02
#define I2SR_SRW	0x04
#define I2SR_IAL	0x10
#define I2SR_IBB	0x20
#define I2SR_IAAS	0x40
#define I2SR_ICF	0x80
#define I2CR_DMAEN	0x02
#define I2CR_RSTA	0x04
#define I2CR_TXAK	0x08
#define I2CR_MTX	0x10
#define I2CR_MSTA	0x20
#define I2CR_IIEN	0x40
#define I2CR_IEN	0x80

/* register bits different operating codes definition:
 * 1) I2SR: Interrupt flags clear operation differ between SoCs:
 * - write zero to clear(w0c) INT flag on i.MX,
 * - but write one to clear(w1c) INT flag on Vybrid.
 * 2) I2CR: I2C module enable operation also differ between SoCs:
 * - set I2CR_IEN bit enable the module on i.MX,
 * - but clear I2CR_IEN bit enable the module on Vybrid.
 */
#define I2SR_CLR_OPCODE_W0C	0x0
#define I2SR_CLR_OPCODE_W1C	(I2SR_IAL | I2SR_IIF)
#define I2CR_IEN_OPCODE_0	0x0
#define I2CR_IEN_OPCODE_1	I2CR_IEN

#define I2C_PM_TIMEOUT		10 /* ms */

/*
 * sorted list of clock divider, register value pairs
 * taken from table 26-5, p.26-9, Freescale i.MX
 * Integrated Portable System Processor Reference Manual
 * Document Number: MC9328MXLRM, Rev. 5.1, 06/2007
 *
 * Duplicated divider values removed from list
 */
struct imx_i2c_clk_pair {
	u16	div;
	u16	val;
};

static struct imx_i2c_clk_pair imx_i2c_clk_div[] = {
	{ 22,	0x20 }, { 24,	0x21 }, { 26,	0x22 }, { 28,	0x23 },
	{ 30,	0x00 },	{ 32,	0x24 }, { 36,	0x25 }, { 40,	0x26 },
	{ 42,	0x03 }, { 44,	0x27 },	{ 48,	0x28 }, { 52,	0x05 },
	{ 56,	0x29 }, { 60,	0x06 }, { 64,	0x2A },	{ 72,	0x2B },
	{ 80,	0x2C }, { 88,	0x09 }, { 96,	0x2D }, { 104,	0x0A },
	{ 112,	0x2E }, { 128,	0x2F }, { 144,	0x0C }, { 160,	0x30 },
	{ 192,	0x31 },	{ 224,	0x32 }, { 240,	0x0F }, { 256,	0x33 },
	{ 288,	0x10 }, { 320,	0x34 },	{ 384,	0x35 }, { 448,	0x36 },
	{ 480,	0x13 }, { 512,	0x37 }, { 576,	0x14 },	{ 640,	0x38 },
	{ 768,	0x39 }, { 896,	0x3A }, { 960,	0x17 }, { 1024,	0x3B },
	{ 1152,	0x18 }, { 1280,	0x3C }, { 1536,	0x3D }, { 1792,	0x3E },
	{ 1920,	0x1B },	{ 2048,	0x3F }, { 2304,	0x1C }, { 2560,	0x1D },
	{ 3072,	0x1E }, { 3840,	0x1F }
};

/* Vybrid VF610 clock divider, register value pairs */
static struct imx_i2c_clk_pair vf610_i2c_clk_div[] = {
	{ 20,   0x00 }, { 22,   0x01 }, { 24,   0x02 }, { 26,   0x03 },
	{ 28,   0x04 }, { 30,   0x05 }, { 32,   0x09 }, { 34,   0x06 },
	{ 36,   0x0A }, { 40,   0x07 }, { 44,   0x0C }, { 48,   0x0D },
	{ 52,   0x43 }, { 56,   0x0E }, { 60,   0x45 }, { 64,   0x12 },
	{ 68,   0x0F }, { 72,   0x13 }, { 80,   0x14 }, { 88,   0x15 },
	{ 96,   0x19 }, { 104,  0x16 }, { 112,  0x1A }, { 128,  0x17 },
	{ 136,  0x4F }, { 144,  0x1C }, { 160,  0x1D }, { 176,  0x55 },
	{ 192,  0x1E }, { 208,  0x56 }, { 224,  0x22 }, { 228,  0x24 },
	{ 240,  0x1F }, { 256,  0x23 }, { 288,  0x5C }, { 320,  0x25 },
	{ 384,  0x26 }, { 448,  0x2A }, { 480,  0x27 }, { 512,  0x2B },
	{ 576,  0x2C }, { 640,  0x2D }, { 768,  0x31 }, { 896,  0x32 },
	{ 960,  0x2F }, { 1024, 0x33 }, { 1152, 0x34 }, { 1280, 0x35 },
	{ 1536, 0x36 }, { 1792, 0x3A }, { 1920, 0x37 }, { 2048, 0x3B },
	{ 2304, 0x3C }, { 2560, 0x3D }, { 3072, 0x3E }, { 3584, 0x7A },
	{ 3840, 0x3F }, { 4096, 0x7B }, { 5120, 0x7D }, { 6144, 0x7E },
};

enum imx_i2c_type {
	IMX1_I2C,
	IMX21_I2C,
	VF610_I2C,
};

struct imx_i2c_hwdata {
	enum imx_i2c_type	devtype;
	unsigned		regshift;
	struct imx_i2c_clk_pair	*clk_div;
	unsigned		ndivs;
	unsigned		i2sr_clr_opcode;
	unsigned		i2cr_ien_opcode;
};

struct imx_i2c_dma {
	struct dma_chan		*chan_tx;
	struct dma_chan		*chan_rx;
	struct dma_chan		*chan_using;
	struct completion	cmd_complete;
	dma_addr_t		dma_buf;
	unsigned int		dma_len;
	enum dma_transfer_direction dma_transfer_dir;
	enum dma_data_direction dma_data_dir;
};

struct imx_i2c_struct {
	struct i2c_adapter	adapter;
	struct clk		*clk;
	void __iomem		*base;
	wait_queue_head_t	queue;
	unsigned long		i2csr;
	unsigned int		disable_delay;
	int			stopped;
	unsigned int		ifdr; /* IMX_I2C_IFDR */
	unsigned int		cur_clk;
	unsigned int		bitrate;
	const struct imx_i2c_hwdata	*hwdata;
	struct i2c_bus_recovery_info rinfo;

	struct pinctrl *pinctrl;
	struct pinctrl_state *pinctrl_pins_default;
	struct pinctrl_state *pinctrl_pins_gpio;

	struct imx_i2c_dma	*dma;
};

static const struct imx_i2c_hwdata imx1_i2c_hwdata = {
	.devtype		= IMX1_I2C,
	.regshift		= IMX_I2C_REGSHIFT,
	.clk_div		= imx_i2c_clk_div,
	.ndivs			= ARRAY_SIZE(imx_i2c_clk_div),
	.i2sr_clr_opcode	= I2SR_CLR_OPCODE_W0C,
	.i2cr_ien_opcode	= I2CR_IEN_OPCODE_1,

};

static const struct imx_i2c_hwdata imx21_i2c_hwdata = {
	.devtype		= IMX21_I2C,
	.regshift		= IMX_I2C_REGSHIFT,
	.clk_div		= imx_i2c_clk_div,
	.ndivs			= ARRAY_SIZE(imx_i2c_clk_div),
	.i2sr_clr_opcode	= I2SR_CLR_OPCODE_W0C,
	.i2cr_ien_opcode	= I2CR_IEN_OPCODE_1,

};

static struct imx_i2c_hwdata vf610_i2c_hwdata = {
	.devtype		= VF610_I2C,
	.regshift		= VF610_I2C_REGSHIFT,
	.clk_div		= vf610_i2c_clk_div,
	.ndivs			= ARRAY_SIZE(vf610_i2c_clk_div),
	.i2sr_clr_opcode	= I2SR_CLR_OPCODE_W1C,
	.i2cr_ien_opcode	= I2CR_IEN_OPCODE_0,

};

static const struct platform_device_id imx_i2c_devtype[] = {
	{
		.name = "imx1-i2c",
		.driver_data = (kernel_ulong_t)&imx1_i2c_hwdata,
	}, {
		.name = "imx21-i2c",
		.driver_data = (kernel_ulong_t)&imx21_i2c_hwdata,
	}, {
		/* sentinel */
	}
};
MODULE_DEVICE_TABLE(platform, imx_i2c_devtype);

static const struct of_device_id i2c_imx_dt_ids[] = {
	{ .compatible = "fsl,imx1-i2c", .data = &imx1_i2c_hwdata, },
	{ .compatible = "fsl,imx21-i2c", .data = &imx21_i2c_hwdata, },
	{ .compatible = "fsl,vf610-i2c", .data = &vf610_i2c_hwdata, },
	{ /* sentinel */ }
};
MODULE_DEVICE_TABLE(of, i2c_imx_dt_ids);

static inline int is_imx1_i2c(struct imx_i2c_struct *i2c_imx)
{
	return i2c_imx->hwdata->devtype == IMX1_I2C;
}

static inline void imx_i2c_write_reg(unsigned int val,
		struct imx_i2c_struct *i2c_imx, unsigned int reg)
{
	writeb(val, i2c_imx->base + (reg << i2c_imx->hwdata->regshift));
}

static inline unsigned char imx_i2c_read_reg(struct imx_i2c_struct *i2c_imx,
		unsigned int reg)
{
	return readb(i2c_imx->base + (reg << i2c_imx->hwdata->regshift));
}

/* Functions for DMA support */
static void i2c_imx_dma_request(struct imx_i2c_struct *i2c_imx,
						dma_addr_t phy_addr)
{
	struct imx_i2c_dma *dma;
	struct dma_slave_config dma_sconfig;
	struct device *dev = &i2c_imx->adapter.dev;
	int ret;

	dma = devm_kzalloc(dev, sizeof(*dma), GFP_KERNEL);
	if (!dma)
		return;

	dma->chan_tx = dma_request_slave_channel(dev, "tx");
	if (!dma->chan_tx) {
		dev_dbg(dev, "can't request DMA tx channel\n");
		goto fail_al;
	}

	dma_sconfig.dst_addr = phy_addr +
				(IMX_I2C_I2DR << i2c_imx->hwdata->regshift);
	dma_sconfig.dst_addr_width = DMA_SLAVE_BUSWIDTH_1_BYTE;
	dma_sconfig.dst_maxburst = 1;
	dma_sconfig.direction = DMA_MEM_TO_DEV;
	ret = dmaengine_slave_config(dma->chan_tx, &dma_sconfig);
	if (ret < 0) {
		dev_dbg(dev, "can't configure tx channel\n");
		goto fail_tx;
	}

	dma->chan_rx = dma_request_slave_channel(dev, "rx");
	if (!dma->chan_rx) {
		dev_dbg(dev, "can't request DMA rx channel\n");
		goto fail_tx;
	}

	dma_sconfig.src_addr = phy_addr +
				(IMX_I2C_I2DR << i2c_imx->hwdata->regshift);
	dma_sconfig.src_addr_width = DMA_SLAVE_BUSWIDTH_1_BYTE;
	dma_sconfig.src_maxburst = 1;
	dma_sconfig.direction = DMA_DEV_TO_MEM;
	ret = dmaengine_slave_config(dma->chan_rx, &dma_sconfig);
	if (ret < 0) {
		dev_dbg(dev, "can't configure rx channel\n");
		goto fail_rx;
	}

	i2c_imx->dma = dma;
	init_completion(&dma->cmd_complete);
	dev_info(dev, "using %s (tx) and %s (rx) for DMA transfers\n",
		dma_chan_name(dma->chan_tx), dma_chan_name(dma->chan_rx));

	return;

fail_rx:
	dma_release_channel(dma->chan_rx);
fail_tx:
	dma_release_channel(dma->chan_tx);
fail_al:
	devm_kfree(dev, dma);
	dev_info(dev, "can't use DMA, using PIO instead.\n");
}

static void i2c_imx_dma_callback(void *arg)
{
	struct imx_i2c_struct *i2c_imx = (struct imx_i2c_struct *)arg;
	struct imx_i2c_dma *dma = i2c_imx->dma;

	dma_unmap_single(dma->chan_using->device->dev, dma->dma_buf,
			dma->dma_len, dma->dma_data_dir);
	complete(&dma->cmd_complete);
}

static int i2c_imx_dma_xfer(struct imx_i2c_struct *i2c_imx,
					struct i2c_msg *msgs)
{
	struct imx_i2c_dma *dma = i2c_imx->dma;
	struct dma_async_tx_descriptor *txdesc;
	struct device *dev = &i2c_imx->adapter.dev;
	struct device *chan_dev = dma->chan_using->device->dev;

	dma->dma_buf = dma_map_single(chan_dev, msgs->buf,
					dma->dma_len, dma->dma_data_dir);
	if (dma_mapping_error(chan_dev, dma->dma_buf)) {
		dev_err(dev, "DMA mapping failed\n");
		goto err_map;
	}

	txdesc = dmaengine_prep_slave_single(dma->chan_using, dma->dma_buf,
					dma->dma_len, dma->dma_transfer_dir,
					DMA_PREP_INTERRUPT | DMA_CTRL_ACK);
	if (!txdesc) {
		dev_err(dev, "Not able to get desc for DMA xfer\n");
		goto err_desc;
	}

	txdesc->callback = i2c_imx_dma_callback;
	txdesc->callback_param = i2c_imx;
	if (dma_submit_error(dmaengine_submit(txdesc))) {
		dev_err(dev, "DMA submit failed\n");
		goto err_submit;
	}

	dma_async_issue_pending(dma->chan_using);
	return 0;

err_submit:
	dmaengine_terminate_all(dma->chan_using);
err_desc:
	dma_unmap_single(chan_dev, dma->dma_buf,
			dma->dma_len, dma->dma_data_dir);
err_map:
	return -EINVAL;
}

static void i2c_imx_dma_free(struct imx_i2c_struct *i2c_imx)
{
	struct imx_i2c_dma *dma = i2c_imx->dma;

	dma->dma_buf = 0;
	dma->dma_len = 0;

	dma_release_channel(dma->chan_tx);
	dma->chan_tx = NULL;

	dma_release_channel(dma->chan_rx);
	dma->chan_rx = NULL;

	dma->chan_using = NULL;
}

static int i2c_imx_bus_busy(struct imx_i2c_struct *i2c_imx, int for_busy)
{
	unsigned long orig_jiffies = jiffies;
	unsigned int temp;

	dev_dbg(&i2c_imx->adapter.dev, "<%s>\n", __func__);

	while (1) {
		temp = imx_i2c_read_reg(i2c_imx, IMX_I2C_I2SR);

		/* check for arbitration lost */
		if (temp & I2SR_IAL) {
			temp &= ~I2SR_IAL;
			imx_i2c_write_reg(temp, i2c_imx, IMX_I2C_I2SR);
			return -EAGAIN;
		}

		if (for_busy && (temp & I2SR_IBB))
			break;
		if (!for_busy && !(temp & I2SR_IBB))
			break;
		if (time_after(jiffies, orig_jiffies + msecs_to_jiffies(500))) {
			dev_dbg(&i2c_imx->adapter.dev,
				"<%s> I2C bus is busy\n", __func__);
			return -ETIMEDOUT;
		}
		schedule();
	}

	return 0;
}

static int i2c_imx_trx_complete(struct imx_i2c_struct *i2c_imx)
{
	wait_event_timeout(i2c_imx->queue, i2c_imx->i2csr & I2SR_IIF, HZ / 10);

	if (unlikely(!(i2c_imx->i2csr & I2SR_IIF))) {
		dev_dbg(&i2c_imx->adapter.dev, "<%s> Timeout\n", __func__);
		return -ETIMEDOUT;
	}
	dev_dbg(&i2c_imx->adapter.dev, "<%s> TRX complete\n", __func__);
	i2c_imx->i2csr = 0;
	return 0;
}

static int i2c_imx_acked(struct imx_i2c_struct *i2c_imx)
{
	if (imx_i2c_read_reg(i2c_imx, IMX_I2C_I2SR) & I2SR_RXAK) {
		dev_dbg(&i2c_imx->adapter.dev, "<%s> No ACK\n", __func__);
		return -ENXIO;  /* No ACK */
	}

	dev_dbg(&i2c_imx->adapter.dev, "<%s> ACK received\n", __func__);
	return 0;
}

static void i2c_imx_set_clk(struct imx_i2c_struct *i2c_imx)
{
	struct imx_i2c_clk_pair *i2c_clk_div = i2c_imx->hwdata->clk_div;
	unsigned int i2c_clk_rate;
	unsigned int div;
	int i;

	/* Divider value calculation */
	i2c_clk_rate = clk_get_rate(i2c_imx->clk);
	if (i2c_imx->cur_clk == i2c_clk_rate)
		return;

	i2c_imx->cur_clk = i2c_clk_rate;

	div = (i2c_clk_rate + i2c_imx->bitrate - 1) / i2c_imx->bitrate;
	if (div < i2c_clk_div[0].div)
		i = 0;
	else if (div > i2c_clk_div[i2c_imx->hwdata->ndivs - 1].div)
		i = i2c_imx->hwdata->ndivs - 1;
	else
		for (i = 0; i2c_clk_div[i].div < div; i++)
			;

	/* Store divider value */
	i2c_imx->ifdr = i2c_clk_div[i].val;

	/*
	 * There dummy delay is calculated.
	 * It should be about one I2C clock period long.
	 * This delay is used in I2C bus disable function
	 * to fix chip hardware bug.
	 */
	i2c_imx->disable_delay = (500000U * i2c_clk_div[i].div
		+ (i2c_clk_rate / 2) - 1) / (i2c_clk_rate / 2);

#ifdef CONFIG_I2C_DEBUG_BUS
	dev_dbg(&i2c_imx->adapter.dev, "I2C_CLK=%d, REQ DIV=%d\n",
		i2c_clk_rate, div);
	dev_dbg(&i2c_imx->adapter.dev, "IFDR[IC]=0x%x, REAL DIV=%d\n",
		i2c_clk_div[i].val, i2c_clk_div[i].div);
#endif
}

static int i2c_imx_start(struct imx_i2c_struct *i2c_imx)
{
	unsigned int temp = 0;
	int result;

	dev_dbg(&i2c_imx->adapter.dev, "<%s>\n", __func__);

	i2c_imx_set_clk(i2c_imx);

	imx_i2c_write_reg(i2c_imx->ifdr, i2c_imx, IMX_I2C_IFDR);
	/* Enable I2C controller */
	imx_i2c_write_reg(i2c_imx->hwdata->i2sr_clr_opcode, i2c_imx, IMX_I2C_I2SR);
	imx_i2c_write_reg(i2c_imx->hwdata->i2cr_ien_opcode, i2c_imx, IMX_I2C_I2CR);

	/* Wait controller to be stable */
	usleep_range(50, 150);

	/* Start I2C transaction */
	temp = imx_i2c_read_reg(i2c_imx, IMX_I2C_I2CR);
	temp |= I2CR_MSTA;
	imx_i2c_write_reg(temp, i2c_imx, IMX_I2C_I2CR);
	result = i2c_imx_bus_busy(i2c_imx, 1);
	if (result)
		return result;
	i2c_imx->stopped = 0;

	temp |= I2CR_IIEN | I2CR_MTX | I2CR_TXAK;
	temp &= ~I2CR_DMAEN;
	imx_i2c_write_reg(temp, i2c_imx, IMX_I2C_I2CR);
	return result;
}

static void i2c_imx_stop(struct imx_i2c_struct *i2c_imx)
{
	unsigned int temp = 0;

	if (!i2c_imx->stopped) {
		/* Stop I2C transaction */
		dev_dbg(&i2c_imx->adapter.dev, "<%s>\n", __func__);
		temp = imx_i2c_read_reg(i2c_imx, IMX_I2C_I2CR);
		temp &= ~(I2CR_MSTA | I2CR_MTX);
		if (i2c_imx->dma)
			temp &= ~I2CR_DMAEN;
		imx_i2c_write_reg(temp, i2c_imx, IMX_I2C_I2CR);
	}
	if (is_imx1_i2c(i2c_imx)) {
		/*
		 * This delay caused by an i.MXL hardware bug.
		 * If no (or too short) delay, no "STOP" bit will be generated.
		 */
		udelay(i2c_imx->disable_delay);
	}

	if (!i2c_imx->stopped) {
		i2c_imx_bus_busy(i2c_imx, 0);
		i2c_imx->stopped = 1;
	}

	/* Disable I2C controller */
	temp = i2c_imx->hwdata->i2cr_ien_opcode ^ I2CR_IEN,
	imx_i2c_write_reg(temp, i2c_imx, IMX_I2C_I2CR);
}

static irqreturn_t i2c_imx_isr(int irq, void *dev_id)
{
	struct imx_i2c_struct *i2c_imx = dev_id;
	unsigned int temp;

	temp = imx_i2c_read_reg(i2c_imx, IMX_I2C_I2SR);
	if (temp & I2SR_IIF) {
		/* save status register */
		i2c_imx->i2csr = temp;
		temp &= ~I2SR_IIF;
		temp |= (i2c_imx->hwdata->i2sr_clr_opcode & I2SR_IIF);
		imx_i2c_write_reg(temp, i2c_imx, IMX_I2C_I2SR);
		wake_up(&i2c_imx->queue);
		return IRQ_HANDLED;
	}

	return IRQ_NONE;
}

static int i2c_imx_dma_write(struct imx_i2c_struct *i2c_imx,
					struct i2c_msg *msgs)
{
	int result;
	unsigned long time_left;
	unsigned int temp = 0;
	unsigned long orig_jiffies = jiffies;
	struct imx_i2c_dma *dma = i2c_imx->dma;
	struct device *dev = &i2c_imx->adapter.dev;

	dma->chan_using = dma->chan_tx;
	dma->dma_transfer_dir = DMA_MEM_TO_DEV;
	dma->dma_data_dir = DMA_TO_DEVICE;
	dma->dma_len = msgs->len - 1;
	result = i2c_imx_dma_xfer(i2c_imx, msgs);
	if (result)
		return result;

	temp = imx_i2c_read_reg(i2c_imx, IMX_I2C_I2CR);
	temp |= I2CR_DMAEN;
	imx_i2c_write_reg(temp, i2c_imx, IMX_I2C_I2CR);

	/*
	 * Write slave address.
	 * The first byte must be transmitted by the CPU.
	 */
	imx_i2c_write_reg(msgs->addr << 1, i2c_imx, IMX_I2C_I2DR);
	reinit_completion(&i2c_imx->dma->cmd_complete);
	time_left = wait_for_completion_timeout(
				&i2c_imx->dma->cmd_complete,
				msecs_to_jiffies(DMA_TIMEOUT));
	if (time_left == 0) {
		dmaengine_terminate_all(dma->chan_using);
		return -ETIMEDOUT;
	}

	/* Waiting for transfer complete. */
	while (1) {
		temp = imx_i2c_read_reg(i2c_imx, IMX_I2C_I2SR);
		if (temp & I2SR_ICF)
			break;
		if (time_after(jiffies, orig_jiffies +
				msecs_to_jiffies(DMA_TIMEOUT))) {
			dev_dbg(dev, "<%s> Timeout\n", __func__);
			return -ETIMEDOUT;
		}
		schedule();
	}

	temp = imx_i2c_read_reg(i2c_imx, IMX_I2C_I2CR);
	temp &= ~I2CR_DMAEN;
	imx_i2c_write_reg(temp, i2c_imx, IMX_I2C_I2CR);

	/* The last data byte must be transferred by the CPU. */
	imx_i2c_write_reg(msgs->buf[msgs->len-1],
				i2c_imx, IMX_I2C_I2DR);
	result = i2c_imx_trx_complete(i2c_imx);
	if (result)
		return result;

	return i2c_imx_acked(i2c_imx);
}

static int i2c_imx_dma_read(struct imx_i2c_struct *i2c_imx,
			struct i2c_msg *msgs, bool is_lastmsg)
{
	int result;
	unsigned long time_left;
	unsigned int temp;
	unsigned long orig_jiffies = jiffies;
	struct imx_i2c_dma *dma = i2c_imx->dma;
	struct device *dev = &i2c_imx->adapter.dev;

	temp = imx_i2c_read_reg(i2c_imx, IMX_I2C_I2CR);
	temp |= I2CR_DMAEN;
	imx_i2c_write_reg(temp, i2c_imx, IMX_I2C_I2CR);

	dma->chan_using = dma->chan_rx;
	dma->dma_transfer_dir = DMA_DEV_TO_MEM;
	dma->dma_data_dir = DMA_FROM_DEVICE;
	/* The last two data bytes must be transferred by the CPU. */
	dma->dma_len = msgs->len - 2;
	result = i2c_imx_dma_xfer(i2c_imx, msgs);
	if (result)
		return result;

	reinit_completion(&i2c_imx->dma->cmd_complete);
	time_left = wait_for_completion_timeout(
				&i2c_imx->dma->cmd_complete,
				msecs_to_jiffies(DMA_TIMEOUT));
	if (time_left == 0) {
		dmaengine_terminate_all(dma->chan_using);
		return -ETIMEDOUT;
	}

	/* waiting for transfer complete. */
	while (1) {
		temp = imx_i2c_read_reg(i2c_imx, IMX_I2C_I2SR);
		if (temp & I2SR_ICF)
			break;
		if (time_after(jiffies, orig_jiffies +
				msecs_to_jiffies(DMA_TIMEOUT))) {
			dev_dbg(dev, "<%s> Timeout\n", __func__);
			return -ETIMEDOUT;
		}
		schedule();
	}

	temp = imx_i2c_read_reg(i2c_imx, IMX_I2C_I2CR);
	temp &= ~I2CR_DMAEN;
	imx_i2c_write_reg(temp, i2c_imx, IMX_I2C_I2CR);

	/* read n-1 byte data */
	temp = imx_i2c_read_reg(i2c_imx, IMX_I2C_I2CR);
	temp |= I2CR_TXAK;
	imx_i2c_write_reg(temp, i2c_imx, IMX_I2C_I2CR);

	msgs->buf[msgs->len-2] = imx_i2c_read_reg(i2c_imx, IMX_I2C_I2DR);
	/* read n byte data */
	result = i2c_imx_trx_complete(i2c_imx);
	if (result)
		return result;

	if (is_lastmsg) {
		/*
		 * It must generate STOP before read I2DR to prevent
		 * controller from generating another clock cycle
		 */
		dev_dbg(dev, "<%s> clear MSTA\n", __func__);
		temp = imx_i2c_read_reg(i2c_imx, IMX_I2C_I2CR);
		temp &= ~(I2CR_MSTA | I2CR_MTX);
		imx_i2c_write_reg(temp, i2c_imx, IMX_I2C_I2CR);
		i2c_imx_bus_busy(i2c_imx, 0);
		i2c_imx->stopped = 1;
	} else {
		/*
		 * For i2c master receiver repeat restart operation like:
		 * read -> repeat MSTA -> read/write
		 * The controller must set MTX before read the last byte in
		 * the first read operation, otherwise the first read cost
		 * one extra clock cycle.
		 */
		temp = readb(i2c_imx->base + IMX_I2C_I2CR);
		temp |= I2CR_MTX;
		writeb(temp, i2c_imx->base + IMX_I2C_I2CR);
	}
	msgs->buf[msgs->len-1] = imx_i2c_read_reg(i2c_imx, IMX_I2C_I2DR);

	return 0;
}

static int wait_for_transfer_completed(struct imx_i2c_struct *i2c_imx)
{
	unsigned long timeout = jiffies + msecs_to_jiffies(NO_DMA_TIMEOUT);

	while (1) {
		unsigned int i2sr;

		i2sr = imx_i2c_read_reg(i2c_imx, IMX_I2C_I2SR);
		if (i2sr & I2SR_ICF)
			break;
		if (time_after(jiffies, timeout))
			return -ETIMEDOUT;
		schedule();
	}

	return 0;
}

static int i2c_imx_write(struct imx_i2c_struct *i2c_imx, struct i2c_msg *msgs)
{
	int i, result;

	dev_dbg(&i2c_imx->adapter.dev, "<%s> write slave address: addr=0x%x\n",
		__func__, msgs->addr << 1);

	result = wait_for_transfer_completed(i2c_imx);
	if (result) {
		dev_dbg(&i2c_imx->adapter.dev,
			"<%s> Timeout\n", __func__);
		return result;
	}
	/* write slave address */
	imx_i2c_write_reg(msgs->addr << 1, i2c_imx, IMX_I2C_I2DR);
	result = i2c_imx_trx_complete(i2c_imx);
	if (result)
		return result;
	result = i2c_imx_acked(i2c_imx);
	if (result)
		return result;
	dev_dbg(&i2c_imx->adapter.dev, "<%s> write data\n", __func__);

	/* write data */
	for (i = 0; i < msgs->len; i++) {
		result = wait_for_transfer_completed(i2c_imx);
		if (result) {
			dev_dbg(&i2c_imx->adapter.dev,
				"<%s> Timeout\n", __func__);
			return result;
		}
		dev_dbg(&i2c_imx->adapter.dev,
			"<%s> write byte: B%d=0x%X\n",
			__func__, i, msgs->buf[i]);
		imx_i2c_write_reg(msgs->buf[i], i2c_imx, IMX_I2C_I2DR);
		result = i2c_imx_trx_complete(i2c_imx);
		if (result)
			return result;
		result = i2c_imx_acked(i2c_imx);
		if (result)
			return result;
	}
	return 0;
}

static int i2c_imx_read(struct imx_i2c_struct *i2c_imx, struct i2c_msg *msgs, bool is_lastmsg)
{
	int i, result;
	unsigned int temp;
	int block_data = msgs->flags & I2C_M_RECV_LEN;

	dev_dbg(&i2c_imx->adapter.dev,
		"<%s> write slave address: addr=0x%x\n",
		__func__, (msgs->addr << 1) | 0x01);

	result = wait_for_transfer_completed(i2c_imx);
	if (result) {
		dev_dbg(&i2c_imx->adapter.dev,
			"<%s> Timeout\n", __func__);
		return result;
	}
	/* write slave address */
	imx_i2c_write_reg((msgs->addr << 1) | 0x01, i2c_imx, IMX_I2C_I2DR);
	result = i2c_imx_trx_complete(i2c_imx);
	if (result)
		return result;
	result = i2c_imx_acked(i2c_imx);
	if (result)
		return result;

	dev_dbg(&i2c_imx->adapter.dev, "<%s> setup bus\n", __func__);

	/* setup bus to read data */
	temp = imx_i2c_read_reg(i2c_imx, IMX_I2C_I2CR);
	temp &= ~I2CR_MTX;

	/*
	 * Reset the I2CR_TXAK flag initially for SMBus block read since the
	 * length is unknown
	 */
	if ((msgs->len - 1) || block_data)
		temp &= ~I2CR_TXAK;
	imx_i2c_write_reg(temp, i2c_imx, IMX_I2C_I2CR);

	result = wait_for_transfer_completed(i2c_imx);
	if (result) {
		dev_dbg(&i2c_imx->adapter.dev,
			"<%s> Timeout\n", __func__);
		return result;
	}
	imx_i2c_read_reg(i2c_imx, IMX_I2C_I2DR); /* dummy read */

	dev_dbg(&i2c_imx->adapter.dev, "<%s> read data\n", __func__);

	if (i2c_imx->dma && msgs->len >= DMA_THRESHOLD && !block_data)
		return i2c_imx_dma_read(i2c_imx, msgs, is_lastmsg);

	/* read data */
	for (i = 0; i < msgs->len; i++) {
		u8 len = 0;

		result = i2c_imx_trx_complete(i2c_imx);
		if (result)
			return result;
		/*
		 * First byte is the length of remaining packet
		 * in the SMBus block data read. Add it to
		 * msgs->len.
		 */
		if ((!i) && block_data) {
			result = wait_for_transfer_completed(i2c_imx);
			if (result) {
				dev_dbg(&i2c_imx->adapter.dev,
					"<%s> Timeout\n", __func__);
				return result;
			}
			len = imx_i2c_read_reg(i2c_imx, IMX_I2C_I2DR);
			if ((len == 0) || (len > I2C_SMBUS_BLOCK_MAX))
				return -EPROTO;
			dev_dbg(&i2c_imx->adapter.dev,
				"<%s> read length: 0x%X\n",
				__func__, len);
			msgs->len += len;
		}
		if (i == (msgs->len - 1)) {
			if (is_lastmsg) {
				/*
				 * It must generate STOP before read I2DR to prevent
				 * controller from generating another clock cycle
				 */
				dev_dbg(&i2c_imx->adapter.dev,
					"<%s> clear MSTA\n", __func__);
				temp = imx_i2c_read_reg(i2c_imx, IMX_I2C_I2CR);
				temp &= ~(I2CR_MSTA | I2CR_MTX);
				imx_i2c_write_reg(temp, i2c_imx, IMX_I2C_I2CR);
				i2c_imx_bus_busy(i2c_imx, 0);
				i2c_imx->stopped = 1;
			} else {
				/*
				 * For i2c master receiver repeat restart operation like:
				 * read -> repeat MSTA -> read/write
				 * The controller must set MTX before read the last byte in
				 * the first read operation, otherwise the first read cost
				 * one extra clock cycle.
				 */
				temp = readb(i2c_imx->base + IMX_I2C_I2CR);
				temp |= I2CR_MTX;
				writeb(temp, i2c_imx->base + IMX_I2C_I2CR);
			}
		} else if (i == (msgs->len - 2)) {
			dev_dbg(&i2c_imx->adapter.dev,
				"<%s> set TXAK\n", __func__);
			temp = imx_i2c_read_reg(i2c_imx, IMX_I2C_I2CR);
			temp |= I2CR_TXAK;
			imx_i2c_write_reg(temp, i2c_imx, IMX_I2C_I2CR);
		}

		if ((!i) && block_data) {
			msgs->buf[0] = len;
		} else {
			result = wait_for_transfer_completed(i2c_imx);
			if (result) {
				dev_dbg(&i2c_imx->adapter.dev,
					"<%s> Timeout\n", __func__);
				return result;
			}
			msgs->buf[i] = imx_i2c_read_reg(i2c_imx, IMX_I2C_I2DR);
		dev_dbg(&i2c_imx->adapter.dev,
			"<%s> read byte: B%d=0x%X\n",
			__func__, i, msgs->buf[i]);
		}
	}

	return 0;
}

static int i2c_imx_xfer(struct i2c_adapter *adapter,
						struct i2c_msg *msgs, int num)
{
	unsigned int i, temp;
	int result;
	bool is_lastmsg = false;
	bool enable_runtime_pm = false;
	struct imx_i2c_struct *i2c_imx = i2c_get_adapdata(adapter);

	dev_dbg(&i2c_imx->adapter.dev, "<%s>\n", __func__);


	if (!pm_runtime_enabled(i2c_imx->adapter.dev.parent)) {
		pm_runtime_enable(i2c_imx->adapter.dev.parent);
		enable_runtime_pm = true;
	}

	result = pm_runtime_get_sync(i2c_imx->adapter.dev.parent);
	if (result < 0)
		goto out;

	/* Start I2C transfer */
	result = i2c_imx_start(i2c_imx);
	if (result) {
		if (i2c_imx->adapter.bus_recovery_info) {
			i2c_recover_bus(&i2c_imx->adapter);
			result = i2c_imx_start(i2c_imx);
		}
	}

	if (result)
		goto fail0;

	/* read/write data */
	for (i = 0; i < num; i++) {
		if (i == num - 1)
			is_lastmsg = true;

		if (i) {
			dev_dbg(&i2c_imx->adapter.dev,
				"<%s> repeated start\n", __func__);
			temp = imx_i2c_read_reg(i2c_imx, IMX_I2C_I2CR);
			temp |= I2CR_RSTA;
			imx_i2c_write_reg(temp, i2c_imx, IMX_I2C_I2CR);
			result = i2c_imx_bus_busy(i2c_imx, 1);
			if (result)
				goto fail0;
		}
		dev_dbg(&i2c_imx->adapter.dev,
			"<%s> transfer message: %d\n", __func__, i);
		/* write/read data */
#ifdef CONFIG_I2C_DEBUG_BUS
		temp = imx_i2c_read_reg(i2c_imx, IMX_I2C_I2CR);
		dev_dbg(&i2c_imx->adapter.dev,
			"<%s> CONTROL: IEN=%d, IIEN=%d, MSTA=%d, MTX=%d, TXAK=%d, RSTA=%d\n",
			__func__,
			(temp & I2CR_IEN ? 1 : 0), (temp & I2CR_IIEN ? 1 : 0),
			(temp & I2CR_MSTA ? 1 : 0), (temp & I2CR_MTX ? 1 : 0),
			(temp & I2CR_TXAK ? 1 : 0), (temp & I2CR_RSTA ? 1 : 0));
		temp = imx_i2c_read_reg(i2c_imx, IMX_I2C_I2SR);
		dev_dbg(&i2c_imx->adapter.dev,
			"<%s> STATUS: ICF=%d, IAAS=%d, IBB=%d, IAL=%d, SRW=%d, IIF=%d, RXAK=%d\n",
			__func__,
			(temp & I2SR_ICF ? 1 : 0), (temp & I2SR_IAAS ? 1 : 0),
			(temp & I2SR_IBB ? 1 : 0), (temp & I2SR_IAL ? 1 : 0),
			(temp & I2SR_SRW ? 1 : 0), (temp & I2SR_IIF ? 1 : 0),
			(temp & I2SR_RXAK ? 1 : 0));
#endif
		if (msgs[i].flags & I2C_M_RD)
			result = i2c_imx_read(i2c_imx, &msgs[i], is_lastmsg);
		else {
			if (i2c_imx->dma && msgs[i].len >= DMA_THRESHOLD)
				result = i2c_imx_dma_write(i2c_imx, &msgs[i]);
			else
				result = i2c_imx_write(i2c_imx, &msgs[i]);
		}
		if (result)
			goto fail0;
	}

fail0:
	/* Stop I2C transfer */
	i2c_imx_stop(i2c_imx);

	pm_runtime_mark_last_busy(i2c_imx->adapter.dev.parent);
	pm_runtime_put_autosuspend(i2c_imx->adapter.dev.parent);

out:
	if (enable_runtime_pm)
		pm_runtime_disable(i2c_imx->adapter.dev.parent);

	dev_dbg(&i2c_imx->adapter.dev, "<%s> exit with: %s: %d\n", __func__,
		(result < 0) ? "error" : "success msg",
			(result < 0) ? result : num);
	return (result < 0) ? result : num;
}

static void i2c_imx_prepare_recovery(struct i2c_adapter *adap)
{
	struct imx_i2c_struct *i2c_imx;

	i2c_imx = container_of(adap, struct imx_i2c_struct, adapter);

	pinctrl_select_state(i2c_imx->pinctrl, i2c_imx->pinctrl_pins_gpio);
}

static void i2c_imx_unprepare_recovery(struct i2c_adapter *adap)
{
	struct imx_i2c_struct *i2c_imx;

	i2c_imx = container_of(adap, struct imx_i2c_struct, adapter);

	pinctrl_select_state(i2c_imx->pinctrl, i2c_imx->pinctrl_pins_default);
}

/*
 * We switch SCL and SDA to their GPIO function and do some bitbanging
 * for bus recovery. These alternative pinmux settings can be
 * described in the device tree by a separate pinctrl state "gpio". If
 * this is missing this is not a big problem, the only implication is
 * that we can't do bus recovery.
 */
static int i2c_imx_init_recovery_info(struct imx_i2c_struct *i2c_imx,
		struct platform_device *pdev)
{
	struct i2c_bus_recovery_info *rinfo = &i2c_imx->rinfo;

	i2c_imx->pinctrl = devm_pinctrl_get(&pdev->dev);
	if (!i2c_imx->pinctrl || IS_ERR(i2c_imx->pinctrl)) {
		dev_info(&pdev->dev, "can't get pinctrl, bus recovery not supported\n");
		return PTR_ERR(i2c_imx->pinctrl);
	}

	i2c_imx->pinctrl_pins_default = pinctrl_lookup_state(i2c_imx->pinctrl,
			PINCTRL_STATE_DEFAULT);
	i2c_imx->pinctrl_pins_gpio = pinctrl_lookup_state(i2c_imx->pinctrl,
			"gpio");
	rinfo->sda_gpio = of_get_named_gpio(pdev->dev.of_node, "sda-gpios", 0);
	rinfo->scl_gpio = of_get_named_gpio(pdev->dev.of_node, "scl-gpios", 0);

	if (rinfo->sda_gpio == -EPROBE_DEFER ||
	    rinfo->scl_gpio == -EPROBE_DEFER) {
		return -EPROBE_DEFER;
	} else if (!gpio_is_valid(rinfo->sda_gpio) ||
		   !gpio_is_valid(rinfo->scl_gpio) ||
		   IS_ERR(i2c_imx->pinctrl_pins_default) ||
		   IS_ERR(i2c_imx->pinctrl_pins_gpio)) {
		dev_dbg(&pdev->dev, "recovery information incomplete\n");
		return 0;
	}

	dev_dbg(&pdev->dev, "using scl-gpio %d and sda-gpio %d for recovery\n",
			rinfo->sda_gpio, rinfo->scl_gpio);

	rinfo->prepare_recovery = i2c_imx_prepare_recovery;
	rinfo->unprepare_recovery = i2c_imx_unprepare_recovery;
	rinfo->recover_bus = i2c_generic_gpio_recovery;
	i2c_imx->adapter.bus_recovery_info = rinfo;

	return 0;
}

static u32 i2c_imx_func(struct i2c_adapter *adapter)
{
	return I2C_FUNC_I2C | I2C_FUNC_SMBUS_EMUL
		| I2C_FUNC_SMBUS_READ_BLOCK_DATA;
}

static struct i2c_algorithm i2c_imx_algo = {
	.master_xfer	= i2c_imx_xfer,
	.functionality	= i2c_imx_func,
};

static int i2c_imx_probe(struct platform_device *pdev)
{
	const struct of_device_id *of_id = of_match_device(i2c_imx_dt_ids,
							   &pdev->dev);
	struct imx_i2c_struct *i2c_imx;
	struct resource *res;
	struct imxi2c_platform_data *pdata = dev_get_platdata(&pdev->dev);
	void __iomem *base;
	int irq, ret;
	dma_addr_t phy_addr;

	dev_dbg(&pdev->dev, "<%s>\n", __func__);

	irq = platform_get_irq(pdev, 0);
	if (irq < 0) {
		dev_err(&pdev->dev, "can't get irq number\n");
		return irq;
	}

	res = platform_get_resource(pdev, IORESOURCE_MEM, 0);
	base = devm_ioremap_resource(&pdev->dev, res);
	if (IS_ERR(base))
		return PTR_ERR(base);

	phy_addr = (dma_addr_t)res->start;
	i2c_imx = devm_kzalloc(&pdev->dev, sizeof(*i2c_imx), GFP_KERNEL);
	if (!i2c_imx)
		return -ENOMEM;

	if (of_id)
		i2c_imx->hwdata = of_id->data;
	else
		i2c_imx->hwdata = (struct imx_i2c_hwdata *)
				platform_get_device_id(pdev)->driver_data;

	/* Setup i2c_imx driver structure */
	strlcpy(i2c_imx->adapter.name, pdev->name, sizeof(i2c_imx->adapter.name));
	i2c_imx->adapter.owner		= THIS_MODULE;
	i2c_imx->adapter.algo		= &i2c_imx_algo;
	i2c_imx->adapter.dev.parent	= &pdev->dev;
	i2c_imx->adapter.nr		= pdev->id;
	i2c_imx->adapter.dev.of_node	= pdev->dev.of_node;
	i2c_imx->base			= base;

	/* Get I2C clock */
	i2c_imx->clk = devm_clk_get(&pdev->dev, NULL);
	if (IS_ERR(i2c_imx->clk)) {
		dev_err(&pdev->dev, "can't get I2C clock\n");
		return PTR_ERR(i2c_imx->clk);
	}

	ret = clk_prepare_enable(i2c_imx->clk);
	if (ret) {
		dev_err(&pdev->dev, "can't enable I2C clock, ret=%d\n", ret);
		return ret;
	}

	/* Request IRQ */
	ret = devm_request_irq(&pdev->dev, irq, i2c_imx_isr,
			       IRQF_NO_SUSPEND, pdev->name, i2c_imx);
	if (ret) {
		dev_err(&pdev->dev, "can't claim irq %d\n", irq);
		goto clk_disable;
	}

	/* Init queue */
	init_waitqueue_head(&i2c_imx->queue);

	/* Set up adapter data */
	i2c_set_adapdata(&i2c_imx->adapter, i2c_imx);

	/* Set up platform driver data */
	platform_set_drvdata(pdev, i2c_imx);

	pm_runtime_set_autosuspend_delay(&pdev->dev, I2C_PM_TIMEOUT);
	pm_runtime_use_autosuspend(&pdev->dev);
	pm_runtime_set_active(&pdev->dev);
	pm_runtime_enable(&pdev->dev);

	ret = pm_runtime_get_sync(&pdev->dev);
	if (ret < 0)
		goto rpm_disable;

	/* Set up clock divider */
	i2c_imx->bitrate = IMX_I2C_BIT_RATE;
	ret = of_property_read_u32(pdev->dev.of_node,
				   "clock-frequency", &i2c_imx->bitrate);
	if (ret < 0 && pdata && pdata->bitrate)
		i2c_imx->bitrate = pdata->bitrate;

	/* Set up chip registers to defaults */
	imx_i2c_write_reg(i2c_imx->hwdata->i2cr_ien_opcode ^ I2CR_IEN,
			i2c_imx, IMX_I2C_I2CR);
	imx_i2c_write_reg(i2c_imx->hwdata->i2sr_clr_opcode, i2c_imx, IMX_I2C_I2SR);

	/* Init optional bus recovery function */
	ret = i2c_imx_init_recovery_info(i2c_imx, pdev);
	/* Give it another chance if pinctrl used is not ready yet */
	if (ret == -EPROBE_DEFER)
		goto rpm_disable;

	/* Add I2C adapter */
	ret = i2c_add_numbered_adapter(&i2c_imx->adapter);
	if (ret < 0)
		goto rpm_disable;

	pm_runtime_mark_last_busy(&pdev->dev);
	pm_runtime_put_autosuspend(&pdev->dev);

	dev_dbg(&i2c_imx->adapter.dev, "claimed irq %d\n", irq);
	dev_dbg(&i2c_imx->adapter.dev, "device resources: %pR\n", res);
	dev_dbg(&i2c_imx->adapter.dev, "adapter name: \"%s\"\n",
		i2c_imx->adapter.name);
	dev_info(&i2c_imx->adapter.dev, "IMX I2C adapter registered\n");

	/* Init DMA config if supported */
	i2c_imx_dma_request(i2c_imx, phy_addr);

	return 0;   /* Return OK */

rpm_disable:
	pm_runtime_put_noidle(&pdev->dev);
	pm_runtime_disable(&pdev->dev);
	pm_runtime_set_suspended(&pdev->dev);
	pm_runtime_dont_use_autosuspend(&pdev->dev);

clk_disable:
	clk_disable_unprepare(i2c_imx->clk);
	return ret;
}

static int i2c_imx_remove(struct platform_device *pdev)
{
	struct imx_i2c_struct *i2c_imx = platform_get_drvdata(pdev);
	int ret;

	ret = pm_runtime_get_sync(&pdev->dev);
	if (ret < 0)
		return ret;

	/* remove adapter */
	dev_dbg(&i2c_imx->adapter.dev, "adapter removed\n");
	i2c_del_adapter(&i2c_imx->adapter);

	if (i2c_imx->dma)
		i2c_imx_dma_free(i2c_imx);

	/* setup chip registers to defaults */
	imx_i2c_write_reg(0, i2c_imx, IMX_I2C_IADR);
	imx_i2c_write_reg(0, i2c_imx, IMX_I2C_IFDR);
	imx_i2c_write_reg(0, i2c_imx, IMX_I2C_I2CR);
	imx_i2c_write_reg(0, i2c_imx, IMX_I2C_I2SR);

	clk_disable_unprepare(i2c_imx->clk);

	pm_runtime_put_noidle(&pdev->dev);
	pm_runtime_disable(&pdev->dev);

	return 0;
}

#ifdef CONFIG_PM
static int i2c_imx_runtime_suspend(struct device *dev)
{
	struct imx_i2c_struct *i2c_imx = dev_get_drvdata(dev);

	clk_disable_unprepare(i2c_imx->clk);
	pinctrl_pm_select_sleep_state(dev);

	return 0;
}

static int i2c_imx_runtime_resume(struct device *dev)
{
	struct imx_i2c_struct *i2c_imx = dev_get_drvdata(dev);
	int ret;

	pinctrl_pm_select_default_state(dev);
	ret = clk_prepare_enable(i2c_imx->clk);
	if (ret)
		dev_err(dev, "can't enable I2C clock, ret=%d\n", ret);

	return ret;
}

static int i2c_imx_suspend(struct device *dev)
{
	pinctrl_pm_select_sleep_state(dev);
	return 0;
}

static int i2c_imx_resume(struct device *dev)
{
	pinctrl_pm_select_default_state(dev);
	return 0;
}

static const struct dev_pm_ops i2c_imx_pm_ops = {
<<<<<<< HEAD
#ifdef CONFIG_MFD_MCA_CC6UL
	/*
	 * Use suspend_late/resume_early so the mca_cc6ul continues being
	 * functional during the regular suspend/resume callbacks of other
	 * drivers, just in case they use any functionality of the mca.
	 */
	SET_LATE_SYSTEM_SLEEP_PM_OPS(i2c_imx_suspend, i2c_imx_resume)
#else
	SET_SYSTEM_SLEEP_PM_OPS(i2c_imx_suspend, i2c_imx_resume)
#endif
=======
	SET_NOIRQ_SYSTEM_SLEEP_PM_OPS(i2c_imx_suspend, i2c_imx_resume)
>>>>>>> 423d9423
	SET_RUNTIME_PM_OPS(i2c_imx_runtime_suspend,
			   i2c_imx_runtime_resume, NULL)
};
#define I2C_IMX_PM_OPS (&i2c_imx_pm_ops)
#else
#define I2C_IMX_PM_OPS NULL
#endif /* CONFIG_PM */

static struct platform_driver i2c_imx_driver = {
	.probe = i2c_imx_probe,
	.remove = i2c_imx_remove,
	.driver = {
		.name = DRIVER_NAME,
		.pm = I2C_IMX_PM_OPS,
		.of_match_table = i2c_imx_dt_ids,
	},
	.id_table = imx_i2c_devtype,
};

static int __init i2c_adap_imx_init(void)
{
	return platform_driver_register(&i2c_imx_driver);
}
subsys_initcall(i2c_adap_imx_init);

static void __exit i2c_adap_imx_exit(void)
{
	platform_driver_unregister(&i2c_imx_driver);
}
module_exit(i2c_adap_imx_exit);

MODULE_LICENSE("GPL");
MODULE_AUTHOR("Darius Augulis");
MODULE_DESCRIPTION("I2C adapter driver for IMX I2C bus");
MODULE_ALIAS("platform:" DRIVER_NAME);<|MERGE_RESOLUTION|>--- conflicted
+++ resolved
@@ -930,12 +930,11 @@
 				return result;
 			}
 			msgs->buf[i] = imx_i2c_read_reg(i2c_imx, IMX_I2C_I2DR);
-		dev_dbg(&i2c_imx->adapter.dev,
-			"<%s> read byte: B%d=0x%X\n",
-			__func__, i, msgs->buf[i]);
+			dev_dbg(&i2c_imx->adapter.dev,
+				"<%s> read byte: B%d=0x%X\n",
+				__func__, i, msgs->buf[i]);
 		}
 	}
-
 	return 0;
 }
 
@@ -1310,20 +1309,7 @@
 }
 
 static const struct dev_pm_ops i2c_imx_pm_ops = {
-<<<<<<< HEAD
-#ifdef CONFIG_MFD_MCA_CC6UL
-	/*
-	 * Use suspend_late/resume_early so the mca_cc6ul continues being
-	 * functional during the regular suspend/resume callbacks of other
-	 * drivers, just in case they use any functionality of the mca.
-	 */
-	SET_LATE_SYSTEM_SLEEP_PM_OPS(i2c_imx_suspend, i2c_imx_resume)
-#else
-	SET_SYSTEM_SLEEP_PM_OPS(i2c_imx_suspend, i2c_imx_resume)
-#endif
-=======
 	SET_NOIRQ_SYSTEM_SLEEP_PM_OPS(i2c_imx_suspend, i2c_imx_resume)
->>>>>>> 423d9423
 	SET_RUNTIME_PM_OPS(i2c_imx_runtime_suspend,
 			   i2c_imx_runtime_resume, NULL)
 };
