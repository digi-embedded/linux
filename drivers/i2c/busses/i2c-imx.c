// SPDX-License-Identifier: GPL-2.0+
/*
 *	Copyright (C) 2002 Motorola GSG-China
 *
 * Author:
 *	Darius Augulis, Teltonika Inc.
 *
 * Desc.:
 *	Implementation of I2C Adapter/Algorithm Driver
 *	for I2C Bus integrated in Freescale i.MX/MXC processors
 *
 *	Derived from Motorola GSG China I2C example driver
 *
 *	Copyright (C) 2005 Torsten Koschorrek <koschorrek at synertronixx.de
 *	Copyright (C) 2005 Matthias Blaschke <blaschke at synertronixx.de
 *	Copyright (C) 2007 RightHand Technologies, Inc.
 *	Copyright (C) 2008 Darius Augulis <darius.augulis at teltonika.lt>
 *
 *	Copyright 2013 Freescale Semiconductor, Inc.
 *	Copyright 2020 NXP
 *
 */

#include <linux/acpi.h>
#include <linux/clk.h>
#include <linux/completion.h>
#include <linux/delay.h>
#include <linux/dma-mapping.h>
#include <linux/dmaengine.h>
#include <linux/dmapool.h>
#include <linux/err.h>
#include <linux/errno.h>
#include <linux/gpio/consumer.h>
#include <linux/i2c.h>
#include <linux/init.h>
#include <linux/interrupt.h>
#include <linux/io.h>
#include <linux/iopoll.h>
#include <linux/kernel.h>
#include <linux/spinlock.h>
#include <linux/hrtimer.h>
#include <linux/module.h>
#include <linux/of.h>
#include <linux/of_dma.h>
#include <linux/of_gpio.h>
#include <linux/pinctrl/consumer.h>
#include <linux/platform_data/i2c-imx.h>
#include <linux/platform_device.h>
#include <linux/pm_runtime.h>
#include <linux/sched.h>
#include <linux/slab.h>
#include <linux/gpio.h>
#include <linux/of_address.h>
#include <linux/of.h>
#include <linux/of_device.h>
#include <linux/libata.h>

/* This will be the driver name the kernel reports */
#define DRIVER_NAME "imx-i2c"

#define I2C_IMX_CHECK_DELAY 30000 /* Time to check for bus idle, in NS */
#define IMX_I2C_MAX_E_BIT_RATE	384000	/* 384kHz from e7805 errata*/

/*
 * Enable DMA if transfer byte size is bigger than this threshold.
 * As the hardware request, it must bigger than 4 bytes.\
 * I have set '16' here, maybe it's not the best but I think it's
 * the appropriate.
 */
#define DMA_THRESHOLD	16
#define DMA_TIMEOUT	1000

#define NO_DMA_TIMEOUT	100

/*
 * First recovery transfer after bus recovery proccess fails because the slave
 * is out of sequence. A second recovery transfer is required so data is written
 * correctly.
 */
#define RECOVERY_TRANSFERS 2

/* IMX I2C registers:
 * the I2C register offset is different between SoCs,
 * to provide support for all these chips, split the
 * register offset into a fixed base address and a
 * variable shift value, then the full register offset
 * will be calculated by
 * reg_off = ( reg_base_addr << reg_shift)
 */
#define IMX_I2C_IADR	0x00	/* i2c slave address */
#define IMX_I2C_IFDR	0x01	/* i2c frequency divider */
#define IMX_I2C_I2CR	0x02	/* i2c control */
#define IMX_I2C_I2SR	0x03	/* i2c status */
#define IMX_I2C_I2DR	0x04	/* i2c transfer data */

/*
 * All of the layerscape series SoCs support IBIC register.
 */
#define IMX_I2C_IBIC	0x05    /* i2c bus interrupt config */

#define IMX_I2C_REGSHIFT	2
#define VF610_I2C_REGSHIFT	0

/* Bits of IMX I2C registers */
#define I2SR_RXAK	0x01
#define I2SR_IIF	0x02
#define I2SR_SRW	0x04
#define I2SR_IAL	0x10
#define I2SR_IBB	0x20
#define I2SR_IAAS	0x40
#define I2SR_ICF	0x80
#define I2CR_DMAEN	0x02
#define I2CR_RSTA	0x04
#define I2CR_TXAK	0x08
#define I2CR_MTX	0x10
#define I2CR_MSTA	0x20
#define I2CR_IIEN	0x40
#define I2CR_IEN	0x80
#define IBIC_BIIE	0x80 /* Bus idle interrupt enable */

/* register bits different operating codes definition:
 * 1) I2SR: Interrupt flags clear operation differ between SoCs:
 * - write zero to clear(w0c) INT flag on i.MX,
 * - but write one to clear(w1c) INT flag on Vybrid.
 * 2) I2CR: I2C module enable operation also differ between SoCs:
 * - set I2CR_IEN bit enable the module on i.MX,
 * - but clear I2CR_IEN bit enable the module on Vybrid.
 */
#define I2SR_CLR_OPCODE_W0C	0x0
#define I2SR_CLR_OPCODE_W1C	(I2SR_IAL | I2SR_IIF)
#define I2CR_IEN_OPCODE_0	0x0
#define I2CR_IEN_OPCODE_1	I2CR_IEN

#define I2C_PM_TIMEOUT		1000 /* ms */

enum pinmux_endian_type {
	BIG_ENDIAN,
	LITTLE_ENDIAN,
};

struct pinmux_cfg {
	enum pinmux_endian_type endian; /* endian of RCWPMUXCR0 */
	u32 pmuxcr_offset;
	u32 pmuxcr_set_bit;		    /* pin mux of RCWPMUXCR0 */
};

static struct pinmux_cfg ls1012a_pinmux_cfg = {
	.endian = BIG_ENDIAN,
	.pmuxcr_offset = 0x430,
	.pmuxcr_set_bit = 0x10,
};

static struct pinmux_cfg ls1043a_pinmux_cfg = {
	.endian = BIG_ENDIAN,
	.pmuxcr_offset = 0x40C,
	.pmuxcr_set_bit = 0x10,
};

static struct pinmux_cfg ls1046a_pinmux_cfg = {
	.endian = BIG_ENDIAN,
	.pmuxcr_offset = 0x40C,
	.pmuxcr_set_bit = 0x80000000,
};

static const struct of_device_id pinmux_of_match[] = {
	{ .compatible = "fsl,ls1012a-i2c", .data = &ls1012a_pinmux_cfg},
	{ .compatible = "fsl,ls1043a-i2c", .data = &ls1043a_pinmux_cfg},
	{ .compatible = "fsl,ls1046a-i2c", .data = &ls1046a_pinmux_cfg},
	{},
};
MODULE_DEVICE_TABLE(of, pinmux_of_match);

/* The SCFG, Supplemental Configuration Unit, provides SoC specific
 * configuration and status registers for the device. There is a
 * SDHC IO VSEL control register on SCFG for some platforms. It's
 * used to support SDHC IO voltage switching.
 */
static const struct of_device_id scfg_device_ids[] = {
	{ .compatible = "fsl,ls1012a-scfg", },
	{ .compatible = "fsl,ls1043a-scfg", },
	{ .compatible = "fsl,ls1046a-scfg", },
	{}
};
<<<<<<< HEAD

#define ATECC508A_MAX_DELAY 		1500    /* uS */
#define ATECC508A_DEFAULT_ADDRESS 	0x60    /* 7 bit addr */
#define ATECC508A_WATCHDOG_DURATION 	1700  /* Max datasheet value in ms */
#define ATECC508A_COMMAND_WAKE  	0x00
#define ATECC508A_COMMAND_SLEEP 	0x01
#define ATECC508A_COMMAND_IDLE  	0x02
=======
>>>>>>> ccf0a997

/*
 * sorted list of clock divider, register value pairs
 * taken from table 26-5, p.26-9, Freescale i.MX
 * Integrated Portable System Processor Reference Manual
 * Document Number: MC9328MXLRM, Rev. 5.1, 06/2007
 *
 * Duplicated divider values removed from list
 */
struct imx_i2c_clk_pair {
	u16	div;
	u16	val;
};

static struct imx_i2c_clk_pair imx_i2c_clk_div[] = {
	{ 22,	0x20 }, { 24,	0x21 }, { 26,	0x22 }, { 28,	0x23 },
	{ 30,	0x00 },	{ 32,	0x24 }, { 36,	0x25 }, { 40,	0x26 },
	{ 42,	0x03 }, { 44,	0x27 },	{ 48,	0x28 }, { 52,	0x05 },
	{ 56,	0x29 }, { 60,	0x06 }, { 64,	0x2A },	{ 72,	0x2B },
	{ 80,	0x2C }, { 88,	0x09 }, { 96,	0x2D }, { 104,	0x0A },
	{ 112,	0x2E }, { 128,	0x2F }, { 144,	0x0C }, { 160,	0x30 },
	{ 192,	0x31 },	{ 224,	0x32 }, { 240,	0x0F }, { 256,	0x33 },
	{ 288,	0x10 }, { 320,	0x34 },	{ 384,	0x35 }, { 448,	0x36 },
	{ 480,	0x13 }, { 512,	0x37 }, { 576,	0x14 },	{ 640,	0x38 },
	{ 768,	0x39 }, { 896,	0x3A }, { 960,	0x17 }, { 1024,	0x3B },
	{ 1152,	0x18 }, { 1280,	0x3C }, { 1536,	0x3D }, { 1792,	0x3E },
	{ 1920,	0x1B },	{ 2048,	0x3F }, { 2304,	0x1C }, { 2560,	0x1D },
	{ 3072,	0x1E }, { 3840,	0x1F }
};

/* Vybrid VF610 clock divider, register value pairs */
static struct imx_i2c_clk_pair vf610_i2c_clk_div[] = {
	{ 20,   0x00 }, { 22,   0x01 }, { 24,   0x02 }, { 26,   0x03 },
	{ 28,   0x04 }, { 30,   0x05 }, { 32,   0x09 }, { 34,   0x06 },
	{ 36,   0x0A }, { 40,   0x07 }, { 44,   0x0C }, { 48,   0x0D },
	{ 52,   0x43 }, { 56,   0x0E }, { 60,   0x45 }, { 64,   0x12 },
	{ 68,   0x0F }, { 72,   0x13 }, { 80,   0x14 }, { 88,   0x15 },
	{ 96,   0x19 }, { 104,  0x16 }, { 112,  0x1A }, { 128,  0x17 },
	{ 136,  0x4F }, { 144,  0x1C }, { 160,  0x1D }, { 176,  0x55 },
	{ 192,  0x1E }, { 208,  0x56 }, { 224,  0x22 }, { 228,  0x24 },
	{ 240,  0x1F }, { 256,  0x23 }, { 288,  0x5C }, { 320,  0x25 },
	{ 384,  0x26 }, { 448,  0x2A }, { 480,  0x27 }, { 512,  0x2B },
	{ 576,  0x2C }, { 640,  0x2D }, { 768,  0x31 }, { 896,  0x32 },
	{ 960,  0x2F }, { 1024, 0x33 }, { 1152, 0x34 }, { 1280, 0x35 },
	{ 1536, 0x36 }, { 1792, 0x3A }, { 1920, 0x37 }, { 2048, 0x3B },
	{ 2304, 0x3C }, { 2560, 0x3D }, { 3072, 0x3E }, { 3584, 0x7A },
	{ 3840, 0x3F }, { 4096, 0x7B }, { 5120, 0x7D }, { 6144, 0x7E },
};

enum atecc508a_wa_state {
	ATECC508A_SLEEPING,
	ATECC508A_AWAKE,
	ATECC508A_IDLE,
	ATECC508A_SLEEP_CMD,
};

enum imx_i2c_type {
	IMX1_I2C,
	IMX21_I2C,
	VF610_I2C,
	IMX7D_I2C,
};

struct imx_i2c_hwdata {
	enum imx_i2c_type	devtype;
	unsigned int		regshift;
	struct imx_i2c_clk_pair	*clk_div;
	unsigned int		ndivs;
	unsigned int		i2sr_clr_opcode;
	unsigned int		i2cr_ien_opcode;
	/*
	 * Errata ERR007805 or e7805:
	 * I2C: When the I2C clock speed is configured for 400 kHz,
	 * the SCL low period violates the I2C spec of 1.3 uS min.
	 */
	bool			has_err007805;
};

struct imx_i2c_dma {
	struct dma_chan		*chan_tx;
	struct dma_chan		*chan_rx;
	struct dma_chan		*chan_using;
	struct completion	cmd_complete;
	dma_addr_t		dma_buf;
	unsigned int		dma_len;
	enum dma_transfer_direction dma_transfer_dir;
	enum dma_data_direction dma_data_dir;
};

struct imx_i2c_struct {
	struct i2c_adapter	adapter;
	struct clk		*clk;
	struct notifier_block	clk_change_nb;
	void __iomem		*base;
	wait_queue_head_t	queue;
	unsigned long		i2csr;
	unsigned int		disable_delay;
	int			stopped;
	unsigned int		ifdr; /* IMX_I2C_IFDR */
	unsigned int		cur_clk;
	unsigned int		bitrate;
	unsigned int		buf_time;
	enum atecc508a_wa_state	atecc508a_state;
	unsigned long		atecc508a_timer;
	unsigned int		atecc508a_awake_delay;
	unsigned int		atecc508a_sleep_delay;
	unsigned int		atecc508a_address;
	const struct imx_i2c_hwdata	*hwdata;
	struct i2c_bus_recovery_info rinfo;

	struct pinctrl *pinctrl;
	struct pinctrl_state *pinctrl_pins_default;
	struct pinctrl_state *pinctrl_pins_gpio;

	struct imx_i2c_dma	*dma;
	int			layerscape_bus_recover;
	int 			gpio;
	int			need_set_pmuxcr;
	int			pmuxcr_set;
	int			pmuxcr_endian;
	void __iomem		*pmuxcr_addr;

	struct i2c_client	*slave;
	enum i2c_slave_event last_slave_event;

	/* For checking slave events. */
	spinlock_t     slave_lock;
	struct hrtimer slave_timer;
};

static const struct imx_i2c_hwdata imx1_i2c_hwdata = {
	.devtype		= IMX1_I2C,
	.regshift		= IMX_I2C_REGSHIFT,
	.clk_div		= imx_i2c_clk_div,
	.ndivs			= ARRAY_SIZE(imx_i2c_clk_div),
	.i2sr_clr_opcode	= I2SR_CLR_OPCODE_W0C,
	.i2cr_ien_opcode	= I2CR_IEN_OPCODE_1,

};

static const struct imx_i2c_hwdata imx21_i2c_hwdata = {
	.devtype		= IMX21_I2C,
	.regshift		= IMX_I2C_REGSHIFT,
	.clk_div		= imx_i2c_clk_div,
	.ndivs			= ARRAY_SIZE(imx_i2c_clk_div),
	.i2sr_clr_opcode	= I2SR_CLR_OPCODE_W0C,
	.i2cr_ien_opcode	= I2CR_IEN_OPCODE_1,

};

static const struct imx_i2c_hwdata imx6_i2c_hwdata = {
	.devtype		= IMX21_I2C,
	.regshift		= IMX_I2C_REGSHIFT,
	.clk_div		= imx_i2c_clk_div,
	.ndivs			= ARRAY_SIZE(imx_i2c_clk_div),
	.i2sr_clr_opcode	= I2SR_CLR_OPCODE_W0C,
	.i2cr_ien_opcode	= I2CR_IEN_OPCODE_1,
	.has_err007805		= true,
};

static struct imx_i2c_hwdata vf610_i2c_hwdata = {
	.devtype		= VF610_I2C,
	.regshift		= VF610_I2C_REGSHIFT,
	.clk_div		= vf610_i2c_clk_div,
	.ndivs			= ARRAY_SIZE(vf610_i2c_clk_div),
	.i2sr_clr_opcode	= I2SR_CLR_OPCODE_W1C,
	.i2cr_ien_opcode	= I2CR_IEN_OPCODE_0,

};

static const struct platform_device_id imx_i2c_devtype[] = {
	{
		.name = "imx1-i2c",
		.driver_data = (kernel_ulong_t)&imx1_i2c_hwdata,
	}, {
		.name = "imx21-i2c",
		.driver_data = (kernel_ulong_t)&imx21_i2c_hwdata,
	}, {
		/* sentinel */
	}
};
MODULE_DEVICE_TABLE(platform, imx_i2c_devtype);

static const struct imx_i2c_hwdata imx7d_i2c_hwdata = {
	.devtype		= IMX7D_I2C,
	.regshift		= IMX_I2C_REGSHIFT,
	.clk_div		= imx_i2c_clk_div,
	.ndivs			= ARRAY_SIZE(imx_i2c_clk_div),
	.i2sr_clr_opcode	= I2SR_CLR_OPCODE_W0C,
	.i2cr_ien_opcode	= I2CR_IEN_OPCODE_1,

};

static const struct of_device_id i2c_imx_dt_ids[] = {
	{ .compatible = "fsl,imx1-i2c", .data = &imx1_i2c_hwdata, },
	{ .compatible = "fsl,imx21-i2c", .data = &imx21_i2c_hwdata, },
	{ .compatible = "fsl,imx6q-i2c", .data = &imx6_i2c_hwdata, },
	{ .compatible = "fsl,imx6sl-i2c", .data = &imx6_i2c_hwdata, },
	{ .compatible = "fsl,imx6sll-i2c", .data = &imx6_i2c_hwdata, },
	{ .compatible = "fsl,imx6sx-i2c", .data = &imx6_i2c_hwdata, },
	{ .compatible = "fsl,imx6ul-i2c", .data = &imx6_i2c_hwdata, },
	{ .compatible = "fsl,imx7s-i2c", .data = &imx6_i2c_hwdata, },
	{ .compatible = "fsl,imx8mm-i2c", .data = &imx6_i2c_hwdata, },
	{ .compatible = "fsl,imx8mn-i2c", .data = &imx6_i2c_hwdata, },
	{ .compatible = "fsl,imx8mp-i2c", .data = &imx6_i2c_hwdata, },
	{ .compatible = "fsl,imx8mq-i2c", .data = &imx6_i2c_hwdata, },
	{ .compatible = "fsl,vf610-i2c", .data = &vf610_i2c_hwdata, },
	{ .compatible = "fsl,imx7d-i2c", .data = &imx7d_i2c_hwdata, },
	{ /* sentinel */ }
};
MODULE_DEVICE_TABLE(of, i2c_imx_dt_ids);

static const struct acpi_device_id i2c_imx_acpi_ids[] = {
	{"NXP0001", .driver_data = (kernel_ulong_t)&vf610_i2c_hwdata},
	{ }
};
MODULE_DEVICE_TABLE(acpi, i2c_imx_acpi_ids);

static inline int is_imx1_i2c(struct imx_i2c_struct *i2c_imx)
{
	return i2c_imx->hwdata->devtype == IMX1_I2C;
}

static inline int is_vf610_i2c(struct imx_i2c_struct *i2c_imx)
{
	return i2c_imx->hwdata->devtype == VF610_I2C;
}

static inline int is_imx7d_i2c(struct imx_i2c_struct *i2c_imx)
{
	return i2c_imx->hwdata->devtype == IMX7D_I2C;
}

static inline void imx_i2c_write_reg(unsigned int val,
		struct imx_i2c_struct *i2c_imx, unsigned int reg)
{
	writeb(val, i2c_imx->base + (reg << i2c_imx->hwdata->regshift));
}

static inline unsigned char imx_i2c_read_reg(struct imx_i2c_struct *i2c_imx,
		unsigned int reg)
{
	return readb(i2c_imx->base + (reg << i2c_imx->hwdata->regshift));
}

static void i2c_imx_clear_irq(struct imx_i2c_struct *i2c_imx, unsigned int bits)
{
	unsigned int temp;

	/*
	 * i2sr_clr_opcode is the value to clear all interrupts. Here we want to
	 * clear only <bits>, so we write ~i2sr_clr_opcode with just <bits>
	 * toggled. This is required because i.MX needs W0C and Vybrid uses W1C.
	 */
	temp = ~i2c_imx->hwdata->i2sr_clr_opcode ^ bits;
	imx_i2c_write_reg(temp, i2c_imx, IMX_I2C_I2SR);
}

/* Set up i2c controller register and i2c status register to default value. */
static void i2c_imx_reset_regs(struct imx_i2c_struct *i2c_imx)
{
	imx_i2c_write_reg(i2c_imx->hwdata->i2cr_ien_opcode ^ I2CR_IEN,
			  i2c_imx, IMX_I2C_I2CR);
	i2c_imx_clear_irq(i2c_imx, I2SR_IIF | I2SR_IAL);
}

/* Functions for DMA support */
static int i2c_imx_dma_request(struct imx_i2c_struct *i2c_imx,
			       struct device *dev,
			       dma_addr_t phy_addr)
{
	struct imx_i2c_dma *dma;
	struct dma_slave_config dma_sconfig = {0};
	int ret;

	dma = devm_kzalloc(dev, sizeof(*dma), GFP_KERNEL);
	if (!dma)
		return -ENOMEM;

	dma->chan_tx = dma_request_chan(dev, "tx");
	if (IS_ERR(dma->chan_tx)) {
		ret = PTR_ERR(dma->chan_tx);
		if (ret != -ENODEV && ret != -EPROBE_DEFER)
			dev_err(dev, "can't request DMA tx channel (%d)\n", ret);
		goto fail_al;
	}

	dma_sconfig.dst_addr = phy_addr +
				(IMX_I2C_I2DR << i2c_imx->hwdata->regshift);
	dma_sconfig.dst_addr_width = DMA_SLAVE_BUSWIDTH_1_BYTE;
	dma_sconfig.dst_maxburst = 1;
	dma_sconfig.direction = DMA_MEM_TO_DEV;
	ret = dmaengine_slave_config(dma->chan_tx, &dma_sconfig);
	if (ret < 0) {
		dev_err(dev, "can't configure tx channel (%d)\n", ret);
		goto fail_tx;
	}

	dma->chan_rx = dma_request_chan(dev, "rx");
	if (IS_ERR(dma->chan_rx)) {
		ret = PTR_ERR(dma->chan_rx);
		if (ret != -ENODEV && ret != -EPROBE_DEFER)
			dev_err(dev, "can't request DMA rx channel (%d)\n", ret);
		goto fail_tx;
	}

	dma_sconfig.src_addr = phy_addr +
				(IMX_I2C_I2DR << i2c_imx->hwdata->regshift);
	dma_sconfig.src_addr_width = DMA_SLAVE_BUSWIDTH_1_BYTE;
	dma_sconfig.src_maxburst = 1;
	dma_sconfig.direction = DMA_DEV_TO_MEM;
	ret = dmaengine_slave_config(dma->chan_rx, &dma_sconfig);
	if (ret < 0) {
		dev_err(dev, "can't configure rx channel (%d)\n", ret);
		goto fail_rx;
	}

	i2c_imx->dma = dma;
	init_completion(&dma->cmd_complete);
	dev_info(dev, "using %s (tx) and %s (rx) for DMA transfers\n",
		dma_chan_name(dma->chan_tx), dma_chan_name(dma->chan_rx));

	return 0;

fail_rx:
	dma_release_channel(dma->chan_rx);
fail_tx:
	dma_release_channel(dma->chan_tx);
fail_al:
	devm_kfree(dev, dma);

	return ret;
}

static void i2c_imx_dma_callback(void *arg)
{
	struct imx_i2c_struct *i2c_imx = (struct imx_i2c_struct *)arg;
	struct imx_i2c_dma *dma = i2c_imx->dma;

	dma_unmap_single(dma->chan_using->device->dev, dma->dma_buf,
			dma->dma_len, dma->dma_data_dir);
	complete(&dma->cmd_complete);
}

static int i2c_imx_dma_xfer(struct imx_i2c_struct *i2c_imx,
					struct i2c_msg *msgs)
{
	struct imx_i2c_dma *dma = i2c_imx->dma;
	struct dma_async_tx_descriptor *txdesc;
	struct device *dev = &i2c_imx->adapter.dev;
	struct device *chan_dev = dma->chan_using->device->dev;

	dma->dma_buf = dma_map_single(chan_dev, msgs->buf,
					dma->dma_len, dma->dma_data_dir);
	if (dma_mapping_error(chan_dev, dma->dma_buf)) {
		dev_err(dev, "DMA mapping failed\n");
		goto err_map;
	}

	txdesc = dmaengine_prep_slave_single(dma->chan_using, dma->dma_buf,
					dma->dma_len, dma->dma_transfer_dir,
					DMA_PREP_INTERRUPT | DMA_CTRL_ACK);
	if (!txdesc) {
		dev_err(dev, "Not able to get desc for DMA xfer\n");
		goto err_desc;
	}

	reinit_completion(&dma->cmd_complete);
	txdesc->callback = i2c_imx_dma_callback;
	txdesc->callback_param = i2c_imx;
	if (dma_submit_error(dmaengine_submit(txdesc))) {
		dev_err(dev, "DMA submit failed\n");
		goto err_submit;
	}

	dma_async_issue_pending(dma->chan_using);
	return 0;

err_submit:
	dmaengine_terminate_sync(dma->chan_using);
err_desc:
	dma_unmap_single(chan_dev, dma->dma_buf,
			dma->dma_len, dma->dma_data_dir);
err_map:
	return -EINVAL;
}

static void i2c_imx_dma_free(struct imx_i2c_struct *i2c_imx)
{
	struct imx_i2c_dma *dma = i2c_imx->dma;

	dma->dma_buf = 0;
	dma->dma_len = 0;

	dma_release_channel(dma->chan_tx);
	dma->chan_tx = NULL;

	dma_release_channel(dma->chan_rx);
	dma->chan_rx = NULL;

	dma->chan_using = NULL;
}

static int i2c_imx_bus_busy(struct imx_i2c_struct *i2c_imx, int for_busy, bool atomic)
{
	unsigned long orig_jiffies = jiffies;
	unsigned int temp;

	while (1) {
		temp = imx_i2c_read_reg(i2c_imx, IMX_I2C_I2SR);

		/* check for arbitration lost */
		if (temp & I2SR_IAL) {
			i2c_imx_clear_irq(i2c_imx, I2SR_IAL);
			return -EAGAIN;
		}

		if (for_busy && (temp & I2SR_IBB)) {
			i2c_imx->stopped = 0;
			break;
		}
		if (!for_busy && !(temp & I2SR_IBB)) {
			i2c_imx->stopped = 1;
			break;
		}
		if (time_after(jiffies, orig_jiffies + msecs_to_jiffies(500))) {
			dev_dbg(&i2c_imx->adapter.dev,
				"<%s> I2C bus is busy\n", __func__);
			return -ETIMEDOUT;
		}
		if (atomic)
			udelay(100);
		else
			schedule();
	}

	return 0;
}

static int i2c_imx_trx_complete(struct imx_i2c_struct *i2c_imx, bool atomic)
{
	if (atomic) {
		void __iomem *addr = i2c_imx->base + (IMX_I2C_I2SR << i2c_imx->hwdata->regshift);
		unsigned int regval;

		/*
		 * The formula for the poll timeout is documented in the RM
		 * Rev.5 on page 1878:
		 *     T_min = 10/F_scl
		 * Set the value hard as it is done for the non-atomic use-case.
		 * Use 10 kHz for the calculation since this is the minimum
		 * allowed SMBus frequency. Also add an offset of 100us since it
		 * turned out that the I2SR_IIF bit isn't set correctly within
		 * the minimum timeout in polling mode.
		 */
		readb_poll_timeout_atomic(addr, regval, regval & I2SR_IIF, 5, 1000 + 100);
		i2c_imx->i2csr = regval;
		i2c_imx_clear_irq(i2c_imx, I2SR_IIF | I2SR_IAL);
	} else {
		wait_event_timeout(i2c_imx->queue, i2c_imx->i2csr & I2SR_IIF, HZ / 10);
	}

	if (unlikely(!(i2c_imx->i2csr & I2SR_IIF))) {
		dev_dbg(&i2c_imx->adapter.dev, "<%s> Timeout\n", __func__);
		return -ETIMEDOUT;
	}

	dev_dbg(&i2c_imx->adapter.dev, "<%s> TRX complete\n", __func__);
	i2c_imx->i2csr = 0;
	return 0;
}

static int i2c_imx_acked(struct imx_i2c_struct *i2c_imx)
{
	if (imx_i2c_read_reg(i2c_imx, IMX_I2C_I2SR) & I2SR_RXAK) {
		dev_dbg(&i2c_imx->adapter.dev, "<%s> No ACK\n", __func__);
		return -ENXIO;  /* No ACK */
	}

	dev_dbg(&i2c_imx->adapter.dev, "<%s> ACK received\n", __func__);
	return 0;
}

static int i2c_imx_set_clk(struct imx_i2c_struct *i2c_imx,
			    unsigned int i2c_clk_rate)
{
	struct imx_i2c_clk_pair *i2c_clk_div = i2c_imx->hwdata->clk_div;
	struct imxi2c_platform_data *pdata = dev_get_platdata(&i2c_imx->adapter.dev);
	unsigned int div;
	int i;

	if (pdata != NULL) {
		if (pdata->bitrate && pdata->bitrate != i2c_imx->bitrate) {
			dev_warn(&i2c_imx->adapter.dev,
				 "<%s> Changing bitrate to %d\n",
				__func__, pdata->bitrate);
			i2c_imx->bitrate = pdata->bitrate;

			/* Invalidate previous cur_clk so new divisors are calculated */
			i2c_imx->cur_clk = 0;
		}
	}

	if (i2c_imx->hwdata->has_err007805 && i2c_imx->bitrate > 384000) {
		dev_dbg(&i2c_imx->adapter.dev,
			"SoC errata ERR007805 or e7805 applies, bus frequency limited from %d Hz to 384000 Hz.\n",
			i2c_imx->bitrate);
		i2c_imx->bitrate = 384000;
	}

	/* Divider value calculation */
	if (i2c_imx->cur_clk == i2c_clk_rate)
		return 0;

	/*
	 * Keep the denominator of the following program
	 * always NOT equal to 0.
	 */

	/* Divider value calculation */
	if (!(i2c_clk_rate / 2))
		return -EINVAL;

	i2c_imx->cur_clk = i2c_clk_rate;

	div = DIV_ROUND_UP(i2c_clk_rate, i2c_imx->bitrate);
	if (div < i2c_clk_div[0].div)
		i = 0;
	else if (div > i2c_clk_div[i2c_imx->hwdata->ndivs - 1].div)
		i = i2c_imx->hwdata->ndivs - 1;
	else
		for (i = 0; i2c_clk_div[i].div < div; i++)
			;

	/* Store divider value */
	i2c_imx->ifdr = i2c_clk_div[i].val;

	/*
	 * There dummy delay is calculated.
	 * It should be about one I2C clock period long.
	 * This delay is used in I2C bus disable function
	 * to fix chip hardware bug.
	 */
	i2c_imx->disable_delay = DIV_ROUND_UP(500000U * i2c_clk_div[i].div,
					      i2c_clk_rate / 2);

#ifdef CONFIG_I2C_DEBUG_BUS
	dev_dbg(&i2c_imx->adapter.dev, "I2C_CLK=%d, REQ DIV=%d\n",
		i2c_clk_rate, div);
	dev_dbg(&i2c_imx->adapter.dev, "IFDR[IC]=0x%x, REAL DIV=%d\n",
		i2c_clk_div[i].val, i2c_clk_div[i].div);
#endif

	return 0;
}

static int i2c_imx_clk_notifier_call(struct notifier_block *nb,
				     unsigned long action, void *data)
{
	int ret = 0;
	struct clk_notifier_data *ndata = data;
	struct imx_i2c_struct *i2c_imx = container_of(nb,
						      struct imx_i2c_struct,
						      clk_change_nb);

	if (action & POST_RATE_CHANGE)
		ret = i2c_imx_set_clk(i2c_imx, ndata->new_rate);

	return notifier_from_errno(ret);
}

static int i2c_imx_start(struct imx_i2c_struct *i2c_imx, bool atomic)
{
	unsigned int temp = 0;
	int result;

	result = i2c_imx_set_clk(i2c_imx, clk_get_rate(i2c_imx->clk));
	if (result)
		return result;

	imx_i2c_write_reg(i2c_imx->ifdr, i2c_imx, IMX_I2C_IFDR);
	/* Enable I2C controller */
	imx_i2c_write_reg(i2c_imx->hwdata->i2sr_clr_opcode, i2c_imx, IMX_I2C_I2SR);
	imx_i2c_write_reg(i2c_imx->hwdata->i2cr_ien_opcode, i2c_imx, IMX_I2C_I2CR);

	/* Wait controller to be stable */
	if (atomic)
		udelay(50);
	else
		usleep_range(50, 150);

	/* Start I2C transaction */
	temp = imx_i2c_read_reg(i2c_imx, IMX_I2C_I2CR);
	temp |= I2CR_MSTA;
	imx_i2c_write_reg(temp, i2c_imx, IMX_I2C_I2CR);
	result = i2c_imx_bus_busy(i2c_imx, 1, atomic);
	if (result)
		return result;

	temp |= I2CR_IIEN | I2CR_MTX | I2CR_TXAK;
	if (atomic)
		temp &= ~I2CR_IIEN; /* Disable interrupt */

	temp &= ~I2CR_DMAEN;
	imx_i2c_write_reg(temp, i2c_imx, IMX_I2C_I2CR);
	return result;
}

static void i2c_imx_stop(struct imx_i2c_struct *i2c_imx, bool atomic)
{
	unsigned int temp = 0;

	if (!i2c_imx->stopped) {
		/* Stop I2C transaction */
		temp = imx_i2c_read_reg(i2c_imx, IMX_I2C_I2CR);
		if (!(temp & I2CR_MSTA))
			i2c_imx->stopped = 1;
		temp &= ~(I2CR_MSTA | I2CR_MTX);
		if (i2c_imx->dma)
			temp &= ~I2CR_DMAEN;
		imx_i2c_write_reg(temp, i2c_imx, IMX_I2C_I2CR);
	}
	if (is_imx1_i2c(i2c_imx)) {
		/*
		 * This delay caused by an i.MXL hardware bug.
		 * If no (or too short) delay, no "STOP" bit will be generated.
		 */
		udelay(i2c_imx->disable_delay);
	}

	if (!i2c_imx->stopped)
		i2c_imx_bus_busy(i2c_imx, 0, atomic);

	/* Disable I2C controller */
	temp = i2c_imx->hwdata->i2cr_ien_opcode ^ I2CR_IEN,
	imx_i2c_write_reg(temp, i2c_imx, IMX_I2C_I2CR);
}

/*
 * Enable bus idle interrupts
 * Note: IBIC register will be cleared after disabled i2c module.
 * All of layerscape series SoCs support IBIC register.
 */
static void i2c_imx_enable_bus_idle(struct imx_i2c_struct *i2c_imx)
{
	if (is_vf610_i2c(i2c_imx)) {
		unsigned int temp;

		temp = imx_i2c_read_reg(i2c_imx, IMX_I2C_IBIC);
		temp |= IBIC_BIIE;
		imx_i2c_write_reg(temp, i2c_imx, IMX_I2C_IBIC);
	}
}

static void i2c_imx_slave_event(struct imx_i2c_struct *i2c_imx,
				enum i2c_slave_event event, u8 *val)
{
	i2c_slave_event(i2c_imx->slave, event, val);
	i2c_imx->last_slave_event = event;
}

static void i2c_imx_slave_finish_op(struct imx_i2c_struct *i2c_imx)
{
	u8 val = 0;

	while (i2c_imx->last_slave_event != I2C_SLAVE_STOP) {
		switch (i2c_imx->last_slave_event) {
		case I2C_SLAVE_READ_REQUESTED:
			i2c_imx_slave_event(i2c_imx, I2C_SLAVE_READ_PROCESSED,
					    &val);
			break;

		case I2C_SLAVE_WRITE_REQUESTED:
		case I2C_SLAVE_READ_PROCESSED:
		case I2C_SLAVE_WRITE_RECEIVED:
			i2c_imx_slave_event(i2c_imx, I2C_SLAVE_STOP, &val);
			break;

		case I2C_SLAVE_STOP:
			break;
		}
	}
}

/* Returns true if the timer should be restarted, false if not. */
static irqreturn_t i2c_imx_slave_handle(struct imx_i2c_struct *i2c_imx,
					unsigned int status, unsigned int ctl)
{
	u8 value = 0;

	if (status & I2SR_IAL) { /* Arbitration lost */
		i2c_imx_clear_irq(i2c_imx, I2SR_IAL);
		if (!(status & I2SR_IAAS))
			return IRQ_HANDLED;
	}

	if (!(status & I2SR_IBB)) {
		/* No master on the bus, that could mean a stop condition. */
		i2c_imx_slave_finish_op(i2c_imx);
		return IRQ_HANDLED;
	}

	if (!(status & I2SR_ICF))
		/* Data transfer still in progress, ignore this. */
		goto out;

	if (status & I2SR_IAAS) { /* Addressed as a slave */
		i2c_imx_slave_finish_op(i2c_imx);
		if (status & I2SR_SRW) { /* Master wants to read from us*/
			dev_dbg(&i2c_imx->adapter.dev, "read requested");
			i2c_imx_slave_event(i2c_imx,
					    I2C_SLAVE_READ_REQUESTED, &value);

			/* Slave transmit */
			ctl |= I2CR_MTX;
			imx_i2c_write_reg(ctl, i2c_imx, IMX_I2C_I2CR);

			/* Send data */
			imx_i2c_write_reg(value, i2c_imx, IMX_I2C_I2DR);
		} else { /* Master wants to write to us */
			dev_dbg(&i2c_imx->adapter.dev, "write requested");
			i2c_imx_slave_event(i2c_imx,
					    I2C_SLAVE_WRITE_REQUESTED, &value);

			/* Slave receive */
			ctl &= ~I2CR_MTX;
			imx_i2c_write_reg(ctl, i2c_imx, IMX_I2C_I2CR);
			/* Dummy read */
			imx_i2c_read_reg(i2c_imx, IMX_I2C_I2DR);
		}
	} else if (!(ctl & I2CR_MTX)) { /* Receive mode */
		value = imx_i2c_read_reg(i2c_imx, IMX_I2C_I2DR);
		i2c_imx_slave_event(i2c_imx,
				    I2C_SLAVE_WRITE_RECEIVED, &value);
	} else if (!(status & I2SR_RXAK)) { /* Transmit mode received ACK */
		ctl |= I2CR_MTX;
		imx_i2c_write_reg(ctl, i2c_imx, IMX_I2C_I2CR);

		i2c_imx_slave_event(i2c_imx,
				    I2C_SLAVE_READ_PROCESSED, &value);

		imx_i2c_write_reg(value, i2c_imx, IMX_I2C_I2DR);
	} else { /* Transmit mode received NAK, operation is done */
		ctl &= ~I2CR_MTX;
		imx_i2c_write_reg(ctl, i2c_imx, IMX_I2C_I2CR);
		imx_i2c_read_reg(i2c_imx, IMX_I2C_I2DR);
		i2c_imx_slave_finish_op(i2c_imx);
		return IRQ_HANDLED;
	}

out:
	/*
	 * No need to check the return value here.  If it returns 0 or
	 * 1, then everything is fine.  If it returns -1, then the
	 * timer is running in the handler.  This will still work,
	 * though it may be redone (or already have been done) by the
	 * timer function.
	 */
	hrtimer_try_to_cancel(&i2c_imx->slave_timer);
	hrtimer_forward_now(&i2c_imx->slave_timer, I2C_IMX_CHECK_DELAY);
	hrtimer_restart(&i2c_imx->slave_timer);
	return IRQ_HANDLED;
}

static enum hrtimer_restart i2c_imx_slave_timeout(struct hrtimer *t)
{
	struct imx_i2c_struct *i2c_imx = container_of(t, struct imx_i2c_struct,
						      slave_timer);
	unsigned int ctl, status;
	unsigned long flags;

	spin_lock_irqsave(&i2c_imx->slave_lock, flags);
	status = imx_i2c_read_reg(i2c_imx, IMX_I2C_I2SR);
	ctl = imx_i2c_read_reg(i2c_imx, IMX_I2C_I2CR);
	i2c_imx_slave_handle(i2c_imx, status, ctl);
	spin_unlock_irqrestore(&i2c_imx->slave_lock, flags);
	return HRTIMER_NORESTART;
}

static void i2c_imx_slave_init(struct imx_i2c_struct *i2c_imx)
{
	int temp;

	/* Set slave addr. */
	imx_i2c_write_reg((i2c_imx->slave->addr << 1), i2c_imx, IMX_I2C_IADR);

	i2c_imx_reset_regs(i2c_imx);

	/* Enable module */
	temp = i2c_imx->hwdata->i2cr_ien_opcode;
	imx_i2c_write_reg(temp, i2c_imx, IMX_I2C_I2CR);

	/* Enable interrupt from i2c module */
	temp |= I2CR_IIEN;
	imx_i2c_write_reg(temp, i2c_imx, IMX_I2C_I2CR);

	i2c_imx_enable_bus_idle(i2c_imx);
}

static int i2c_imx_reg_slave(struct i2c_client *client)
{
	struct imx_i2c_struct *i2c_imx = i2c_get_adapdata(client->adapter);
	int ret;

	if (i2c_imx->slave)
		return -EBUSY;

	i2c_imx->slave = client;
	i2c_imx->last_slave_event = I2C_SLAVE_STOP;

	/* Resume */
	ret = pm_runtime_resume_and_get(i2c_imx->adapter.dev.parent);
	if (ret < 0) {
		dev_err(&i2c_imx->adapter.dev, "failed to resume i2c controller");
		return ret;
	}

	i2c_imx_slave_init(i2c_imx);

	return 0;
}

static int i2c_imx_unreg_slave(struct i2c_client *client)
{
	struct imx_i2c_struct *i2c_imx = i2c_get_adapdata(client->adapter);
	int ret;

	if (!i2c_imx->slave)
		return -EINVAL;

	/* Reset slave address. */
	imx_i2c_write_reg(0, i2c_imx, IMX_I2C_IADR);

	i2c_imx_reset_regs(i2c_imx);

	i2c_imx->slave = NULL;

	/* Suspend */
	ret = pm_runtime_put_sync(i2c_imx->adapter.dev.parent);
	if (ret < 0)
		dev_err(&i2c_imx->adapter.dev, "failed to suspend i2c controller");

	return ret;
}

static irqreturn_t i2c_imx_master_isr(struct imx_i2c_struct *i2c_imx, unsigned int status)
{
	/* save status register */
	i2c_imx->i2csr = status;
	wake_up(&i2c_imx->queue);

	return IRQ_HANDLED;
}

static irqreturn_t i2c_imx_isr(int irq, void *dev_id)
{
	struct imx_i2c_struct *i2c_imx = dev_id;
	unsigned int ctl, status;
	unsigned long flags;

	spin_lock_irqsave(&i2c_imx->slave_lock, flags);
	status = imx_i2c_read_reg(i2c_imx, IMX_I2C_I2SR);
	ctl = imx_i2c_read_reg(i2c_imx, IMX_I2C_I2CR);

	if (status & I2SR_IIF) {
		i2c_imx_clear_irq(i2c_imx, I2SR_IIF);
		if (i2c_imx->slave) {
			if (!(ctl & I2CR_MSTA)) {
				irqreturn_t ret;

				ret = i2c_imx_slave_handle(i2c_imx,
							   status, ctl);
				spin_unlock_irqrestore(&i2c_imx->slave_lock,
						       flags);
				return ret;
			}
			i2c_imx_slave_finish_op(i2c_imx);
		}
		spin_unlock_irqrestore(&i2c_imx->slave_lock, flags);
		return i2c_imx_master_isr(i2c_imx, status);
	}
	spin_unlock_irqrestore(&i2c_imx->slave_lock, flags);

	return IRQ_NONE;
}

static int i2c_imx_dma_write(struct imx_i2c_struct *i2c_imx,
					struct i2c_msg *msgs)
{
	int result;
	unsigned long time_left;
	unsigned int temp = 0;
	unsigned long orig_jiffies = jiffies;
	struct imx_i2c_dma *dma = i2c_imx->dma;
	struct device *dev = &i2c_imx->adapter.dev;

	dma->chan_using = dma->chan_tx;
	dma->dma_transfer_dir = DMA_MEM_TO_DEV;
	dma->dma_data_dir = DMA_TO_DEVICE;
	dma->dma_len = msgs->len - 1;
	result = i2c_imx_dma_xfer(i2c_imx, msgs);
	if (result)
		return result;

	temp = imx_i2c_read_reg(i2c_imx, IMX_I2C_I2CR);
	temp |= I2CR_DMAEN;
	imx_i2c_write_reg(temp, i2c_imx, IMX_I2C_I2CR);

	/*
	 * Write slave address.
	 * The first byte must be transmitted by the CPU.
	 */
	imx_i2c_write_reg(i2c_8bit_addr_from_msg(msgs), i2c_imx, IMX_I2C_I2DR);
	time_left = wait_for_completion_timeout(
				&i2c_imx->dma->cmd_complete,
				msecs_to_jiffies(DMA_TIMEOUT));
	if (time_left == 0) {
		dmaengine_terminate_sync(dma->chan_using);
		return -ETIMEDOUT;
	}

	/* Waiting for transfer complete. */
	while (1) {
		temp = imx_i2c_read_reg(i2c_imx, IMX_I2C_I2SR);
		if (temp & I2SR_ICF)
			break;
		if (time_after(jiffies, orig_jiffies +
				msecs_to_jiffies(DMA_TIMEOUT))) {
			dev_dbg(dev, "<%s> Timeout\n", __func__);
			return -ETIMEDOUT;
		}
		schedule();
	}

	temp = imx_i2c_read_reg(i2c_imx, IMX_I2C_I2CR);
	temp &= ~I2CR_DMAEN;
	imx_i2c_write_reg(temp, i2c_imx, IMX_I2C_I2CR);

	/* The last data byte must be transferred by the CPU. */
	imx_i2c_write_reg(msgs->buf[msgs->len-1],
				i2c_imx, IMX_I2C_I2DR);
	result = i2c_imx_trx_complete(i2c_imx, false);
	if (result)
		return result;

	return i2c_imx_acked(i2c_imx);
}

static int i2c_imx_dma_read(struct imx_i2c_struct *i2c_imx,
			struct i2c_msg *msgs, bool is_lastmsg)
{
	int result;
	unsigned long time_left;
	unsigned int temp;
	unsigned long orig_jiffies = jiffies;
	struct imx_i2c_dma *dma = i2c_imx->dma;
	struct device *dev = &i2c_imx->adapter.dev;


	dma->chan_using = dma->chan_rx;
	dma->dma_transfer_dir = DMA_DEV_TO_MEM;
	dma->dma_data_dir = DMA_FROM_DEVICE;
	/* The last two data bytes must be transferred by the CPU. */
	dma->dma_len = msgs->len - 2;
	result = i2c_imx_dma_xfer(i2c_imx, msgs);
	if (result)
		return result;

	time_left = wait_for_completion_timeout(
				&i2c_imx->dma->cmd_complete,
				msecs_to_jiffies(DMA_TIMEOUT));
	if (time_left == 0) {
		dmaengine_terminate_sync(dma->chan_using);
		return -ETIMEDOUT;
	}

	/* waiting for transfer complete. */
	while (1) {
		temp = imx_i2c_read_reg(i2c_imx, IMX_I2C_I2SR);
		if (temp & I2SR_ICF)
			break;
		if (time_after(jiffies, orig_jiffies +
				msecs_to_jiffies(DMA_TIMEOUT))) {
			dev_dbg(dev, "<%s> Timeout\n", __func__);
			return -ETIMEDOUT;
		}
		schedule();
	}

	temp = imx_i2c_read_reg(i2c_imx, IMX_I2C_I2CR);
	temp &= ~I2CR_DMAEN;
	imx_i2c_write_reg(temp, i2c_imx, IMX_I2C_I2CR);

	/* read n-1 byte data */
	temp = imx_i2c_read_reg(i2c_imx, IMX_I2C_I2CR);
	temp |= I2CR_TXAK;
	imx_i2c_write_reg(temp, i2c_imx, IMX_I2C_I2CR);

	msgs->buf[msgs->len-2] = imx_i2c_read_reg(i2c_imx, IMX_I2C_I2DR);
	/* read n byte data */
	result = i2c_imx_trx_complete(i2c_imx, false);
	if (result)
		return result;

	if (is_lastmsg) {
		/*
		 * It must generate STOP before read I2DR to prevent
		 * controller from generating another clock cycle
		 */
		dev_dbg(dev, "<%s> clear MSTA\n", __func__);
		temp = imx_i2c_read_reg(i2c_imx, IMX_I2C_I2CR);
		if (!(temp & I2CR_MSTA))
			i2c_imx->stopped = 1;
		temp &= ~(I2CR_MSTA | I2CR_MTX);
		imx_i2c_write_reg(temp, i2c_imx, IMX_I2C_I2CR);
		if (!i2c_imx->stopped)
			i2c_imx_bus_busy(i2c_imx, 0, false);
	} else {
		/*
		 * For i2c master receiver repeat restart operation like:
		 * read -> repeat MSTA -> read/write
		 * The controller must set MTX before read the last byte in
		 * the first read operation, otherwise the first read cost
		 * one extra clock cycle.
		 */
		temp = imx_i2c_read_reg(i2c_imx, IMX_I2C_I2CR);
		temp |= I2CR_MTX;
		imx_i2c_write_reg(temp, i2c_imx, IMX_I2C_I2CR);
	}
	msgs->buf[msgs->len-1] = imx_i2c_read_reg(i2c_imx, IMX_I2C_I2DR);

	return 0;
}

static int wait_for_transfer_completed(struct imx_i2c_struct *i2c_imx)
{
	unsigned long timeout = jiffies + msecs_to_jiffies(NO_DMA_TIMEOUT);

	while (1) {
		unsigned int i2sr;

		i2sr = imx_i2c_read_reg(i2c_imx, IMX_I2C_I2SR);
		if (i2sr & I2SR_ICF)
			break;
		if (time_after(jiffies, timeout))
			return -ETIMEDOUT;
		schedule();
	}

	return 0;
}

static int i2c_imx_write(struct imx_i2c_struct *i2c_imx, struct i2c_msg *msgs,
			 bool atomic)
{
	int i, result;

	dev_dbg(&i2c_imx->adapter.dev, "<%s> write slave address: addr=0x%x\n",
		__func__, i2c_8bit_addr_from_msg(msgs));

	result = wait_for_transfer_completed(i2c_imx);
	if (result) {
		dev_dbg(&i2c_imx->adapter.dev,
			"<%s> Timeout\n", __func__);
		return result;
	}
	/* write slave address */
	imx_i2c_write_reg(i2c_8bit_addr_from_msg(msgs), i2c_imx, IMX_I2C_I2DR);
	result = i2c_imx_trx_complete(i2c_imx, atomic);
	if (result)
		return result;
	result = i2c_imx_acked(i2c_imx);
	if (result)
		return result;
	dev_dbg(&i2c_imx->adapter.dev, "<%s> write data\n", __func__);

	/* write data */
	for (i = 0; i < msgs->len; i++) {
		result = wait_for_transfer_completed(i2c_imx);
		if (result) {
			dev_dbg(&i2c_imx->adapter.dev,
				"<%s> Timeout\n", __func__);
			return result;
		}
		dev_dbg(&i2c_imx->adapter.dev,
			"<%s> write byte: B%d=0x%X\n",
			__func__, i, msgs->buf[i]);
		imx_i2c_write_reg(msgs->buf[i], i2c_imx, IMX_I2C_I2DR);
		result = i2c_imx_trx_complete(i2c_imx, atomic);
		if (result)
			return result;
		result = i2c_imx_acked(i2c_imx);
		if (result)
			return result;
	}
	return 0;
}

static int i2c_imx_read(struct imx_i2c_struct *i2c_imx, struct i2c_msg *msgs,
			bool is_lastmsg, bool atomic)
{
	int i, result;
	unsigned int temp;
	int block_data = msgs->flags & I2C_M_RECV_LEN;
	int use_dma = i2c_imx->dma && msgs->flags & I2C_M_DMA_SAFE &&
		msgs->len >= DMA_THRESHOLD && !block_data;

	dev_dbg(&i2c_imx->adapter.dev,
		"<%s> write slave address: addr=0x%x\n",
		__func__, i2c_8bit_addr_from_msg(msgs));

	result = wait_for_transfer_completed(i2c_imx);
	if (result) {
		dev_dbg(&i2c_imx->adapter.dev,
			"<%s> Timeout\n", __func__);
		return result;
	}
	/* write slave address */
	imx_i2c_write_reg(i2c_8bit_addr_from_msg(msgs), i2c_imx, IMX_I2C_I2DR);
	result = i2c_imx_trx_complete(i2c_imx, atomic);
	if (result)
		return result;
	result = i2c_imx_acked(i2c_imx);
	if (result)
		return result;

	dev_dbg(&i2c_imx->adapter.dev, "<%s> setup bus\n", __func__);

	/* setup bus to read data */
	temp = imx_i2c_read_reg(i2c_imx, IMX_I2C_I2CR);
	temp &= ~I2CR_MTX;

	/*
	 * Reset the I2CR_TXAK flag initially for SMBus block read since the
	 * length is unknown
	 */
	if ((msgs->len - 1) || block_data)
		temp &= ~I2CR_TXAK;
	if (use_dma)
		temp |= I2CR_DMAEN;
	imx_i2c_write_reg(temp, i2c_imx, IMX_I2C_I2CR);

	result = wait_for_transfer_completed(i2c_imx);
	if (result) {
		dev_dbg(&i2c_imx->adapter.dev,
			"<%s> Timeout\n", __func__);
		return result;
	}
	imx_i2c_read_reg(i2c_imx, IMX_I2C_I2DR); /* dummy read */

	dev_dbg(&i2c_imx->adapter.dev, "<%s> read data\n", __func__);

	if (use_dma)
		return i2c_imx_dma_read(i2c_imx, msgs, is_lastmsg);

	/* read data */
	for (i = 0; i < msgs->len; i++) {
		u8 len = 0;

		result = i2c_imx_trx_complete(i2c_imx, atomic);
		if (result)
			return result;
		/*
		 * First byte is the length of remaining packet
		 * in the SMBus block data read. Add it to
		 * msgs->len.
		 */
		if ((!i) && block_data) {
			result = wait_for_transfer_completed(i2c_imx);
			if (result) {
				dev_dbg(&i2c_imx->adapter.dev,
					"<%s> Timeout\n", __func__);
				return result;
			}
			len = imx_i2c_read_reg(i2c_imx, IMX_I2C_I2DR);
			if ((len == 0) || (len > I2C_SMBUS_BLOCK_MAX))
				return -EPROTO;
			dev_dbg(&i2c_imx->adapter.dev,
				"<%s> read length: 0x%X\n",
				__func__, len);
			msgs->len += len;
		}
		if (i == (msgs->len - 1)) {
			if (is_lastmsg) {
				/*
				 * It must generate STOP before read I2DR to prevent
				 * controller from generating another clock cycle
				 */
				dev_dbg(&i2c_imx->adapter.dev,
					"<%s> clear MSTA\n", __func__);
				temp = imx_i2c_read_reg(i2c_imx, IMX_I2C_I2CR);
				if (!(temp & I2CR_MSTA))
					i2c_imx->stopped =  1;
				temp &= ~(I2CR_MSTA | I2CR_MTX);
				imx_i2c_write_reg(temp, i2c_imx, IMX_I2C_I2CR);
				if (!i2c_imx->stopped)
					i2c_imx_bus_busy(i2c_imx, 0, atomic);
			} else {
				/*
				 * For i2c master receiver repeat restart operation like:
				 * read -> repeat MSTA -> read/write
				 * The controller must set MTX before read the last byte in
				 * the first read operation, otherwise the first read cost
				 * one extra clock cycle.
				 */
				temp = imx_i2c_read_reg(i2c_imx, IMX_I2C_I2CR);
				temp |= I2CR_MTX;
				imx_i2c_write_reg(temp, i2c_imx, IMX_I2C_I2CR);
			}
		} else if (i == (msgs->len - 2)) {
			dev_dbg(&i2c_imx->adapter.dev,
				"<%s> set TXAK\n", __func__);
			temp = imx_i2c_read_reg(i2c_imx, IMX_I2C_I2CR);
			temp |= I2CR_TXAK;
			imx_i2c_write_reg(temp, i2c_imx, IMX_I2C_I2CR);
		}

		if ((!i) && block_data) {
			msgs->buf[0] = len;
		} else {
			result = wait_for_transfer_completed(i2c_imx);
			if (result) {
				dev_dbg(&i2c_imx->adapter.dev,
					"<%s> Timeout\n", __func__);
				return result;
			}
			msgs->buf[i] = imx_i2c_read_reg(i2c_imx, IMX_I2C_I2DR);
		dev_dbg(&i2c_imx->adapter.dev,
			"<%s> read byte: B%d=0x%X\n",
			__func__, i, msgs->buf[i]);
		}
	}

	return 0;
}

static int i2c_imx_xfer_common(struct i2c_adapter *adapter,
			       struct i2c_msg *msgs, int num, bool atomic)
{
	unsigned int i, temp;
	int result;
	bool is_lastmsg = false;
	struct imx_i2c_struct *i2c_imx = i2c_get_adapdata(adapter);
	int recovery_transfer = 0, recovery_retry = 5;

init:
	/* Start I2C transfer */
	result = i2c_imx_start(i2c_imx, atomic);
	if (result) {
		/*
		 * Bus recovery uses gpiod_get_value_cansleep() which is not
		 * allowed within atomic context.
		 */
		if (!atomic && i2c_imx->adapter.bus_recovery_info) {
			i2c_recover_bus(&i2c_imx->adapter);
			result = i2c_imx_start(i2c_imx, atomic);
		}
	}

	if (result)
		goto fail0;

	/* read/write data */
	for (i = 0; i < num; i++) {
		if (i == num - 1)
			is_lastmsg = true;

		if (i) {
			dev_dbg(&i2c_imx->adapter.dev,
				"<%s> repeated start\n", __func__);
			temp = imx_i2c_read_reg(i2c_imx, IMX_I2C_I2CR);
			temp |= I2CR_RSTA;
			imx_i2c_write_reg(temp, i2c_imx, IMX_I2C_I2CR);
			result = i2c_imx_bus_busy(i2c_imx, 1, atomic);
			if (result)
				goto fail0;
		}
		dev_dbg(&i2c_imx->adapter.dev,
			"<%s> transfer message: %d\n", __func__, i);
		/* write/read data */
#ifdef CONFIG_I2C_DEBUG_BUS
		temp = imx_i2c_read_reg(i2c_imx, IMX_I2C_I2CR);
		dev_dbg(&i2c_imx->adapter.dev,
			"<%s> CONTROL: IEN=%d, IIEN=%d, MSTA=%d, MTX=%d, TXAK=%d, RSTA=%d\n",
			__func__,
			(temp & I2CR_IEN ? 1 : 0), (temp & I2CR_IIEN ? 1 : 0),
			(temp & I2CR_MSTA ? 1 : 0), (temp & I2CR_MTX ? 1 : 0),
			(temp & I2CR_TXAK ? 1 : 0), (temp & I2CR_RSTA ? 1 : 0));
		temp = imx_i2c_read_reg(i2c_imx, IMX_I2C_I2SR);
		dev_dbg(&i2c_imx->adapter.dev,
			"<%s> STATUS: ICF=%d, IAAS=%d, IBB=%d, IAL=%d, SRW=%d, IIF=%d, RXAK=%d\n",
			__func__,
			(temp & I2SR_ICF ? 1 : 0), (temp & I2SR_IAAS ? 1 : 0),
			(temp & I2SR_IBB ? 1 : 0), (temp & I2SR_IAL ? 1 : 0),
			(temp & I2SR_SRW ? 1 : 0), (temp & I2SR_IIF ? 1 : 0),
			(temp & I2SR_RXAK ? 1 : 0));
#endif
		if (msgs[i].flags & I2C_M_RD) {
			result = i2c_imx_read(i2c_imx, &msgs[i], is_lastmsg, atomic);
		} else {
			if (!atomic &&
			    i2c_imx->dma && msgs[i].len >= DMA_THRESHOLD &&
				msgs[i].flags & I2C_M_DMA_SAFE)
				result = i2c_imx_dma_write(i2c_imx, &msgs[i]);
			else {
				result = i2c_imx_write(i2c_imx, &msgs[i], atomic);
				if (result == -ETIMEDOUT) {
					dev_dbg(&i2c_imx->adapter.dev,
						"<%s> i2c_imx_write error %d\n",
						__func__, result);
					recovery_transfer = RECOVERY_TRANSFERS;
				}
			}
		}
		if (result)
			goto fail0;

		if (i2c_imx->buf_time)
			udelay(i2c_imx->buf_time);
	}

fail0:
	/* Stop I2C transfer */
	i2c_imx_stop(i2c_imx, atomic);

	if (recovery_transfer-- && recovery_retry--) {
		if (i2c_imx->adapter.bus_recovery_info) {
			i2c_recover_bus(&i2c_imx->adapter);
			dev_dbg(&i2c_imx->adapter.dev,
				"<%s> i2c_recover_bus. transfer=%d, retry=%d\n",
				__func__, recovery_transfer, recovery_retry);
			goto init;
		}
	}

	dev_dbg(&i2c_imx->adapter.dev, "<%s> exit with: %s: %d\n", __func__,
		(result < 0) ? "error" : "success msg",
			(result < 0) ? result : num);
	/* After data is transferred, switch to slave mode(as a receiver) */
	if (i2c_imx->slave)
		i2c_imx_slave_init(i2c_imx);

	return (result < 0) ? result : num;
}

/*
 * Based on the I2C specification, if the data line (SDA) is
 * stuck low, the master should send nine  * clock pulses.
 * The I2C slave device that held the bus low should release it
 * sometime within  * those nine clocks. Due to this erratum,
 * the I2C controller cannot generate nine clock pulses.
 */
static int i2c_imx_recovery_for_layerscape(struct imx_i2c_struct *i2c_imx)
{
	u32 pmuxcr = 0;
	int ret;
	unsigned int i, temp;

	/* configure IICx_SCL/GPIO pin as a GPIO */
	if (i2c_imx->need_set_pmuxcr == 1) {
		pmuxcr = ioread32be(i2c_imx->pmuxcr_addr);
		if (i2c_imx->pmuxcr_endian == BIG_ENDIAN)
			iowrite32be(i2c_imx->pmuxcr_set|pmuxcr,
				    i2c_imx->pmuxcr_addr);
		else
			iowrite32(i2c_imx->pmuxcr_set|pmuxcr,
				  i2c_imx->pmuxcr_addr);
	}

	ret = gpio_request(i2c_imx->gpio, i2c_imx->adapter.name);
	if (ret) {
		dev_err(&i2c_imx->adapter.dev,
			"can't get gpio: %d\n", ret);
		return ret;
	}

	/* Configure GPIO pin as an output and open drain. */
	gpio_direction_output(i2c_imx->gpio, 1);
	udelay(10);

	/* Write data to generate 9 pulses */
	for (i = 0; i < 9; i++) {
		gpio_set_value(i2c_imx->gpio, 1);
		udelay(10);
		gpio_set_value(i2c_imx->gpio, 0);
		udelay(10);
	}
	/* ensure that the last level sent is always high */
	gpio_set_value(i2c_imx->gpio, 1);

	/*
	 * Set I2Cx_IBCR = 0h00 to generate a STOP
	 */
	imx_i2c_write_reg(i2c_imx->hwdata->i2cr_ien_opcode, i2c_imx, IMX_I2C_I2CR);

	/*
	 * Set I2Cx_IBCR = 0h80 to reset the I2Cx controller
	 */
	imx_i2c_write_reg(i2c_imx->hwdata->i2cr_ien_opcode | I2CR_IEN, i2c_imx, IMX_I2C_I2CR);

	/* Restore the saved value of the register SCFG_RCWPMUXCR0 */
	if (i2c_imx->need_set_pmuxcr == 1) {
		if (i2c_imx->pmuxcr_endian == BIG_ENDIAN)
			iowrite32be(pmuxcr, i2c_imx->pmuxcr_addr);
		else
			iowrite32(pmuxcr, i2c_imx->pmuxcr_addr);
	}
	/*
	 * Set I2C_IBSR[IBAL] to clear the IBAL bit if-
	 * I2C_IBSR[IBAL] = 1
	 */
	temp = imx_i2c_read_reg(i2c_imx, IMX_I2C_I2SR);
	if (temp & I2SR_IAL)
		i2c_imx_clear_irq(i2c_imx, I2SR_IAL);

	return 0;
}

static int i2c_imx_xfer(struct i2c_adapter *adapter,
			struct i2c_msg *msgs, int num)
{
	struct imx_i2c_struct *i2c_imx = i2c_get_adapdata(adapter);
	bool enable_runtime_pm = false;
	int result;

	if (!pm_runtime_enabled(i2c_imx->adapter.dev.parent)) {
		pm_runtime_enable(i2c_imx->adapter.dev.parent);
		enable_runtime_pm = true;
	}

	result = pm_runtime_resume_and_get(i2c_imx->adapter.dev.parent);
	if (result < 0) {
		if (enable_runtime_pm)
			pm_runtime_disable(i2c_imx->adapter.dev.parent);
		return result;
	}

	/*
	 * workaround for ERR010027: ensure that the I2C BUS is idle
	 * before switching to master mode and attempting a Start cycle
	 */
	result =  i2c_imx_bus_busy(i2c_imx, 0, false);
	if (result) {
		/* timeout */
		if ((result == -ETIMEDOUT) && (i2c_imx->layerscape_bus_recover == 1))
			i2c_imx_recovery_for_layerscape(i2c_imx);
		else {
			if (enable_runtime_pm)
				pm_runtime_disable(i2c_imx->adapter.dev.parent);
			return result;
		}
	}

	result = i2c_imx_xfer_common(adapter, msgs, num, false);

	pm_runtime_mark_last_busy(i2c_imx->adapter.dev.parent);
	pm_runtime_put_autosuspend(i2c_imx->adapter.dev.parent);

	if (enable_runtime_pm)
		pm_runtime_disable(i2c_imx->adapter.dev.parent);

	return result;
}

static int i2c_imx_xfer_atomic(struct i2c_adapter *adapter,
			       struct i2c_msg *msgs, int num)
{
	struct imx_i2c_struct *i2c_imx = i2c_get_adapdata(adapter);
	int result;

	result = clk_enable(i2c_imx->clk);
	if (result)
		return result;

	result = i2c_imx_xfer_common(adapter, msgs, num, true);

	clk_disable(i2c_imx->clk);

	return result;
}

static int i2c_imx_atecc508a_send_cmd(struct i2c_adapter *adapter, u16 addr,
				      u8 cmd)
{
	struct i2c_msg msg = {
		.flags	= 0,
		.len	= 1,
		.addr	= addr,
		.buf	= &cmd,
	};

	return i2c_imx_xfer(adapter, &msg, 1);
}

static int i2c_imx_xfer_atecc508a_workaround(struct i2c_adapter *adapter,
					      struct i2c_msg *msgs, int num)
{
	int result, result_atecc508a;
	struct imx_i2c_struct *i2c_imx = i2c_get_adapdata(adapter);
	int i;
	struct timespec64 start = { 0 };

	/* Check inhibition timer and clean it if expired */
	if (i2c_imx->atecc508a_state == ATECC508A_AWAKE &&
	    time_after(jiffies, i2c_imx->atecc508a_timer))
		i2c_imx->atecc508a_state = ATECC508A_SLEEPING;

#define I2C_FLAGS_WRITE (!(msgs[i].flags & I2C_M_RD))

#define WAKE_REQUEST  (msgs[i].addr == 0x00 && \
		       I2C_FLAGS_WRITE && \
		       msgs[i].len == 1 && \
		       msgs[i].buf[0] == ATECC508A_COMMAND_WAKE)

#define SLEEP_REQUEST (msgs[i].addr == i2c_imx->atecc508a_address && \
		       I2C_FLAGS_WRITE && \
		       msgs[i].len == 1 && \
		       msgs[i].buf[0] == ATECC508A_COMMAND_SLEEP)

#define IDLE_REQUEST  (msgs[i].addr == i2c_imx->atecc508a_address && \
		       I2C_FLAGS_WRITE && \
		       msgs[i].len == 1 && \
		       msgs[i].buf[0] == ATECC508A_COMMAND_IDLE)

	/* Check requests done to the cryptochip */
	for (i = 0; i < num; i++) {
		if (WAKE_REQUEST) {
			/* Disable workarround for the cryptochip watchdog time */
			i2c_imx->atecc508a_timer = jiffies +
				     msecs_to_jiffies(ATECC508A_WATCHDOG_DURATION);
			i2c_imx->atecc508a_state = ATECC508A_AWAKE;
		} else if (SLEEP_REQUEST) {
			/* Enable the workarround after sending current command */
			i2c_imx->atecc508a_state = ATECC508A_SLEEP_CMD;
		} else if (IDLE_REQUEST) {
			/* Disable indefinitely until next wake command */
			i2c_imx->atecc508a_state = ATECC508A_IDLE;
		}
	}

	if (i2c_imx->atecc508a_state == ATECC508A_SLEEPING) {
		/*
		 * Wake the cryptochip device before communication with the other
		 * devices on the system bus.
		 * Wake is achieved by writing a 0x00 to address 0x00 (so SDA line
		 * is hold low longer than 60uS)
		 */
		result_atecc508a = i2c_imx_atecc508a_send_cmd(adapter, 0, 0);
		if (result_atecc508a != -ENXIO) {
			dev_warn(&i2c_imx->adapter.dev,
				 "<%s> Could not awake atecc508a. err %d\n",
				 __func__, result_atecc508a);
		} else {
			/* If configured, start measuring sleep delay */
			if (i2c_imx->atecc508a_sleep_delay)
				ktime_get_real_ts64(&start);
			/* If configured, perform awake delay */
			if (i2c_imx->atecc508a_awake_delay)
				udelay(i2c_imx->atecc508a_awake_delay);
		}
	}

	/* Perform user transfer */
	result = i2c_imx_xfer(adapter, msgs, num);

	if (i2c_imx->atecc508a_state == ATECC508A_SLEEPING) {
		/* If configured, perform sleep delay */
		if (i2c_imx->atecc508a_sleep_delay) {
			struct timespec64 end, elapsed, cfg_delay, remaining;

			/* Calculate elapsed time */
			ktime_get_real_ts64(&end);
			elapsed = timespec64_sub(end, start);

			/* Calculate remaining time */
			cfg_delay.tv_sec = 0;
			cfg_delay.tv_nsec = i2c_imx->atecc508a_sleep_delay * 1000;
			remaining = timespec64_sub(cfg_delay, elapsed);

			/* If remaining time to sleep, do it here */
			if (remaining.tv_sec >= 0)
				udelay(remaining.tv_nsec / 1000);
		}
		/*
		 * Upon completion of communication with the other device a
		 * cryptochip Sleep command should be issued. (This is to put
		 * the device into a known state if it did actually wake up).
		 */
		result_atecc508a = i2c_imx_atecc508a_send_cmd(adapter,
						 i2c_imx->atecc508a_address, ATECC508A_COMMAND_SLEEP);
		if (result_atecc508a != 1) {
			dev_warn(&i2c_imx->adapter.dev,
				 "<%s> Could not sleep atecc508a. err %d\n",
				 __func__, result_atecc508a);
		}
	}

	if (i2c_imx->atecc508a_state == ATECC508A_SLEEP_CMD)
		i2c_imx->atecc508a_state = ATECC508A_SLEEPING;

	return result;
}

static void i2c_imx_prepare_recovery(struct i2c_adapter *adap)
{
	struct imx_i2c_struct *i2c_imx;

	i2c_imx = container_of(adap, struct imx_i2c_struct, adapter);

	pinctrl_select_state(i2c_imx->pinctrl, i2c_imx->pinctrl_pins_gpio);
}

static void i2c_imx_unprepare_recovery(struct i2c_adapter *adap)
{
	struct imx_i2c_struct *i2c_imx;

	i2c_imx = container_of(adap, struct imx_i2c_struct, adapter);

	pinctrl_select_state(i2c_imx->pinctrl, i2c_imx->pinctrl_pins_default);
}

/*
 * We switch SCL and SDA to their GPIO function and do some bitbanging
 * for bus recovery. These alternative pinmux settings can be
 * described in the device tree by a separate pinctrl state "gpio". If
 * this is missing this is not a big problem, the only implication is
 * that we can't do bus recovery.
 */
static int i2c_imx_init_recovery_info(struct imx_i2c_struct *i2c_imx,
		struct platform_device *pdev)
{
	struct i2c_bus_recovery_info *rinfo = &i2c_imx->rinfo;

	i2c_imx->pinctrl = devm_pinctrl_get(&pdev->dev);
	if (!i2c_imx->pinctrl) {
		dev_info(&pdev->dev, "pinctrl unavailable, bus recovery not supported\n");
		return 0;
	}
	if (IS_ERR(i2c_imx->pinctrl)) {
		dev_info(&pdev->dev, "can't get pinctrl, bus recovery not supported\n");
		return PTR_ERR(i2c_imx->pinctrl);
	}

	i2c_imx->pinctrl_pins_default = pinctrl_lookup_state(i2c_imx->pinctrl,
			PINCTRL_STATE_DEFAULT);
	i2c_imx->pinctrl_pins_gpio = pinctrl_lookup_state(i2c_imx->pinctrl,
			"gpio");
	rinfo->sda_gpiod = devm_gpiod_get(&pdev->dev, "sda", GPIOD_IN);
	rinfo->scl_gpiod = devm_gpiod_get(&pdev->dev, "scl", GPIOD_OUT_HIGH_OPEN_DRAIN);

	if (PTR_ERR(rinfo->sda_gpiod) == -EPROBE_DEFER ||
	    PTR_ERR(rinfo->scl_gpiod) == -EPROBE_DEFER) {
		return -EPROBE_DEFER;
	} else if (IS_ERR(rinfo->sda_gpiod) ||
		   IS_ERR(rinfo->scl_gpiod) ||
		   IS_ERR(i2c_imx->pinctrl_pins_default) ||
		   IS_ERR(i2c_imx->pinctrl_pins_gpio)) {
		dev_dbg(&pdev->dev, "recovery information incomplete\n");
		return 0;
	}

	dev_dbg(&pdev->dev, "using scl%s for recovery\n",
		rinfo->sda_gpiod ? ",sda" : "");

	rinfo->prepare_recovery = i2c_imx_prepare_recovery;
	rinfo->unprepare_recovery = i2c_imx_unprepare_recovery;
	rinfo->recover_bus = i2c_generic_scl_recovery;
	i2c_imx->adapter.bus_recovery_info = rinfo;

	return 0;
}

/*
 * switch SCL and SDA to their GPIO function and do some bitbanging
 * for bus recovery.
 * There are platforms such as Layerscape that don't support pinctrl, so add
 * workaround for layerscape, it has no effect for other platforms.
 */
static int i2c_imx_init_recovery_for_layerscape(
		struct imx_i2c_struct *i2c_imx,
		struct platform_device *pdev)
{
	const struct of_device_id *of_id;
	struct device_node *np		= pdev->dev.of_node;
	struct pinmux_cfg		*pinmux_cfg;
	struct device_node *scfg_node;
	void __iomem *scfg_base = NULL;

	i2c_imx->gpio = of_get_named_gpio(np, "scl-gpios", 0);
	if (!gpio_is_valid(i2c_imx->gpio)) {
		dev_info(&pdev->dev, "scl-gpios not found\n");
		return 0;
	}
	pinmux_cfg = devm_kzalloc(&pdev->dev, sizeof(*pinmux_cfg), GFP_KERNEL);
	if (!pinmux_cfg)
		return -ENOMEM;

	i2c_imx->need_set_pmuxcr = 0;
	of_id = of_match_node(pinmux_of_match, np);
	if (of_id) {
		pinmux_cfg = (struct pinmux_cfg *)of_id->data;
		i2c_imx->pmuxcr_endian = pinmux_cfg->endian;
		i2c_imx->pmuxcr_set = pinmux_cfg->pmuxcr_set_bit;
		scfg_node = of_find_matching_node(NULL, scfg_device_ids);
		if (scfg_node) {
			scfg_base = of_iomap(scfg_node, 0);
			if (scfg_base) {
				i2c_imx->pmuxcr_addr = scfg_base + pinmux_cfg->pmuxcr_offset;
				i2c_imx->need_set_pmuxcr = 1;
			}
		}
	}
	i2c_imx->layerscape_bus_recover = 1;
	return 0;
}

static u32 i2c_imx_func(struct i2c_adapter *adapter)
{
	return I2C_FUNC_I2C | I2C_FUNC_SMBUS_EMUL
		| I2C_FUNC_SMBUS_READ_BLOCK_DATA;
}

static const struct i2c_algorithm i2c_imx_algo = {
	.master_xfer = i2c_imx_xfer,
	.master_xfer_atomic = i2c_imx_xfer_atomic,
	.functionality = i2c_imx_func,
	.reg_slave	= i2c_imx_reg_slave,
	.unreg_slave	= i2c_imx_unreg_slave,
};

static int i2c_imx_probe(struct platform_device *pdev)
{
	struct imx_i2c_struct *i2c_imx;
	struct i2c_algorithm *i2c_imx_algo;
	struct resource *res;
	struct imxi2c_platform_data *pdata = dev_get_platdata(&pdev->dev);
	void __iomem *base;
	int irq, ret;
	dma_addr_t phy_addr;
	const struct imx_i2c_hwdata *match;

	irq = platform_get_irq(pdev, 0);
	if (irq < 0)
		return irq;

	base = devm_platform_get_and_ioremap_resource(pdev, 0, &res);
	if (IS_ERR(base))
		return PTR_ERR(base);

	phy_addr = (dma_addr_t)res->start;
	i2c_imx = devm_kzalloc(&pdev->dev, sizeof(*i2c_imx), GFP_KERNEL);
	if (!i2c_imx)
		return -ENOMEM;

	i2c_imx_algo = devm_kzalloc(&pdev->dev, sizeof(*i2c_imx_algo), GFP_KERNEL);
	if (!i2c_imx_algo)
		return -ENOMEM;

	i2c_imx_algo->master_xfer = i2c_imx_xfer;
	i2c_imx_algo->functionality = i2c_imx_func;
#if IS_ENABLED(CONFIG_I2C_SLAVE)
	i2c_imx_algo->reg_slave	= i2c_imx_reg_slave;
	i2c_imx_algo->unreg_slave = i2c_imx_unreg_slave;
#endif

	spin_lock_init(&i2c_imx->slave_lock);
	hrtimer_init(&i2c_imx->slave_timer, CLOCK_MONOTONIC, HRTIMER_MODE_ABS);
	i2c_imx->slave_timer.function = i2c_imx_slave_timeout;

	match = device_get_match_data(&pdev->dev);
	if (match)
		i2c_imx->hwdata = match;
	else
		i2c_imx->hwdata = (struct imx_i2c_hwdata *)
				platform_get_device_id(pdev)->driver_data;

	/* Setup i2c_imx driver structure */
	strscpy(i2c_imx->adapter.name, pdev->name, sizeof(i2c_imx->adapter.name));
	i2c_imx->adapter.owner		= THIS_MODULE;
	i2c_imx->adapter.algo		= i2c_imx_algo;
	i2c_imx->adapter.dev.parent	= &pdev->dev;
	i2c_imx->adapter.nr		= pdev->id;
	i2c_imx->adapter.dev.of_node	= pdev->dev.of_node;
	i2c_imx->base			= base;
	ACPI_COMPANION_SET(&i2c_imx->adapter.dev, ACPI_COMPANION(&pdev->dev));

	i2c_imx->atecc508a_awake_delay	= 0;
	i2c_imx->atecc508a_sleep_delay	= 0;
	i2c_imx->atecc508a_address	= ATECC508A_DEFAULT_ADDRESS;

	/* Get I2C clock */
	i2c_imx->clk = devm_clk_get_enabled(&pdev->dev, NULL);
	if (IS_ERR(i2c_imx->clk))
		return dev_err_probe(&pdev->dev, PTR_ERR(i2c_imx->clk),
				     "can't get I2C clock\n");

	/* Init queue */
	init_waitqueue_head(&i2c_imx->queue);

	/* Set up adapter data */
	i2c_set_adapdata(&i2c_imx->adapter, i2c_imx);

	/* Set up platform driver data */
	platform_set_drvdata(pdev, i2c_imx);

	pm_runtime_set_autosuspend_delay(&pdev->dev, I2C_PM_TIMEOUT);
	pm_runtime_use_autosuspend(&pdev->dev);
	pm_runtime_set_active(&pdev->dev);
	pm_runtime_enable(&pdev->dev);

	ret = pm_runtime_get_sync(&pdev->dev);
	if (ret < 0)
		goto rpm_disable;

	/* Request IRQ */
<<<<<<< HEAD
	ret = request_threaded_irq(irq, i2c_imx_isr, NULL,
				   IRQF_SHARED | IRQF_NO_SUSPEND,
				   pdev->name, i2c_imx);
=======
	ret = request_irq(irq, i2c_imx_isr, IRQF_SHARED | IRQF_NO_SUSPEND,
			  pdev->name, i2c_imx);
>>>>>>> ccf0a997
	if (ret) {
		dev_err(&pdev->dev, "can't claim irq %d\n", irq);
		goto rpm_disable;
	}

	/* Set up clock divider */
	i2c_imx->bitrate = I2C_MAX_STANDARD_MODE_FREQ;
	ret = of_property_read_u32(pdev->dev.of_node,
				   "clock-frequency", &i2c_imx->bitrate);
	if (ret < 0 && pdata && pdata->bitrate)
		i2c_imx->bitrate = pdata->bitrate;
	i2c_imx->clk_change_nb.notifier_call = i2c_imx_clk_notifier_call;
	clk_notifier_register(i2c_imx->clk, &i2c_imx->clk_change_nb);
	ret = i2c_imx_set_clk(i2c_imx, clk_get_rate(i2c_imx->clk));
	if (ret < 0) {
		dev_err(&pdev->dev, "can't get I2C clock\n");
		goto clk_notifier_unregister;
	}

	/*
	 * This limit caused by an i.MX7D hardware issue(e7805 in Errata).
	 * If there is no limit, when the bitrate set up to 400KHz, it will
	 * cause the SCK low level period less than 1.3us.
	 */
	if (is_imx7d_i2c(i2c_imx) && i2c_imx->bitrate > IMX_I2C_MAX_E_BIT_RATE)
		i2c_imx->bitrate = IMX_I2C_MAX_E_BIT_RATE;

	i2c_imx_reset_regs(i2c_imx);

	/* Init optional bus recovery */
	if (of_match_node(pinmux_of_match, pdev->dev.of_node))
		ret = i2c_imx_init_recovery_for_layerscape(i2c_imx, pdev);
	else
		ret = i2c_imx_init_recovery_info(i2c_imx, pdev);

<<<<<<< HEAD
	ret = of_property_read_u32(pdev->dev.of_node,
				   "digi,buffer-time-us", &i2c_imx->buf_time);
	if (ret)
		i2c_imx->buf_time = 0;

	if (of_property_read_bool(pdev->dev.of_node, "digi,atecc508a-workaround")) {
		i2c_imx_algo->master_xfer = i2c_imx_xfer_atecc508a_workaround;

		i2c_imx->atecc508a_state = ATECC508A_SLEEPING;

		ret = of_property_read_u32(pdev->dev.of_node,
					   "digi,atecc508a-address",
					   &i2c_imx->atecc508a_address);

		ret = of_property_read_u32(pdev->dev.of_node,
					   "digi,atecc508a-awake-delay-uS",
					   &i2c_imx->atecc508a_awake_delay);
		if (i2c_imx->atecc508a_awake_delay > ATECC508A_MAX_DELAY)
			i2c_imx->atecc508a_awake_delay = ATECC508A_MAX_DELAY;

		ret = of_property_read_u32(pdev->dev.of_node,
					   "digi,atecc508a-sleep-delay-uS",
					   &i2c_imx->atecc508a_sleep_delay);
		if (i2c_imx->atecc508a_sleep_delay > ATECC508A_MAX_DELAY)
			i2c_imx->atecc508a_sleep_delay = ATECC508A_MAX_DELAY;

		dev_info(&pdev->dev, "enabled atecc508a_workaround\n");
		if (i2c_imx->atecc508a_address != ATECC508A_DEFAULT_ADDRESS)
			dev_info(&pdev->dev, "atecc508a_address=0x%02X\n",
				 i2c_imx->atecc508a_address);
		if (i2c_imx->atecc508a_awake_delay)
			dev_info(&pdev->dev, "atecc508a_awake_delay=%duS\n",
				 i2c_imx->atecc508a_awake_delay);
		if (i2c_imx->atecc508a_sleep_delay)
			dev_info(&pdev->dev, "atecc508a_sleep_delay=%duS\n",
				 i2c_imx->atecc508a_sleep_delay);
	}

	/* Set up chip registers to defaults */
	imx_i2c_write_reg(i2c_imx->hwdata->i2cr_ien_opcode ^ I2CR_IEN,
			i2c_imx, IMX_I2C_I2CR);
	imx_i2c_write_reg(i2c_imx->hwdata->i2sr_clr_opcode, i2c_imx, IMX_I2C_I2SR);

=======
>>>>>>> ccf0a997
	/* Give it another chance if pinctrl used is not ready yet */
	if (ret == -EPROBE_DEFER)
		goto clk_notifier_unregister;

	/* Init DMA config if supported */
	ret = i2c_imx_dma_request(i2c_imx, &pdev->dev, phy_addr);
	if (ret == -EPROBE_DEFER) {
		dev_err(&pdev->dev, "DMA not ready, go defer probe!\n");
		goto clk_notifier_unregister;
	}

	/* Add I2C adapter */
	ret = i2c_add_numbered_adapter(&i2c_imx->adapter);
	if (ret < 0)
		goto clk_notifier_unregister;

	pm_runtime_mark_last_busy(&pdev->dev);
	pm_runtime_put_autosuspend(&pdev->dev);

	dev_dbg(&i2c_imx->adapter.dev, "claimed irq %d\n", irq);
	dev_dbg(&i2c_imx->adapter.dev, "device resources: %pR\n", res);
	dev_dbg(&i2c_imx->adapter.dev, "adapter name: \"%s\"\n",
		i2c_imx->adapter.name);
	dev_info(&i2c_imx->adapter.dev, "IMX I2C adapter registered\n");

	return 0;   /* Return OK */

clk_notifier_unregister:
	clk_notifier_unregister(i2c_imx->clk, &i2c_imx->clk_change_nb);
	free_irq(irq, i2c_imx);
rpm_disable:
	pm_runtime_put_noidle(&pdev->dev);
	pm_runtime_disable(&pdev->dev);
	pm_runtime_set_suspended(&pdev->dev);
	pm_runtime_dont_use_autosuspend(&pdev->dev);
	return ret;
}

static void i2c_imx_remove(struct platform_device *pdev)
{
	struct imx_i2c_struct *i2c_imx = platform_get_drvdata(pdev);
	int irq, ret;

	ret = pm_runtime_get_sync(&pdev->dev);

	hrtimer_cancel(&i2c_imx->slave_timer);

	/* remove adapter */
	dev_dbg(&i2c_imx->adapter.dev, "adapter removed\n");
	i2c_del_adapter(&i2c_imx->adapter);

	if (i2c_imx->dma)
		i2c_imx_dma_free(i2c_imx);

	if (ret >= 0) {
		/* setup chip registers to defaults */
		imx_i2c_write_reg(0, i2c_imx, IMX_I2C_IADR);
		imx_i2c_write_reg(0, i2c_imx, IMX_I2C_IFDR);
		imx_i2c_write_reg(0, i2c_imx, IMX_I2C_I2CR);
		imx_i2c_write_reg(0, i2c_imx, IMX_I2C_I2SR);
	}

	clk_notifier_unregister(i2c_imx->clk, &i2c_imx->clk_change_nb);
	irq = platform_get_irq(pdev, 0);
	if (irq >= 0)
		free_irq(irq, i2c_imx);

	pm_runtime_put_noidle(&pdev->dev);
	pm_runtime_disable(&pdev->dev);
}

static int __maybe_unused i2c_imx_runtime_suspend(struct device *dev)
{
	struct imx_i2c_struct *i2c_imx = dev_get_drvdata(dev);

	clk_disable_unprepare(i2c_imx->clk);
	pinctrl_pm_select_sleep_state(dev);

	return 0;
}

static int __maybe_unused i2c_imx_runtime_resume(struct device *dev)
{
	struct imx_i2c_struct *i2c_imx = dev_get_drvdata(dev);
	int ret;

	pinctrl_pm_select_default_state(dev);
	ret = clk_prepare_enable(i2c_imx->clk);
	if (ret)
		dev_err(dev, "can't enable I2C clock, ret=%d\n", ret);

	return ret;
}

static int i2c_imx_suspend(struct device *dev)
{
	pinctrl_pm_select_sleep_state(dev);
	return 0;
}

static int i2c_imx_resume(struct device *dev)
{
	pinctrl_pm_select_default_state(dev);
	return 0;
}

static const struct dev_pm_ops i2c_imx_pm_ops = {
	SET_NOIRQ_SYSTEM_SLEEP_PM_OPS(i2c_imx_suspend, i2c_imx_resume)
	SET_RUNTIME_PM_OPS(i2c_imx_runtime_suspend,
			   i2c_imx_runtime_resume, NULL)
};

static struct platform_driver i2c_imx_driver = {
	.probe = i2c_imx_probe,
	.remove_new = i2c_imx_remove,
	.driver = {
		.name = DRIVER_NAME,
		.pm = &i2c_imx_pm_ops,
		.of_match_table = i2c_imx_dt_ids,
		.acpi_match_table = i2c_imx_acpi_ids,
	},
	.id_table = imx_i2c_devtype,
};

static int __init i2c_adap_imx_init(void)
{
	return platform_driver_register(&i2c_imx_driver);
}
subsys_initcall(i2c_adap_imx_init);

static void __exit i2c_adap_imx_exit(void)
{
	platform_driver_unregister(&i2c_imx_driver);
}
module_exit(i2c_adap_imx_exit);

MODULE_LICENSE("GPL");
MODULE_AUTHOR("Darius Augulis");
MODULE_DESCRIPTION("I2C adapter driver for IMX I2C bus");
MODULE_ALIAS("platform:" DRIVER_NAME);<|MERGE_RESOLUTION|>--- conflicted
+++ resolved
@@ -181,7 +181,6 @@
 	{ .compatible = "fsl,ls1046a-scfg", },
 	{}
 };
-<<<<<<< HEAD
 
 #define ATECC508A_MAX_DELAY 		1500    /* uS */
 #define ATECC508A_DEFAULT_ADDRESS 	0x60    /* 7 bit addr */
@@ -189,8 +188,6 @@
 #define ATECC508A_COMMAND_WAKE  	0x00
 #define ATECC508A_COMMAND_SLEEP 	0x01
 #define ATECC508A_COMMAND_IDLE  	0x02
-=======
->>>>>>> ccf0a997
 
 /*
  * sorted list of clock divider, register value pairs
@@ -2006,14 +2003,8 @@
 		goto rpm_disable;
 
 	/* Request IRQ */
-<<<<<<< HEAD
-	ret = request_threaded_irq(irq, i2c_imx_isr, NULL,
-				   IRQF_SHARED | IRQF_NO_SUSPEND,
-				   pdev->name, i2c_imx);
-=======
 	ret = request_irq(irq, i2c_imx_isr, IRQF_SHARED | IRQF_NO_SUSPEND,
 			  pdev->name, i2c_imx);
->>>>>>> ccf0a997
 	if (ret) {
 		dev_err(&pdev->dev, "can't claim irq %d\n", irq);
 		goto rpm_disable;
@@ -2049,7 +2040,6 @@
 	else
 		ret = i2c_imx_init_recovery_info(i2c_imx, pdev);
 
-<<<<<<< HEAD
 	ret = of_property_read_u32(pdev->dev.of_node,
 				   "digi,buffer-time-us", &i2c_imx->buf_time);
 	if (ret)
@@ -2093,8 +2083,6 @@
 			i2c_imx, IMX_I2C_I2CR);
 	imx_i2c_write_reg(i2c_imx->hwdata->i2sr_clr_opcode, i2c_imx, IMX_I2C_I2SR);
 
-=======
->>>>>>> ccf0a997
 	/* Give it another chance if pinctrl used is not ready yet */
 	if (ret == -EPROBE_DEFER)
 		goto clk_notifier_unregister;
