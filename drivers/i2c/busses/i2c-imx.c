--- conflicted
+++ resolved
@@ -70,9 +70,6 @@
 #define DMA_THRESHOLD	16
 #define DMA_TIMEOUT	1000
 
-<<<<<<< HEAD
-#define NO_DMA_TIMEOUT	1000
-=======
 #define NO_DMA_TIMEOUT	100
 
 /*
@@ -81,7 +78,6 @@
  * correctly.
  */
 #define RECOVERY_TRANSFERS 2
->>>>>>> 4f6282ba
 
 /* IMX I2C registers:
  * the I2C register offset is different between SoCs,
