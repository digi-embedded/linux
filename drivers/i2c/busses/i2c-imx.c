// SPDX-License-Identifier: GPL-2.0+
/*
 *	Copyright (C) 2002 Motorola GSG-China
 *
 * Author:
 *	Darius Augulis, Teltonika Inc.
 *
 * Desc.:
 *	Implementation of I2C Adapter/Algorithm Driver
 *	for I2C Bus integrated in Freescale i.MX/MXC processors
 *
 *	Derived from Motorola GSG China I2C example driver
 *
 *	Copyright (C) 2005 Torsten Koschorrek <koschorrek at synertronixx.de
 *	Copyright (C) 2005 Matthias Blaschke <blaschke at synertronixx.de
 *	Copyright (C) 2007 RightHand Technologies, Inc.
 *	Copyright (C) 2008 Darius Augulis <darius.augulis at teltonika.lt>
 *
 *	Copyright 2013 Freescale Semiconductor, Inc.
 *	Copyright 2020 NXP
 *
 */

#include <linux/acpi.h>
#include <linux/clk.h>
#include <linux/completion.h>
#include <linux/delay.h>
#include <linux/dma-mapping.h>
#include <linux/dmaengine.h>
#include <linux/dmapool.h>
#include <linux/err.h>
#include <linux/errno.h>
#include <linux/gpio/consumer.h>
#include <linux/i2c.h>
#include <linux/init.h>
#include <linux/interrupt.h>
#include <linux/io.h>
#include <linux/iopoll.h>
#include <linux/kernel.h>
#include <linux/spinlock.h>
#include <linux/hrtimer.h>
#include <linux/module.h>
#include <linux/of.h>
#include <linux/of_device.h>
#include <linux/of_dma.h>
#include <linux/of_gpio.h>
#include <linux/pinctrl/consumer.h>
#include <linux/platform_data/i2c-imx.h>
#include <linux/platform_device.h>
#include <linux/pm_runtime.h>
#include <linux/sched.h>
#include <linux/slab.h>
#include <linux/gpio.h>
#include <linux/of_address.h>
#include <linux/of.h>
#include <linux/of_device.h>
#include <linux/libata.h>

/* This will be the driver name the kernel reports */
#define DRIVER_NAME "imx-i2c"

<<<<<<< HEAD
=======
#define I2C_IMX_CHECK_DELAY 30000 /* Time to check for bus idle, in NS */
>>>>>>> 29549c70
#define IMX_I2C_MAX_E_BIT_RATE	384000	/* 384kHz from e7805 errata*/

/*
 * Enable DMA if transfer byte size is bigger than this threshold.
 * As the hardware request, it must bigger than 4 bytes.\
 * I have set '16' here, maybe it's not the best but I think it's
 * the appropriate.
 */
#define DMA_THRESHOLD	16
#define DMA_TIMEOUT	1000

#define NO_DMA_TIMEOUT	100

/*
 * First recovery transfer after bus recovery proccess fails because the slave
 * is out of sequence. A second recovery transfer is required so data is written
 * correctly.
 */
#define RECOVERY_TRANSFERS 2

/* IMX I2C registers:
 * the I2C register offset is different between SoCs,
 * to provide support for all these chips, split the
 * register offset into a fixed base address and a
 * variable shift value, then the full register offset
 * will be calculated by
 * reg_off = ( reg_base_addr << reg_shift)
 */
#define IMX_I2C_IADR	0x00	/* i2c slave address */
#define IMX_I2C_IFDR	0x01	/* i2c frequency divider */
#define IMX_I2C_I2CR	0x02	/* i2c control */
#define IMX_I2C_I2SR	0x03	/* i2c status */
#define IMX_I2C_I2DR	0x04	/* i2c transfer data */

/*
 * All of the layerscape series SoCs support IBIC register.
 */
#define IMX_I2C_IBIC	0x05    /* i2c bus interrupt config */

#define IMX_I2C_REGSHIFT	2
#define VF610_I2C_REGSHIFT	0

/* Bits of IMX I2C registers */
#define I2SR_RXAK	0x01
#define I2SR_IIF	0x02
#define I2SR_SRW	0x04
#define I2SR_IAL	0x10
#define I2SR_IBB	0x20
#define I2SR_IAAS	0x40
#define I2SR_ICF	0x80
#define I2CR_DMAEN	0x02
#define I2CR_RSTA	0x04
#define I2CR_TXAK	0x08
#define I2CR_MTX	0x10
#define I2CR_MSTA	0x20
#define I2CR_IIEN	0x40
#define I2CR_IEN	0x80
#define IBIC_BIIE	0x80 /* Bus idle interrupt enable */

/* register bits different operating codes definition:
 * 1) I2SR: Interrupt flags clear operation differ between SoCs:
 * - write zero to clear(w0c) INT flag on i.MX,
 * - but write one to clear(w1c) INT flag on Vybrid.
 * 2) I2CR: I2C module enable operation also differ between SoCs:
 * - set I2CR_IEN bit enable the module on i.MX,
 * - but clear I2CR_IEN bit enable the module on Vybrid.
 */
#define I2SR_CLR_OPCODE_W0C	0x0
#define I2SR_CLR_OPCODE_W1C	(I2SR_IAL | I2SR_IIF)
#define I2CR_IEN_OPCODE_0	0x0
#define I2CR_IEN_OPCODE_1	I2CR_IEN

#define I2C_PM_TIMEOUT		1000 /* ms */

enum pinmux_endian_type {
	BIG_ENDIAN,
	LITTLE_ENDIAN,
};

struct pinmux_cfg {
	enum pinmux_endian_type endian; /* endian of RCWPMUXCR0 */
	u32 pmuxcr_offset;
	u32 pmuxcr_set_bit;		    /* pin mux of RCWPMUXCR0 */
};

static struct pinmux_cfg ls1012a_pinmux_cfg = {
	.endian = BIG_ENDIAN,
	.pmuxcr_offset = 0x430,
	.pmuxcr_set_bit = 0x10,
};

static struct pinmux_cfg ls1043a_pinmux_cfg = {
	.endian = BIG_ENDIAN,
	.pmuxcr_offset = 0x40C,
	.pmuxcr_set_bit = 0x10,
};

static struct pinmux_cfg ls1046a_pinmux_cfg = {
	.endian = BIG_ENDIAN,
	.pmuxcr_offset = 0x40C,
	.pmuxcr_set_bit = 0x80000000,
};

static const struct of_device_id pinmux_of_match[] = {
<<<<<<< HEAD
	{ .compatible = "fsl,ls1012a-vf610-i2c", .data = &ls1012a_pinmux_cfg},
	{ .compatible = "fsl,ls1043a-vf610-i2c", .data = &ls1043a_pinmux_cfg},
	{ .compatible = "fsl,ls1046a-vf610-i2c", .data = &ls1046a_pinmux_cfg},
=======
	{ .compatible = "fsl,ls1012a-i2c", .data = &ls1012a_pinmux_cfg},
	{ .compatible = "fsl,ls1043a-i2c", .data = &ls1043a_pinmux_cfg},
	{ .compatible = "fsl,ls1046a-i2c", .data = &ls1046a_pinmux_cfg},
>>>>>>> 29549c70
	{},
};
MODULE_DEVICE_TABLE(of, pinmux_of_match);

/* The SCFG, Supplemental Configuration Unit, provides SoC specific
 * configuration and status registers for the device. There is a
 * SDHC IO VSEL control register on SCFG for some platforms. It's
 * used to support SDHC IO voltage switching.
 */
static const struct of_device_id scfg_device_ids[] = {
	{ .compatible = "fsl,ls1012a-scfg", },
	{ .compatible = "fsl,ls1043a-scfg", },
	{ .compatible = "fsl,ls1046a-scfg", },
	{}
};
<<<<<<< HEAD

#define ATECC508A_MAX_DELAY 		1500    /* uS */
#define ATECC508A_DEFAULT_ADDRESS 	0x60    /* 7 bit addr */
#define ATECC508A_WATCHDOG_DURATION 	1700  /* Max datasheet value in ms */
#define ATECC508A_COMMAND_WAKE  	0x00
#define ATECC508A_COMMAND_SLEEP 	0x01
#define ATECC508A_COMMAND_IDLE  	0x02
=======
>>>>>>> 29549c70

/*
 * sorted list of clock divider, register value pairs
 * taken from table 26-5, p.26-9, Freescale i.MX
 * Integrated Portable System Processor Reference Manual
 * Document Number: MC9328MXLRM, Rev. 5.1, 06/2007
 *
 * Duplicated divider values removed from list
 */
struct imx_i2c_clk_pair {
	u16	div;
	u16	val;
};

static struct imx_i2c_clk_pair imx_i2c_clk_div[] = {
	{ 22,	0x20 }, { 24,	0x21 }, { 26,	0x22 }, { 28,	0x23 },
	{ 30,	0x00 },	{ 32,	0x24 }, { 36,	0x25 }, { 40,	0x26 },
	{ 42,	0x03 }, { 44,	0x27 },	{ 48,	0x28 }, { 52,	0x05 },
	{ 56,	0x29 }, { 60,	0x06 }, { 64,	0x2A },	{ 72,	0x2B },
	{ 80,	0x2C }, { 88,	0x09 }, { 96,	0x2D }, { 104,	0x0A },
	{ 112,	0x2E }, { 128,	0x2F }, { 144,	0x0C }, { 160,	0x30 },
	{ 192,	0x31 },	{ 224,	0x32 }, { 240,	0x0F }, { 256,	0x33 },
	{ 288,	0x10 }, { 320,	0x34 },	{ 384,	0x35 }, { 448,	0x36 },
	{ 480,	0x13 }, { 512,	0x37 }, { 576,	0x14 },	{ 640,	0x38 },
	{ 768,	0x39 }, { 896,	0x3A }, { 960,	0x17 }, { 1024,	0x3B },
	{ 1152,	0x18 }, { 1280,	0x3C }, { 1536,	0x3D }, { 1792,	0x3E },
	{ 1920,	0x1B },	{ 2048,	0x3F }, { 2304,	0x1C }, { 2560,	0x1D },
	{ 3072,	0x1E }, { 3840,	0x1F }
};

/* Vybrid VF610 clock divider, register value pairs */
static struct imx_i2c_clk_pair vf610_i2c_clk_div[] = {
	{ 20,   0x00 }, { 22,   0x01 }, { 24,   0x02 }, { 26,   0x03 },
	{ 28,   0x04 }, { 30,   0x05 }, { 32,   0x09 }, { 34,   0x06 },
	{ 36,   0x0A }, { 40,   0x07 }, { 44,   0x0C }, { 48,   0x0D },
	{ 52,   0x43 }, { 56,   0x0E }, { 60,   0x45 }, { 64,   0x12 },
	{ 68,   0x0F }, { 72,   0x13 }, { 80,   0x14 }, { 88,   0x15 },
	{ 96,   0x19 }, { 104,  0x16 }, { 112,  0x1A }, { 128,  0x17 },
	{ 136,  0x4F }, { 144,  0x1C }, { 160,  0x1D }, { 176,  0x55 },
	{ 192,  0x1E }, { 208,  0x56 }, { 224,  0x22 }, { 228,  0x24 },
	{ 240,  0x1F }, { 256,  0x23 }, { 288,  0x5C }, { 320,  0x25 },
	{ 384,  0x26 }, { 448,  0x2A }, { 480,  0x27 }, { 512,  0x2B },
	{ 576,  0x2C }, { 640,  0x2D }, { 768,  0x31 }, { 896,  0x32 },
	{ 960,  0x2F }, { 1024, 0x33 }, { 1152, 0x34 }, { 1280, 0x35 },
	{ 1536, 0x36 }, { 1792, 0x3A }, { 1920, 0x37 }, { 2048, 0x3B },
	{ 2304, 0x3C }, { 2560, 0x3D }, { 3072, 0x3E }, { 3584, 0x7A },
	{ 3840, 0x3F }, { 4096, 0x7B }, { 5120, 0x7D }, { 6144, 0x7E },
};

enum atecc508a_wa_state {
	ATECC508A_SLEEPING,
	ATECC508A_AWAKE,
	ATECC508A_IDLE,
	ATECC508A_SLEEP_CMD,
};

enum imx_i2c_type {
	IMX1_I2C,
	IMX21_I2C,
	VF610_I2C,
	IMX7D_I2C,
};

struct imx_i2c_hwdata {
	enum imx_i2c_type	devtype;
	unsigned int		regshift;
	struct imx_i2c_clk_pair	*clk_div;
	unsigned int		ndivs;
	unsigned int		i2sr_clr_opcode;
	unsigned int		i2cr_ien_opcode;
	/*
	 * Errata ERR007805 or e7805:
	 * I2C: When the I2C clock speed is configured for 400 kHz,
	 * the SCL low period violates the I2C spec of 1.3 uS min.
	 */
	bool			has_err007805;
};

struct imx_i2c_dma {
	struct dma_chan		*chan_tx;
	struct dma_chan		*chan_rx;
	struct dma_chan		*chan_using;
	struct completion	cmd_complete;
	dma_addr_t		dma_buf;
	unsigned int		dma_len;
	enum dma_transfer_direction dma_transfer_dir;
	enum dma_data_direction dma_data_dir;
};

struct imx_i2c_struct {
	struct i2c_adapter	adapter;
	struct clk		*clk;
	struct notifier_block	clk_change_nb;
	void __iomem		*base;
	wait_queue_head_t	queue;
	unsigned long		i2csr;
	unsigned int		disable_delay;
	int			stopped;
	unsigned int		ifdr; /* IMX_I2C_IFDR */
	unsigned int		cur_clk;
	unsigned int		bitrate;
	unsigned int		buf_time;
	enum atecc508a_wa_state	atecc508a_state;
	unsigned long		atecc508a_timer;
	unsigned int		atecc508a_awake_delay;
	unsigned int		atecc508a_sleep_delay;
	unsigned int		atecc508a_address;
	const struct imx_i2c_hwdata	*hwdata;
	struct i2c_bus_recovery_info rinfo;

	struct pinctrl *pinctrl;
	struct pinctrl_state *pinctrl_pins_default;
	struct pinctrl_state *pinctrl_pins_gpio;

	struct imx_i2c_dma	*dma;
	int			layerscape_bus_recover;
	int 			gpio;
	int			need_set_pmuxcr;
	int			pmuxcr_set;
	int			pmuxcr_endian;
	void __iomem		*pmuxcr_addr;

	struct i2c_client	*slave;
	enum i2c_slave_event last_slave_event;

	/* For checking slave events. */
	spinlock_t     slave_lock;
	struct hrtimer slave_timer;
};

static const struct imx_i2c_hwdata imx1_i2c_hwdata = {
	.devtype		= IMX1_I2C,
	.regshift		= IMX_I2C_REGSHIFT,
	.clk_div		= imx_i2c_clk_div,
	.ndivs			= ARRAY_SIZE(imx_i2c_clk_div),
	.i2sr_clr_opcode	= I2SR_CLR_OPCODE_W0C,
	.i2cr_ien_opcode	= I2CR_IEN_OPCODE_1,

};

static const struct imx_i2c_hwdata imx21_i2c_hwdata = {
	.devtype		= IMX21_I2C,
	.regshift		= IMX_I2C_REGSHIFT,
	.clk_div		= imx_i2c_clk_div,
	.ndivs			= ARRAY_SIZE(imx_i2c_clk_div),
	.i2sr_clr_opcode	= I2SR_CLR_OPCODE_W0C,
	.i2cr_ien_opcode	= I2CR_IEN_OPCODE_1,

};

static const struct imx_i2c_hwdata imx6_i2c_hwdata = {
	.devtype		= IMX21_I2C,
	.regshift		= IMX_I2C_REGSHIFT,
	.clk_div		= imx_i2c_clk_div,
	.ndivs			= ARRAY_SIZE(imx_i2c_clk_div),
	.i2sr_clr_opcode	= I2SR_CLR_OPCODE_W0C,
	.i2cr_ien_opcode	= I2CR_IEN_OPCODE_1,
	.has_err007805		= true,
};

static struct imx_i2c_hwdata vf610_i2c_hwdata = {
	.devtype		= VF610_I2C,
	.regshift		= VF610_I2C_REGSHIFT,
	.clk_div		= vf610_i2c_clk_div,
	.ndivs			= ARRAY_SIZE(vf610_i2c_clk_div),
	.i2sr_clr_opcode	= I2SR_CLR_OPCODE_W1C,
	.i2cr_ien_opcode	= I2CR_IEN_OPCODE_0,

};

static const struct platform_device_id imx_i2c_devtype[] = {
	{
		.name = "imx1-i2c",
		.driver_data = (kernel_ulong_t)&imx1_i2c_hwdata,
	}, {
		.name = "imx21-i2c",
		.driver_data = (kernel_ulong_t)&imx21_i2c_hwdata,
	}, {
		/* sentinel */
	}
};
MODULE_DEVICE_TABLE(platform, imx_i2c_devtype);

static const struct imx_i2c_hwdata imx7d_i2c_hwdata = {
	.devtype		= IMX7D_I2C,
	.regshift		= IMX_I2C_REGSHIFT,
	.clk_div		= imx_i2c_clk_div,
	.ndivs			= ARRAY_SIZE(imx_i2c_clk_div),
	.i2sr_clr_opcode	= I2SR_CLR_OPCODE_W0C,
	.i2cr_ien_opcode	= I2CR_IEN_OPCODE_1,

};

static const struct of_device_id i2c_imx_dt_ids[] = {
	{ .compatible = "fsl,imx1-i2c", .data = &imx1_i2c_hwdata, },
	{ .compatible = "fsl,imx21-i2c", .data = &imx21_i2c_hwdata, },
	{ .compatible = "fsl,imx6q-i2c", .data = &imx6_i2c_hwdata, },
	{ .compatible = "fsl,imx6sl-i2c", .data = &imx6_i2c_hwdata, },
	{ .compatible = "fsl,imx6sll-i2c", .data = &imx6_i2c_hwdata, },
	{ .compatible = "fsl,imx6sx-i2c", .data = &imx6_i2c_hwdata, },
	{ .compatible = "fsl,imx6ul-i2c", .data = &imx6_i2c_hwdata, },
	{ .compatible = "fsl,imx7s-i2c", .data = &imx6_i2c_hwdata, },
	{ .compatible = "fsl,imx8mm-i2c", .data = &imx6_i2c_hwdata, },
	{ .compatible = "fsl,imx8mn-i2c", .data = &imx6_i2c_hwdata, },
	{ .compatible = "fsl,imx8mp-i2c", .data = &imx6_i2c_hwdata, },
	{ .compatible = "fsl,imx8mq-i2c", .data = &imx6_i2c_hwdata, },
	{ .compatible = "fsl,vf610-i2c", .data = &vf610_i2c_hwdata, },
	{ .compatible = "fsl,imx7d-i2c", .data = &imx7d_i2c_hwdata, },
	{ /* sentinel */ }
};
MODULE_DEVICE_TABLE(of, i2c_imx_dt_ids);

static const struct acpi_device_id i2c_imx_acpi_ids[] = {
	{"NXP0001", .driver_data = (kernel_ulong_t)&vf610_i2c_hwdata},
	{ }
};
MODULE_DEVICE_TABLE(acpi, i2c_imx_acpi_ids);

static inline int is_imx1_i2c(struct imx_i2c_struct *i2c_imx)
{
	return i2c_imx->hwdata->devtype == IMX1_I2C;
}

static inline int is_vf610_i2c(struct imx_i2c_struct *i2c_imx)
{
	return i2c_imx->hwdata->devtype == VF610_I2C;
}

static inline int is_imx7d_i2c(struct imx_i2c_struct *i2c_imx)
{
	return i2c_imx->hwdata->devtype == IMX7D_I2C;
}

static inline void imx_i2c_write_reg(unsigned int val,
		struct imx_i2c_struct *i2c_imx, unsigned int reg)
{
	writeb(val, i2c_imx->base + (reg << i2c_imx->hwdata->regshift));
}

static inline unsigned char imx_i2c_read_reg(struct imx_i2c_struct *i2c_imx,
		unsigned int reg)
{
	return readb(i2c_imx->base + (reg << i2c_imx->hwdata->regshift));
}

static void i2c_imx_clear_irq(struct imx_i2c_struct *i2c_imx, unsigned int bits)
{
	unsigned int temp;

	/*
	 * i2sr_clr_opcode is the value to clear all interrupts. Here we want to
	 * clear only <bits>, so we write ~i2sr_clr_opcode with just <bits>
	 * toggled. This is required because i.MX needs W0C and Vybrid uses W1C.
	 */
	temp = ~i2c_imx->hwdata->i2sr_clr_opcode ^ bits;
	imx_i2c_write_reg(temp, i2c_imx, IMX_I2C_I2SR);
}

/* Set up i2c controller register and i2c status register to default value. */
static void i2c_imx_reset_regs(struct imx_i2c_struct *i2c_imx)
{
	imx_i2c_write_reg(i2c_imx->hwdata->i2cr_ien_opcode ^ I2CR_IEN,
			  i2c_imx, IMX_I2C_I2CR);
	i2c_imx_clear_irq(i2c_imx, I2SR_IIF | I2SR_IAL);
}

/* Functions for DMA support */
static int i2c_imx_dma_request(struct imx_i2c_struct *i2c_imx,
			       struct device *dev,
			       dma_addr_t phy_addr)
{
	struct imx_i2c_dma *dma;
	struct dma_slave_config dma_sconfig = {0};
	int ret;

	dma = devm_kzalloc(dev, sizeof(*dma), GFP_KERNEL);
	if (!dma)
		return -ENOMEM;

	dma->chan_tx = dma_request_chan(dev, "tx");
	if (IS_ERR(dma->chan_tx)) {
		ret = PTR_ERR(dma->chan_tx);
		if (ret != -ENODEV && ret != -EPROBE_DEFER)
			dev_err(dev, "can't request DMA tx channel (%d)\n", ret);
		goto fail_al;
	}

	dma_sconfig.dst_addr = phy_addr +
				(IMX_I2C_I2DR << i2c_imx->hwdata->regshift);
	dma_sconfig.dst_addr_width = DMA_SLAVE_BUSWIDTH_1_BYTE;
	dma_sconfig.dst_maxburst = 1;
	dma_sconfig.direction = DMA_MEM_TO_DEV;
	ret = dmaengine_slave_config(dma->chan_tx, &dma_sconfig);
	if (ret < 0) {
		dev_err(dev, "can't configure tx channel (%d)\n", ret);
		goto fail_tx;
	}

	dma->chan_rx = dma_request_chan(dev, "rx");
	if (IS_ERR(dma->chan_rx)) {
		ret = PTR_ERR(dma->chan_rx);
		if (ret != -ENODEV && ret != -EPROBE_DEFER)
			dev_err(dev, "can't request DMA rx channel (%d)\n", ret);
		goto fail_tx;
	}

	dma_sconfig.src_addr = phy_addr +
				(IMX_I2C_I2DR << i2c_imx->hwdata->regshift);
	dma_sconfig.src_addr_width = DMA_SLAVE_BUSWIDTH_1_BYTE;
	dma_sconfig.src_maxburst = 1;
	dma_sconfig.direction = DMA_DEV_TO_MEM;
	ret = dmaengine_slave_config(dma->chan_rx, &dma_sconfig);
	if (ret < 0) {
		dev_err(dev, "can't configure rx channel (%d)\n", ret);
		goto fail_rx;
	}

	i2c_imx->dma = dma;
	init_completion(&dma->cmd_complete);
	dev_info(dev, "using %s (tx) and %s (rx) for DMA transfers\n",
		dma_chan_name(dma->chan_tx), dma_chan_name(dma->chan_rx));

	return 0;

fail_rx:
	dma_release_channel(dma->chan_rx);
fail_tx:
	dma_release_channel(dma->chan_tx);
fail_al:
	devm_kfree(dev, dma);

	return ret;
}

static void i2c_imx_dma_callback(void *arg)
{
	struct imx_i2c_struct *i2c_imx = (struct imx_i2c_struct *)arg;
	struct imx_i2c_dma *dma = i2c_imx->dma;

	dma_unmap_single(dma->chan_using->device->dev, dma->dma_buf,
			dma->dma_len, dma->dma_data_dir);
	complete(&dma->cmd_complete);
}

static int i2c_imx_dma_xfer(struct imx_i2c_struct *i2c_imx,
					struct i2c_msg *msgs)
{
	struct imx_i2c_dma *dma = i2c_imx->dma;
	struct dma_async_tx_descriptor *txdesc;
	struct device *dev = &i2c_imx->adapter.dev;
	struct device *chan_dev = dma->chan_using->device->dev;

	dma->dma_buf = dma_map_single(chan_dev, msgs->buf,
					dma->dma_len, dma->dma_data_dir);
	if (dma_mapping_error(chan_dev, dma->dma_buf)) {
		dev_err(dev, "DMA mapping failed\n");
		goto err_map;
	}

	txdesc = dmaengine_prep_slave_single(dma->chan_using, dma->dma_buf,
					dma->dma_len, dma->dma_transfer_dir,
					DMA_PREP_INTERRUPT | DMA_CTRL_ACK);
	if (!txdesc) {
		dev_err(dev, "Not able to get desc for DMA xfer\n");
		goto err_desc;
	}

	reinit_completion(&dma->cmd_complete);
	txdesc->callback = i2c_imx_dma_callback;
	txdesc->callback_param = i2c_imx;
	if (dma_submit_error(dmaengine_submit(txdesc))) {
		dev_err(dev, "DMA submit failed\n");
		goto err_submit;
	}

	dma_async_issue_pending(dma->chan_using);
	return 0;

err_submit:
	dmaengine_terminate_sync(dma->chan_using);
err_desc:
	dma_unmap_single(chan_dev, dma->dma_buf,
			dma->dma_len, dma->dma_data_dir);
err_map:
	return -EINVAL;
}

static void i2c_imx_dma_free(struct imx_i2c_struct *i2c_imx)
{
	struct imx_i2c_dma *dma = i2c_imx->dma;

	dma->dma_buf = 0;
	dma->dma_len = 0;

	dma_release_channel(dma->chan_tx);
	dma->chan_tx = NULL;

	dma_release_channel(dma->chan_rx);
	dma->chan_rx = NULL;

	dma->chan_using = NULL;
}

static int i2c_imx_bus_busy(struct imx_i2c_struct *i2c_imx, int for_busy, bool atomic)
{
	unsigned long orig_jiffies = jiffies;
	unsigned int temp;

	while (1) {
		temp = imx_i2c_read_reg(i2c_imx, IMX_I2C_I2SR);

		/* check for arbitration lost */
		if (temp & I2SR_IAL) {
			i2c_imx_clear_irq(i2c_imx, I2SR_IAL);
			return -EAGAIN;
		}

		if (for_busy && (temp & I2SR_IBB)) {
			i2c_imx->stopped = 0;
			break;
		}
		if (!for_busy && !(temp & I2SR_IBB)) {
			i2c_imx->stopped = 1;
			break;
		}
		if (time_after(jiffies, orig_jiffies + msecs_to_jiffies(500))) {
			dev_dbg(&i2c_imx->adapter.dev,
				"<%s> I2C bus is busy\n", __func__);
			return -ETIMEDOUT;
		}
		if (atomic)
			udelay(100);
		else
			schedule();
	}

	return 0;
}

static int i2c_imx_trx_complete(struct imx_i2c_struct *i2c_imx, bool atomic)
{
	if (atomic) {
		void __iomem *addr = i2c_imx->base + (IMX_I2C_I2SR << i2c_imx->hwdata->regshift);
		unsigned int regval;

		/*
		 * The formula for the poll timeout is documented in the RM
		 * Rev.5 on page 1878:
		 *     T_min = 10/F_scl
		 * Set the value hard as it is done for the non-atomic use-case.
		 * Use 10 kHz for the calculation since this is the minimum
		 * allowed SMBus frequency. Also add an offset of 100us since it
		 * turned out that the I2SR_IIF bit isn't set correctly within
		 * the minimum timeout in polling mode.
		 */
		readb_poll_timeout_atomic(addr, regval, regval & I2SR_IIF, 5, 1000 + 100);
		i2c_imx->i2csr = regval;
		i2c_imx_clear_irq(i2c_imx, I2SR_IIF | I2SR_IAL);
	} else {
		wait_event_timeout(i2c_imx->queue, i2c_imx->i2csr & I2SR_IIF, HZ / 10);
	}

	if (unlikely(!(i2c_imx->i2csr & I2SR_IIF))) {
		dev_dbg(&i2c_imx->adapter.dev, "<%s> Timeout\n", __func__);
		return -ETIMEDOUT;
	}

	dev_dbg(&i2c_imx->adapter.dev, "<%s> TRX complete\n", __func__);
	i2c_imx->i2csr = 0;
	return 0;
}

static int i2c_imx_acked(struct imx_i2c_struct *i2c_imx)
{
	if (imx_i2c_read_reg(i2c_imx, IMX_I2C_I2SR) & I2SR_RXAK) {
		dev_dbg(&i2c_imx->adapter.dev, "<%s> No ACK\n", __func__);
		return -ENXIO;  /* No ACK */
	}

	dev_dbg(&i2c_imx->adapter.dev, "<%s> ACK received\n", __func__);
	return 0;
}

static int i2c_imx_set_clk(struct imx_i2c_struct *i2c_imx,
			    unsigned int i2c_clk_rate)
{
	struct imx_i2c_clk_pair *i2c_clk_div = i2c_imx->hwdata->clk_div;
	struct imxi2c_platform_data *pdata = dev_get_platdata(&i2c_imx->adapter.dev);
	unsigned int div;
	int i;

<<<<<<< HEAD
	if (pdata != NULL) {
		if (pdata->bitrate && pdata->bitrate != i2c_imx->bitrate) {
			dev_warn(&i2c_imx->adapter.dev,
				 "<%s> Changing bitrate to %d\n",
				__func__, pdata->bitrate);
			i2c_imx->bitrate = pdata->bitrate;

			/* Invalidate previous cur_clk so new divisors are calculated */
			i2c_imx->cur_clk = 0;
		}
	}

=======
	if (i2c_imx->hwdata->has_err007805 && i2c_imx->bitrate > 384000) {
		dev_dbg(&i2c_imx->adapter.dev,
			"SoC errata ERR007805 or e7805 applies, bus frequency limited from %d Hz to 384000 Hz.\n",
			i2c_imx->bitrate);
		i2c_imx->bitrate = 384000;
	}

	/* Divider value calculation */
>>>>>>> 29549c70
	if (i2c_imx->cur_clk == i2c_clk_rate)
		return 0;

	/*
	 * Keep the denominator of the following program
	 * always NOT equal to 0.
	 */

	/* Divider value calculation */
	if (!(i2c_clk_rate / 2))
		return -EINVAL;

	i2c_imx->cur_clk = i2c_clk_rate;

	div = DIV_ROUND_UP(i2c_clk_rate, i2c_imx->bitrate);
	if (div < i2c_clk_div[0].div)
		i = 0;
	else if (div > i2c_clk_div[i2c_imx->hwdata->ndivs - 1].div)
		i = i2c_imx->hwdata->ndivs - 1;
	else
		for (i = 0; i2c_clk_div[i].div < div; i++)
			;

	/* Store divider value */
	i2c_imx->ifdr = i2c_clk_div[i].val;

	/*
	 * There dummy delay is calculated.
	 * It should be about one I2C clock period long.
	 * This delay is used in I2C bus disable function
	 * to fix chip hardware bug.
	 */
	i2c_imx->disable_delay = DIV_ROUND_UP(500000U * i2c_clk_div[i].div,
					      i2c_clk_rate / 2);

#ifdef CONFIG_I2C_DEBUG_BUS
	dev_dbg(&i2c_imx->adapter.dev, "I2C_CLK=%d, REQ DIV=%d\n",
		i2c_clk_rate, div);
	dev_dbg(&i2c_imx->adapter.dev, "IFDR[IC]=0x%x, REAL DIV=%d\n",
		i2c_clk_div[i].val, i2c_clk_div[i].div);
#endif

	return 0;
}

static int i2c_imx_clk_notifier_call(struct notifier_block *nb,
				     unsigned long action, void *data)
{
	int ret = 0;
	struct clk_notifier_data *ndata = data;
	struct imx_i2c_struct *i2c_imx = container_of(nb,
						      struct imx_i2c_struct,
						      clk_change_nb);

	if (action & POST_RATE_CHANGE)
		ret = i2c_imx_set_clk(i2c_imx, ndata->new_rate);

	return notifier_from_errno(ret);
}

static int i2c_imx_start(struct imx_i2c_struct *i2c_imx, bool atomic)
{
	unsigned int temp = 0;
	int result;

	result = i2c_imx_set_clk(i2c_imx, clk_get_rate(i2c_imx->clk));
	if (result)
		return result;

	imx_i2c_write_reg(i2c_imx->ifdr, i2c_imx, IMX_I2C_IFDR);
	/* Enable I2C controller */
	imx_i2c_write_reg(i2c_imx->hwdata->i2sr_clr_opcode, i2c_imx, IMX_I2C_I2SR);
	imx_i2c_write_reg(i2c_imx->hwdata->i2cr_ien_opcode, i2c_imx, IMX_I2C_I2CR);

	/* Wait controller to be stable */
	if (atomic)
		udelay(50);
	else
		usleep_range(50, 150);

	/* Start I2C transaction */
	temp = imx_i2c_read_reg(i2c_imx, IMX_I2C_I2CR);
	temp |= I2CR_MSTA;
	imx_i2c_write_reg(temp, i2c_imx, IMX_I2C_I2CR);
	result = i2c_imx_bus_busy(i2c_imx, 1, atomic);
	if (result)
		return result;

	temp |= I2CR_IIEN | I2CR_MTX | I2CR_TXAK;
	if (atomic)
		temp &= ~I2CR_IIEN; /* Disable interrupt */

	temp &= ~I2CR_DMAEN;
	imx_i2c_write_reg(temp, i2c_imx, IMX_I2C_I2CR);
	return result;
}

static void i2c_imx_stop(struct imx_i2c_struct *i2c_imx, bool atomic)
{
	unsigned int temp = 0;

	if (!i2c_imx->stopped) {
		/* Stop I2C transaction */
		temp = imx_i2c_read_reg(i2c_imx, IMX_I2C_I2CR);
		if (!(temp & I2CR_MSTA))
			i2c_imx->stopped = 1;
		temp &= ~(I2CR_MSTA | I2CR_MTX);
		if (i2c_imx->dma)
			temp &= ~I2CR_DMAEN;
		imx_i2c_write_reg(temp, i2c_imx, IMX_I2C_I2CR);
	}
	if (is_imx1_i2c(i2c_imx)) {
		/*
		 * This delay caused by an i.MXL hardware bug.
		 * If no (or too short) delay, no "STOP" bit will be generated.
		 */
		udelay(i2c_imx->disable_delay);
	}

	if (!i2c_imx->stopped)
		i2c_imx_bus_busy(i2c_imx, 0, atomic);

	/* Disable I2C controller */
	temp = i2c_imx->hwdata->i2cr_ien_opcode ^ I2CR_IEN,
	imx_i2c_write_reg(temp, i2c_imx, IMX_I2C_I2CR);
}

/*
 * Enable bus idle interrupts
 * Note: IBIC register will be cleared after disabled i2c module.
 * All of layerscape series SoCs support IBIC register.
 */
static void i2c_imx_enable_bus_idle(struct imx_i2c_struct *i2c_imx)
{
	if (is_vf610_i2c(i2c_imx)) {
		unsigned int temp;

		temp = imx_i2c_read_reg(i2c_imx, IMX_I2C_IBIC);
		temp |= IBIC_BIIE;
		imx_i2c_write_reg(temp, i2c_imx, IMX_I2C_IBIC);
	}
}

static void i2c_imx_slave_event(struct imx_i2c_struct *i2c_imx,
				enum i2c_slave_event event, u8 *val)
{
	i2c_slave_event(i2c_imx->slave, event, val);
	i2c_imx->last_slave_event = event;
}

static void i2c_imx_slave_finish_op(struct imx_i2c_struct *i2c_imx)
{
	u8 val = 0;

	while (i2c_imx->last_slave_event != I2C_SLAVE_STOP) {
		switch (i2c_imx->last_slave_event) {
		case I2C_SLAVE_READ_REQUESTED:
			i2c_imx_slave_event(i2c_imx, I2C_SLAVE_READ_PROCESSED,
					    &val);
			break;

		case I2C_SLAVE_WRITE_REQUESTED:
		case I2C_SLAVE_READ_PROCESSED:
		case I2C_SLAVE_WRITE_RECEIVED:
			i2c_imx_slave_event(i2c_imx, I2C_SLAVE_STOP, &val);
			break;

		case I2C_SLAVE_STOP:
			break;
		}
	}
}

/* Returns true if the timer should be restarted, false if not. */
static irqreturn_t i2c_imx_slave_handle(struct imx_i2c_struct *i2c_imx,
					unsigned int status, unsigned int ctl)
{
	u8 value = 0;

	if (status & I2SR_IAL) { /* Arbitration lost */
		i2c_imx_clear_irq(i2c_imx, I2SR_IAL);
		if (!(status & I2SR_IAAS))
			return IRQ_HANDLED;
	}

	if (!(status & I2SR_IBB)) {
		/* No master on the bus, that could mean a stop condition. */
		i2c_imx_slave_finish_op(i2c_imx);
		return IRQ_HANDLED;
	}

	if (!(status & I2SR_ICF))
		/* Data transfer still in progress, ignore this. */
		goto out;

	if (status & I2SR_IAAS) { /* Addressed as a slave */
		i2c_imx_slave_finish_op(i2c_imx);
		if (status & I2SR_SRW) { /* Master wants to read from us*/
			dev_dbg(&i2c_imx->adapter.dev, "read requested");
			i2c_imx_slave_event(i2c_imx,
					    I2C_SLAVE_READ_REQUESTED, &value);

			/* Slave transmit */
			ctl |= I2CR_MTX;
			imx_i2c_write_reg(ctl, i2c_imx, IMX_I2C_I2CR);

			/* Send data */
			imx_i2c_write_reg(value, i2c_imx, IMX_I2C_I2DR);
		} else { /* Master wants to write to us */
			dev_dbg(&i2c_imx->adapter.dev, "write requested");
			i2c_imx_slave_event(i2c_imx,
					    I2C_SLAVE_WRITE_REQUESTED, &value);

			/* Slave receive */
			ctl &= ~I2CR_MTX;
			imx_i2c_write_reg(ctl, i2c_imx, IMX_I2C_I2CR);
			/* Dummy read */
			imx_i2c_read_reg(i2c_imx, IMX_I2C_I2DR);
		}
	} else if (!(ctl & I2CR_MTX)) { /* Receive mode */
		value = imx_i2c_read_reg(i2c_imx, IMX_I2C_I2DR);
		i2c_imx_slave_event(i2c_imx,
				    I2C_SLAVE_WRITE_RECEIVED, &value);
	} else if (!(status & I2SR_RXAK)) { /* Transmit mode received ACK */
		ctl |= I2CR_MTX;
		imx_i2c_write_reg(ctl, i2c_imx, IMX_I2C_I2CR);

		i2c_imx_slave_event(i2c_imx,
				    I2C_SLAVE_READ_PROCESSED, &value);

		imx_i2c_write_reg(value, i2c_imx, IMX_I2C_I2DR);
	} else { /* Transmit mode received NAK, operation is done */
		ctl &= ~I2CR_MTX;
		imx_i2c_write_reg(ctl, i2c_imx, IMX_I2C_I2CR);
		imx_i2c_read_reg(i2c_imx, IMX_I2C_I2DR);
		i2c_imx_slave_finish_op(i2c_imx);
		return IRQ_HANDLED;
	}

out:
	/*
	 * No need to check the return value here.  If it returns 0 or
	 * 1, then everything is fine.  If it returns -1, then the
	 * timer is running in the handler.  This will still work,
	 * though it may be redone (or already have been done) by the
	 * timer function.
	 */
	hrtimer_try_to_cancel(&i2c_imx->slave_timer);
	hrtimer_forward_now(&i2c_imx->slave_timer, I2C_IMX_CHECK_DELAY);
	hrtimer_restart(&i2c_imx->slave_timer);
	return IRQ_HANDLED;
}

static enum hrtimer_restart i2c_imx_slave_timeout(struct hrtimer *t)
{
	struct imx_i2c_struct *i2c_imx = container_of(t, struct imx_i2c_struct,
						      slave_timer);
	unsigned int ctl, status;
	unsigned long flags;

	spin_lock_irqsave(&i2c_imx->slave_lock, flags);
	status = imx_i2c_read_reg(i2c_imx, IMX_I2C_I2SR);
	ctl = imx_i2c_read_reg(i2c_imx, IMX_I2C_I2CR);
	i2c_imx_slave_handle(i2c_imx, status, ctl);
	spin_unlock_irqrestore(&i2c_imx->slave_lock, flags);
	return HRTIMER_NORESTART;
}

static void i2c_imx_slave_init(struct imx_i2c_struct *i2c_imx)
{
	int temp;

	/* Set slave addr. */
	imx_i2c_write_reg((i2c_imx->slave->addr << 1), i2c_imx, IMX_I2C_IADR);

	i2c_imx_reset_regs(i2c_imx);

	/* Enable module */
	temp = i2c_imx->hwdata->i2cr_ien_opcode;
	imx_i2c_write_reg(temp, i2c_imx, IMX_I2C_I2CR);

	/* Enable interrupt from i2c module */
	temp |= I2CR_IIEN;
	imx_i2c_write_reg(temp, i2c_imx, IMX_I2C_I2CR);

	i2c_imx_enable_bus_idle(i2c_imx);
}

static int i2c_imx_reg_slave(struct i2c_client *client)
{
	struct imx_i2c_struct *i2c_imx = i2c_get_adapdata(client->adapter);
	int ret;

	if (i2c_imx->slave)
		return -EBUSY;

	i2c_imx->slave = client;
	i2c_imx->last_slave_event = I2C_SLAVE_STOP;

	/* Resume */
	ret = pm_runtime_resume_and_get(i2c_imx->adapter.dev.parent);
	if (ret < 0) {
		dev_err(&i2c_imx->adapter.dev, "failed to resume i2c controller");
		return ret;
	}

	i2c_imx_slave_init(i2c_imx);

	return 0;
}

static int i2c_imx_unreg_slave(struct i2c_client *client)
{
	struct imx_i2c_struct *i2c_imx = i2c_get_adapdata(client->adapter);
	int ret;

	if (!i2c_imx->slave)
		return -EINVAL;

	/* Reset slave address. */
	imx_i2c_write_reg(0, i2c_imx, IMX_I2C_IADR);

	i2c_imx_reset_regs(i2c_imx);

	i2c_imx->slave = NULL;

	/* Suspend */
	ret = pm_runtime_put_sync(i2c_imx->adapter.dev.parent);
	if (ret < 0)
		dev_err(&i2c_imx->adapter.dev, "failed to suspend i2c controller");

	return ret;
}

static irqreturn_t i2c_imx_master_isr(struct imx_i2c_struct *i2c_imx, unsigned int status)
{
	/* save status register */
	i2c_imx->i2csr = status;
	wake_up(&i2c_imx->queue);

	return IRQ_HANDLED;
}

static irqreturn_t i2c_imx_isr(int irq, void *dev_id)
{
	struct imx_i2c_struct *i2c_imx = dev_id;
	unsigned int ctl, status;
	unsigned long flags;

	spin_lock_irqsave(&i2c_imx->slave_lock, flags);
	status = imx_i2c_read_reg(i2c_imx, IMX_I2C_I2SR);
	ctl = imx_i2c_read_reg(i2c_imx, IMX_I2C_I2CR);

	if (status & I2SR_IIF) {
		i2c_imx_clear_irq(i2c_imx, I2SR_IIF);
		if (i2c_imx->slave) {
			if (!(ctl & I2CR_MSTA)) {
				irqreturn_t ret;

				ret = i2c_imx_slave_handle(i2c_imx,
							   status, ctl);
				spin_unlock_irqrestore(&i2c_imx->slave_lock,
						       flags);
				return ret;
			}
			i2c_imx_slave_finish_op(i2c_imx);
		}
		spin_unlock_irqrestore(&i2c_imx->slave_lock, flags);
		return i2c_imx_master_isr(i2c_imx, status);
	}
	spin_unlock_irqrestore(&i2c_imx->slave_lock, flags);

	return IRQ_NONE;
}

static int i2c_imx_dma_write(struct imx_i2c_struct *i2c_imx,
					struct i2c_msg *msgs)
{
	int result;
	unsigned long time_left;
	unsigned int temp = 0;
	unsigned long orig_jiffies = jiffies;
	struct imx_i2c_dma *dma = i2c_imx->dma;
	struct device *dev = &i2c_imx->adapter.dev;

	dma->chan_using = dma->chan_tx;
	dma->dma_transfer_dir = DMA_MEM_TO_DEV;
	dma->dma_data_dir = DMA_TO_DEVICE;
	dma->dma_len = msgs->len - 1;
	result = i2c_imx_dma_xfer(i2c_imx, msgs);
	if (result)
		return result;

	temp = imx_i2c_read_reg(i2c_imx, IMX_I2C_I2CR);
	temp |= I2CR_DMAEN;
	imx_i2c_write_reg(temp, i2c_imx, IMX_I2C_I2CR);

	/*
	 * Write slave address.
	 * The first byte must be transmitted by the CPU.
	 */
	imx_i2c_write_reg(i2c_8bit_addr_from_msg(msgs), i2c_imx, IMX_I2C_I2DR);
	time_left = wait_for_completion_timeout(
				&i2c_imx->dma->cmd_complete,
				msecs_to_jiffies(DMA_TIMEOUT));
	if (time_left == 0) {
		dmaengine_terminate_sync(dma->chan_using);
		return -ETIMEDOUT;
	}

	/* Waiting for transfer complete. */
	while (1) {
		temp = imx_i2c_read_reg(i2c_imx, IMX_I2C_I2SR);
		if (temp & I2SR_ICF)
			break;
		if (time_after(jiffies, orig_jiffies +
				msecs_to_jiffies(DMA_TIMEOUT))) {
			dev_dbg(dev, "<%s> Timeout\n", __func__);
			return -ETIMEDOUT;
		}
		schedule();
	}

	temp = imx_i2c_read_reg(i2c_imx, IMX_I2C_I2CR);
	temp &= ~I2CR_DMAEN;
	imx_i2c_write_reg(temp, i2c_imx, IMX_I2C_I2CR);

	/* The last data byte must be transferred by the CPU. */
	imx_i2c_write_reg(msgs->buf[msgs->len-1],
				i2c_imx, IMX_I2C_I2DR);
	result = i2c_imx_trx_complete(i2c_imx, false);
	if (result)
		return result;

	return i2c_imx_acked(i2c_imx);
}

static int i2c_imx_dma_read(struct imx_i2c_struct *i2c_imx,
			struct i2c_msg *msgs, bool is_lastmsg)
{
	int result;
	unsigned long time_left;
	unsigned int temp;
	unsigned long orig_jiffies = jiffies;
	struct imx_i2c_dma *dma = i2c_imx->dma;
	struct device *dev = &i2c_imx->adapter.dev;


	dma->chan_using = dma->chan_rx;
	dma->dma_transfer_dir = DMA_DEV_TO_MEM;
	dma->dma_data_dir = DMA_FROM_DEVICE;
	/* The last two data bytes must be transferred by the CPU. */
	dma->dma_len = msgs->len - 2;
	result = i2c_imx_dma_xfer(i2c_imx, msgs);
	if (result)
		return result;

	time_left = wait_for_completion_timeout(
				&i2c_imx->dma->cmd_complete,
				msecs_to_jiffies(DMA_TIMEOUT));
	if (time_left == 0) {
		dmaengine_terminate_sync(dma->chan_using);
		return -ETIMEDOUT;
	}

	/* waiting for transfer complete. */
	while (1) {
		temp = imx_i2c_read_reg(i2c_imx, IMX_I2C_I2SR);
		if (temp & I2SR_ICF)
			break;
		if (time_after(jiffies, orig_jiffies +
				msecs_to_jiffies(DMA_TIMEOUT))) {
			dev_dbg(dev, "<%s> Timeout\n", __func__);
			return -ETIMEDOUT;
		}
		schedule();
	}

	temp = imx_i2c_read_reg(i2c_imx, IMX_I2C_I2CR);
	temp &= ~I2CR_DMAEN;
	imx_i2c_write_reg(temp, i2c_imx, IMX_I2C_I2CR);

	/* read n-1 byte data */
	temp = imx_i2c_read_reg(i2c_imx, IMX_I2C_I2CR);
	temp |= I2CR_TXAK;
	imx_i2c_write_reg(temp, i2c_imx, IMX_I2C_I2CR);

	msgs->buf[msgs->len-2] = imx_i2c_read_reg(i2c_imx, IMX_I2C_I2DR);
	/* read n byte data */
	result = i2c_imx_trx_complete(i2c_imx, false);
	if (result)
		return result;

	if (is_lastmsg) {
		/*
		 * It must generate STOP before read I2DR to prevent
		 * controller from generating another clock cycle
		 */
		dev_dbg(dev, "<%s> clear MSTA\n", __func__);
		temp = imx_i2c_read_reg(i2c_imx, IMX_I2C_I2CR);
		if (!(temp & I2CR_MSTA))
			i2c_imx->stopped = 1;
		temp &= ~(I2CR_MSTA | I2CR_MTX);
		imx_i2c_write_reg(temp, i2c_imx, IMX_I2C_I2CR);
		if (!i2c_imx->stopped)
			i2c_imx_bus_busy(i2c_imx, 0, false);
	} else {
		/*
		 * For i2c master receiver repeat restart operation like:
		 * read -> repeat MSTA -> read/write
		 * The controller must set MTX before read the last byte in
		 * the first read operation, otherwise the first read cost
		 * one extra clock cycle.
		 */
		temp = imx_i2c_read_reg(i2c_imx, IMX_I2C_I2CR);
		temp |= I2CR_MTX;
		imx_i2c_write_reg(temp, i2c_imx, IMX_I2C_I2CR);
	}
	msgs->buf[msgs->len-1] = imx_i2c_read_reg(i2c_imx, IMX_I2C_I2DR);

	return 0;
}

static int wait_for_transfer_completed(struct imx_i2c_struct *i2c_imx)
{
	unsigned long timeout = jiffies + msecs_to_jiffies(NO_DMA_TIMEOUT);

	while (1) {
		unsigned int i2sr;

		i2sr = imx_i2c_read_reg(i2c_imx, IMX_I2C_I2SR);
		if (i2sr & I2SR_ICF)
			break;
		if (time_after(jiffies, timeout))
			return -ETIMEDOUT;
		schedule();
	}

	return 0;
}

static int i2c_imx_write(struct imx_i2c_struct *i2c_imx, struct i2c_msg *msgs,
			 bool atomic)
{
	int i, result;

	dev_dbg(&i2c_imx->adapter.dev, "<%s> write slave address: addr=0x%x\n",
		__func__, i2c_8bit_addr_from_msg(msgs));

	result = wait_for_transfer_completed(i2c_imx);
	if (result) {
		dev_dbg(&i2c_imx->adapter.dev,
			"<%s> Timeout\n", __func__);
		return result;
	}
	/* write slave address */
	imx_i2c_write_reg(i2c_8bit_addr_from_msg(msgs), i2c_imx, IMX_I2C_I2DR);
	result = i2c_imx_trx_complete(i2c_imx, atomic);
	if (result)
		return result;
	result = i2c_imx_acked(i2c_imx);
	if (result)
		return result;
	dev_dbg(&i2c_imx->adapter.dev, "<%s> write data\n", __func__);

	/* write data */
	for (i = 0; i < msgs->len; i++) {
		result = wait_for_transfer_completed(i2c_imx);
		if (result) {
			dev_dbg(&i2c_imx->adapter.dev,
				"<%s> Timeout\n", __func__);
			return result;
		}
		dev_dbg(&i2c_imx->adapter.dev,
			"<%s> write byte: B%d=0x%X\n",
			__func__, i, msgs->buf[i]);
		imx_i2c_write_reg(msgs->buf[i], i2c_imx, IMX_I2C_I2DR);
		result = i2c_imx_trx_complete(i2c_imx, atomic);
		if (result)
			return result;
		result = i2c_imx_acked(i2c_imx);
		if (result)
			return result;
	}
	return 0;
}

static int i2c_imx_read(struct imx_i2c_struct *i2c_imx, struct i2c_msg *msgs,
			bool is_lastmsg, bool atomic)
{
	int i, result;
	unsigned int temp;
	int block_data = msgs->flags & I2C_M_RECV_LEN;
	int use_dma = i2c_imx->dma && msgs->flags & I2C_M_DMA_SAFE &&
		msgs->len >= DMA_THRESHOLD && !block_data;

	dev_dbg(&i2c_imx->adapter.dev,
		"<%s> write slave address: addr=0x%x\n",
		__func__, i2c_8bit_addr_from_msg(msgs));

	result = wait_for_transfer_completed(i2c_imx);
	if (result) {
		dev_dbg(&i2c_imx->adapter.dev,
			"<%s> Timeout\n", __func__);
		return result;
	}
	/* write slave address */
	imx_i2c_write_reg(i2c_8bit_addr_from_msg(msgs), i2c_imx, IMX_I2C_I2DR);
	result = i2c_imx_trx_complete(i2c_imx, atomic);
	if (result)
		return result;
	result = i2c_imx_acked(i2c_imx);
	if (result)
		return result;

	dev_dbg(&i2c_imx->adapter.dev, "<%s> setup bus\n", __func__);

	/* setup bus to read data */
	temp = imx_i2c_read_reg(i2c_imx, IMX_I2C_I2CR);
	temp &= ~I2CR_MTX;

	/*
	 * Reset the I2CR_TXAK flag initially for SMBus block read since the
	 * length is unknown
	 */
	if ((msgs->len - 1) || block_data)
		temp &= ~I2CR_TXAK;
	if (use_dma)
		temp |= I2CR_DMAEN;
	imx_i2c_write_reg(temp, i2c_imx, IMX_I2C_I2CR);

	result = wait_for_transfer_completed(i2c_imx);
	if (result) {
		dev_dbg(&i2c_imx->adapter.dev,
			"<%s> Timeout\n", __func__);
		return result;
	}
	imx_i2c_read_reg(i2c_imx, IMX_I2C_I2DR); /* dummy read */

	dev_dbg(&i2c_imx->adapter.dev, "<%s> read data\n", __func__);

	if (use_dma)
		return i2c_imx_dma_read(i2c_imx, msgs, is_lastmsg);

	/* read data */
	for (i = 0; i < msgs->len; i++) {
		u8 len = 0;

		result = i2c_imx_trx_complete(i2c_imx, atomic);
		if (result)
			return result;
		/*
		 * First byte is the length of remaining packet
		 * in the SMBus block data read. Add it to
		 * msgs->len.
		 */
		if ((!i) && block_data) {
			result = wait_for_transfer_completed(i2c_imx);
			if (result) {
				dev_dbg(&i2c_imx->adapter.dev,
					"<%s> Timeout\n", __func__);
				return result;
			}
			len = imx_i2c_read_reg(i2c_imx, IMX_I2C_I2DR);
			if ((len == 0) || (len > I2C_SMBUS_BLOCK_MAX))
				return -EPROTO;
			dev_dbg(&i2c_imx->adapter.dev,
				"<%s> read length: 0x%X\n",
				__func__, len);
			msgs->len += len;
		}
		if (i == (msgs->len - 1)) {
			if (is_lastmsg) {
				/*
				 * It must generate STOP before read I2DR to prevent
				 * controller from generating another clock cycle
				 */
				dev_dbg(&i2c_imx->adapter.dev,
					"<%s> clear MSTA\n", __func__);
				temp = imx_i2c_read_reg(i2c_imx, IMX_I2C_I2CR);
				if (!(temp & I2CR_MSTA))
					i2c_imx->stopped =  1;
				temp &= ~(I2CR_MSTA | I2CR_MTX);
				imx_i2c_write_reg(temp, i2c_imx, IMX_I2C_I2CR);
				if (!i2c_imx->stopped)
					i2c_imx_bus_busy(i2c_imx, 0, atomic);
			} else {
				/*
				 * For i2c master receiver repeat restart operation like:
				 * read -> repeat MSTA -> read/write
				 * The controller must set MTX before read the last byte in
				 * the first read operation, otherwise the first read cost
				 * one extra clock cycle.
				 */
				temp = imx_i2c_read_reg(i2c_imx, IMX_I2C_I2CR);
				temp |= I2CR_MTX;
				imx_i2c_write_reg(temp, i2c_imx, IMX_I2C_I2CR);
			}
		} else if (i == (msgs->len - 2)) {
			dev_dbg(&i2c_imx->adapter.dev,
				"<%s> set TXAK\n", __func__);
			temp = imx_i2c_read_reg(i2c_imx, IMX_I2C_I2CR);
			temp |= I2CR_TXAK;
			imx_i2c_write_reg(temp, i2c_imx, IMX_I2C_I2CR);
		}

		if ((!i) && block_data) {
			msgs->buf[0] = len;
		} else {
			result = wait_for_transfer_completed(i2c_imx);
			if (result) {
				dev_dbg(&i2c_imx->adapter.dev,
					"<%s> Timeout\n", __func__);
				return result;
			}
			msgs->buf[i] = imx_i2c_read_reg(i2c_imx, IMX_I2C_I2DR);
		dev_dbg(&i2c_imx->adapter.dev,
			"<%s> read byte: B%d=0x%X\n",
			__func__, i, msgs->buf[i]);
		}
	}

	return 0;
}

static int i2c_imx_xfer_common(struct i2c_adapter *adapter,
			       struct i2c_msg *msgs, int num, bool atomic)
{
	unsigned int i, temp;
	int result;
	bool is_lastmsg = false;
	struct imx_i2c_struct *i2c_imx = i2c_get_adapdata(adapter);
	int recovery_transfer = 0, recovery_retry = 5;

init:
	/* Start I2C transfer */
	result = i2c_imx_start(i2c_imx, atomic);
	if (result) {
		/*
		 * Bus recovery uses gpiod_get_value_cansleep() which is not
		 * allowed within atomic context.
		 */
		if (!atomic && i2c_imx->adapter.bus_recovery_info) {
			i2c_recover_bus(&i2c_imx->adapter);
			result = i2c_imx_start(i2c_imx, atomic);
		}
	}

	if (result)
		goto fail0;

	/* read/write data */
	for (i = 0; i < num; i++) {
		if (i == num - 1)
			is_lastmsg = true;

		if (i) {
			dev_dbg(&i2c_imx->adapter.dev,
				"<%s> repeated start\n", __func__);
			temp = imx_i2c_read_reg(i2c_imx, IMX_I2C_I2CR);
			temp |= I2CR_RSTA;
			imx_i2c_write_reg(temp, i2c_imx, IMX_I2C_I2CR);
			result = i2c_imx_bus_busy(i2c_imx, 1, atomic);
			if (result)
				goto fail0;
		}
		dev_dbg(&i2c_imx->adapter.dev,
			"<%s> transfer message: %d\n", __func__, i);
		/* write/read data */
#ifdef CONFIG_I2C_DEBUG_BUS
		temp = imx_i2c_read_reg(i2c_imx, IMX_I2C_I2CR);
		dev_dbg(&i2c_imx->adapter.dev,
			"<%s> CONTROL: IEN=%d, IIEN=%d, MSTA=%d, MTX=%d, TXAK=%d, RSTA=%d\n",
			__func__,
			(temp & I2CR_IEN ? 1 : 0), (temp & I2CR_IIEN ? 1 : 0),
			(temp & I2CR_MSTA ? 1 : 0), (temp & I2CR_MTX ? 1 : 0),
			(temp & I2CR_TXAK ? 1 : 0), (temp & I2CR_RSTA ? 1 : 0));
		temp = imx_i2c_read_reg(i2c_imx, IMX_I2C_I2SR);
		dev_dbg(&i2c_imx->adapter.dev,
			"<%s> STATUS: ICF=%d, IAAS=%d, IBB=%d, IAL=%d, SRW=%d, IIF=%d, RXAK=%d\n",
			__func__,
			(temp & I2SR_ICF ? 1 : 0), (temp & I2SR_IAAS ? 1 : 0),
			(temp & I2SR_IBB ? 1 : 0), (temp & I2SR_IAL ? 1 : 0),
			(temp & I2SR_SRW ? 1 : 0), (temp & I2SR_IIF ? 1 : 0),
			(temp & I2SR_RXAK ? 1 : 0));
#endif
		if (msgs[i].flags & I2C_M_RD) {
			result = i2c_imx_read(i2c_imx, &msgs[i], is_lastmsg, atomic);
		} else {
			if (!atomic &&
			    i2c_imx->dma && msgs[i].len >= DMA_THRESHOLD &&
				msgs[i].flags & I2C_M_DMA_SAFE)
				result = i2c_imx_dma_write(i2c_imx, &msgs[i]);
			else {
				result = i2c_imx_write(i2c_imx, &msgs[i], atomic);
				if (result == -ETIMEDOUT) {
					dev_dbg(&i2c_imx->adapter.dev,
						"<%s> i2c_imx_write error %d\n",
						__func__, result);
					recovery_transfer = RECOVERY_TRANSFERS;
				}
			}
		}
		if (result)
			goto fail0;

		if (i2c_imx->buf_time)
			udelay(i2c_imx->buf_time);
	}

fail0:
	/* Stop I2C transfer */
	i2c_imx_stop(i2c_imx, atomic);

	if (recovery_transfer-- && recovery_retry--) {
		if (i2c_imx->adapter.bus_recovery_info) {
			i2c_recover_bus(&i2c_imx->adapter);
			dev_dbg(&i2c_imx->adapter.dev,
				"<%s> i2c_recover_bus. transfer=%d, retry=%d\n",
				__func__, recovery_transfer, recovery_retry);
			goto init;
		}
	}

	dev_dbg(&i2c_imx->adapter.dev, "<%s> exit with: %s: %d\n", __func__,
		(result < 0) ? "error" : "success msg",
			(result < 0) ? result : num);
	/* After data is transferred, switch to slave mode(as a receiver) */
	if (i2c_imx->slave)
		i2c_imx_slave_init(i2c_imx);

	return (result < 0) ? result : num;
}

/*
 * Based on the I2C specification, if the data line (SDA) is
 * stuck low, the master should send nine  * clock pulses.
 * The I2C slave device that held the bus low should release it
 * sometime within  * those nine clocks. Due to this erratum,
 * the I2C controller cannot generate nine clock pulses.
 */
static int i2c_imx_recovery_for_layerscape(struct imx_i2c_struct *i2c_imx)
{
	u32 pmuxcr = 0;
	int ret;
	unsigned int i, temp;

	/* configure IICx_SCL/GPIO pin as a GPIO */
	if (i2c_imx->need_set_pmuxcr == 1) {
		pmuxcr = ioread32be(i2c_imx->pmuxcr_addr);
		if (i2c_imx->pmuxcr_endian == BIG_ENDIAN)
			iowrite32be(i2c_imx->pmuxcr_set|pmuxcr,
				    i2c_imx->pmuxcr_addr);
		else
			iowrite32(i2c_imx->pmuxcr_set|pmuxcr,
				  i2c_imx->pmuxcr_addr);
	}

	ret = gpio_request(i2c_imx->gpio, i2c_imx->adapter.name);
	if (ret) {
		dev_err(&i2c_imx->adapter.dev,
			"can't get gpio: %d\n", ret);
		return ret;
	}

	/* Configure GPIO pin as an output and open drain. */
	gpio_direction_output(i2c_imx->gpio, 1);
	udelay(10);

	/* Write data to generate 9 pulses */
	for (i = 0; i < 9; i++) {
		gpio_set_value(i2c_imx->gpio, 1);
		udelay(10);
		gpio_set_value(i2c_imx->gpio, 0);
		udelay(10);
	}
	/* ensure that the last level sent is always high */
	gpio_set_value(i2c_imx->gpio, 1);

	/*
	 * Set I2Cx_IBCR = 0h00 to generate a STOP
	 */
	imx_i2c_write_reg(i2c_imx->hwdata->i2cr_ien_opcode, i2c_imx, IMX_I2C_I2CR);

	/*
	 * Set I2Cx_IBCR = 0h80 to reset the I2Cx controller
	 */
	imx_i2c_write_reg(i2c_imx->hwdata->i2cr_ien_opcode | I2CR_IEN, i2c_imx, IMX_I2C_I2CR);

	/* Restore the saved value of the register SCFG_RCWPMUXCR0 */
	if (i2c_imx->need_set_pmuxcr == 1) {
		if (i2c_imx->pmuxcr_endian == BIG_ENDIAN)
			iowrite32be(pmuxcr, i2c_imx->pmuxcr_addr);
		else
			iowrite32(pmuxcr, i2c_imx->pmuxcr_addr);
	}
	/*
	 * Set I2C_IBSR[IBAL] to clear the IBAL bit if-
	 * I2C_IBSR[IBAL] = 1
	 */
	temp = imx_i2c_read_reg(i2c_imx, IMX_I2C_I2SR);
	if (temp & I2SR_IAL)
		i2c_imx_clear_irq(i2c_imx, I2SR_IAL);

	return 0;
}

static int i2c_imx_xfer(struct i2c_adapter *adapter,
			struct i2c_msg *msgs, int num)
{
	struct imx_i2c_struct *i2c_imx = i2c_get_adapdata(adapter);
	bool enable_runtime_pm = false;
	int result;

	if (!pm_runtime_enabled(i2c_imx->adapter.dev.parent)) {
		pm_runtime_enable(i2c_imx->adapter.dev.parent);
		enable_runtime_pm = true;
	}

	result = pm_runtime_resume_and_get(i2c_imx->adapter.dev.parent);
	if (result < 0) {
		if (enable_runtime_pm)
			pm_runtime_disable(i2c_imx->adapter.dev.parent);
		return result;
	}

	/*
	 * workaround for ERR010027: ensure that the I2C BUS is idle
	 * before switching to master mode and attempting a Start cycle
	 */
	result =  i2c_imx_bus_busy(i2c_imx, 0, false);
	if (result) {
		/* timeout */
		if ((result == -ETIMEDOUT) && (i2c_imx->layerscape_bus_recover == 1))
			i2c_imx_recovery_for_layerscape(i2c_imx);
		else {
			if (enable_runtime_pm)
				pm_runtime_disable(i2c_imx->adapter.dev.parent);
			return result;
		}
	}

	result = i2c_imx_xfer_common(adapter, msgs, num, false);

	pm_runtime_mark_last_busy(i2c_imx->adapter.dev.parent);
	pm_runtime_put_autosuspend(i2c_imx->adapter.dev.parent);

	if (enable_runtime_pm)
		pm_runtime_disable(i2c_imx->adapter.dev.parent);

	return result;
}

static int i2c_imx_xfer_atomic(struct i2c_adapter *adapter,
			       struct i2c_msg *msgs, int num)
{
	struct imx_i2c_struct *i2c_imx = i2c_get_adapdata(adapter);
	int result;

	result = clk_enable(i2c_imx->clk);
	if (result)
		return result;

	result = i2c_imx_xfer_common(adapter, msgs, num, true);

	clk_disable(i2c_imx->clk);

	return result;
}

static int i2c_imx_atecc508a_send_cmd(struct i2c_adapter *adapter, u16 addr,
				      u8 cmd)
{
	struct i2c_msg msg = {
		.flags	= 0,
		.len	= 1,
		.addr	= addr,
		.buf	= &cmd,
	};

	return i2c_imx_xfer(adapter, &msg, 1);
}

static int i2c_imx_xfer_atecc508a_workaround(struct i2c_adapter *adapter,
					      struct i2c_msg *msgs, int num)
{
	int result, result_atecc508a;
	struct imx_i2c_struct *i2c_imx = i2c_get_adapdata(adapter);
	int i;
	struct timespec64 start = { 0 };

	/* Check inhibition timer and clean it if expired */
	if (i2c_imx->atecc508a_state == ATECC508A_AWAKE &&
	    time_after(jiffies, i2c_imx->atecc508a_timer))
		i2c_imx->atecc508a_state = ATECC508A_SLEEPING;

#define I2C_FLAGS_WRITE (!(msgs[i].flags & I2C_M_RD))

#define WAKE_REQUEST  (msgs[i].addr == 0x00 && \
		       I2C_FLAGS_WRITE && \
		       msgs[i].len == 1 && \
		       msgs[i].buf[0] == ATECC508A_COMMAND_WAKE)

#define SLEEP_REQUEST (msgs[i].addr == i2c_imx->atecc508a_address && \
		       I2C_FLAGS_WRITE && \
		       msgs[i].len == 1 && \
		       msgs[i].buf[0] == ATECC508A_COMMAND_SLEEP)

#define IDLE_REQUEST  (msgs[i].addr == i2c_imx->atecc508a_address && \
		       I2C_FLAGS_WRITE && \
		       msgs[i].len == 1 && \
		       msgs[i].buf[0] == ATECC508A_COMMAND_IDLE)

	/* Check requests done to the cryptochip */
	for (i = 0; i < num; i++) {
		if (WAKE_REQUEST) {
			/* Disable workarround for the cryptochip watchdog time */
			i2c_imx->atecc508a_timer = jiffies +
				     msecs_to_jiffies(ATECC508A_WATCHDOG_DURATION);
			i2c_imx->atecc508a_state = ATECC508A_AWAKE;
		} else if (SLEEP_REQUEST) {
			/* Enable the workarround after sending current command */
			i2c_imx->atecc508a_state = ATECC508A_SLEEP_CMD;
		} else if (IDLE_REQUEST) {
			/* Disable indefinitely until next wake command */
			i2c_imx->atecc508a_state = ATECC508A_IDLE;
		}
	}

	if (i2c_imx->atecc508a_state == ATECC508A_SLEEPING) {
		/*
		 * Wake the cryptochip device before communication with the other
		 * devices on the system bus.
		 * Wake is achieved by writing a 0x00 to address 0x00 (so SDA line
		 * is hold low longer than 60uS)
		 */
		result_atecc508a = i2c_imx_atecc508a_send_cmd(adapter, 0, 0);
		if (result_atecc508a != -ENXIO) {
			dev_warn(&i2c_imx->adapter.dev,
				 "<%s> Could not awake atecc508a. err %d\n",
				 __func__, result_atecc508a);
		} else {
			/* If configured, start measuring sleep delay */
			if (i2c_imx->atecc508a_sleep_delay)
				ktime_get_real_ts64(&start);
			/* If configured, perform awake delay */
			if (i2c_imx->atecc508a_awake_delay)
				udelay(i2c_imx->atecc508a_awake_delay);
		}
	}

	/* Perform user transfer */
	result = i2c_imx_xfer(adapter, msgs, num);

	if (i2c_imx->atecc508a_state == ATECC508A_SLEEPING) {
		/* If configured, perform sleep delay */
		if (i2c_imx->atecc508a_sleep_delay) {
			struct timespec64 end, elapsed, cfg_delay, remaining;

			/* Calculate elapsed time */
			ktime_get_real_ts64(&end);
			elapsed = timespec64_sub(end, start);

			/* Calculate remaining time */
			cfg_delay.tv_sec = 0;
			cfg_delay.tv_nsec = i2c_imx->atecc508a_sleep_delay * 1000;
			remaining = timespec64_sub(cfg_delay, elapsed);

			/* If remaining time to sleep, do it here */
			if (remaining.tv_sec >= 0)
				udelay(remaining.tv_nsec / 1000);
		}
		/*
		 * Upon completion of communication with the other device a
		 * cryptochip Sleep command should be issued. (This is to put
		 * the device into a known state if it did actually wake up).
		 */
		result_atecc508a = i2c_imx_atecc508a_send_cmd(adapter,
						 i2c_imx->atecc508a_address, ATECC508A_COMMAND_SLEEP);
		if (result_atecc508a != 1) {
			dev_warn(&i2c_imx->adapter.dev,
				 "<%s> Could not sleep atecc508a. err %d\n",
				 __func__, result_atecc508a);
		}
	}

	if (i2c_imx->atecc508a_state == ATECC508A_SLEEP_CMD)
		i2c_imx->atecc508a_state = ATECC508A_SLEEPING;

	return result;
}

static void i2c_imx_prepare_recovery(struct i2c_adapter *adap)
{
	struct imx_i2c_struct *i2c_imx;

	i2c_imx = container_of(adap, struct imx_i2c_struct, adapter);

	pinctrl_select_state(i2c_imx->pinctrl, i2c_imx->pinctrl_pins_gpio);
}

static void i2c_imx_unprepare_recovery(struct i2c_adapter *adap)
{
	struct imx_i2c_struct *i2c_imx;

	i2c_imx = container_of(adap, struct imx_i2c_struct, adapter);

	pinctrl_select_state(i2c_imx->pinctrl, i2c_imx->pinctrl_pins_default);
}

/*
 * We switch SCL and SDA to their GPIO function and do some bitbanging
 * for bus recovery. These alternative pinmux settings can be
 * described in the device tree by a separate pinctrl state "gpio". If
 * this is missing this is not a big problem, the only implication is
 * that we can't do bus recovery.
 */
static int i2c_imx_init_recovery_info(struct imx_i2c_struct *i2c_imx,
		struct platform_device *pdev)
{
	struct i2c_bus_recovery_info *rinfo = &i2c_imx->rinfo;

	i2c_imx->pinctrl = devm_pinctrl_get(&pdev->dev);
	if (!i2c_imx->pinctrl || IS_ERR(i2c_imx->pinctrl)) {
		dev_info(&pdev->dev, "can't get pinctrl, bus recovery not supported\n");
		return PTR_ERR(i2c_imx->pinctrl);
	}

	i2c_imx->pinctrl_pins_default = pinctrl_lookup_state(i2c_imx->pinctrl,
			PINCTRL_STATE_DEFAULT);
	i2c_imx->pinctrl_pins_gpio = pinctrl_lookup_state(i2c_imx->pinctrl,
			"gpio");
	rinfo->sda_gpiod = devm_gpiod_get(&pdev->dev, "sda", GPIOD_IN);
	rinfo->scl_gpiod = devm_gpiod_get(&pdev->dev, "scl", GPIOD_OUT_HIGH_OPEN_DRAIN);

	if (PTR_ERR(rinfo->sda_gpiod) == -EPROBE_DEFER ||
	    PTR_ERR(rinfo->scl_gpiod) == -EPROBE_DEFER) {
		return -EPROBE_DEFER;
	} else if (IS_ERR(rinfo->sda_gpiod) ||
		   IS_ERR(rinfo->scl_gpiod) ||
		   IS_ERR(i2c_imx->pinctrl_pins_default) ||
		   IS_ERR(i2c_imx->pinctrl_pins_gpio)) {
		dev_dbg(&pdev->dev, "recovery information incomplete\n");
		return 0;
	}

	dev_dbg(&pdev->dev, "using scl%s for recovery\n",
		rinfo->sda_gpiod ? ",sda" : "");

	rinfo->prepare_recovery = i2c_imx_prepare_recovery;
	rinfo->unprepare_recovery = i2c_imx_unprepare_recovery;
	rinfo->recover_bus = i2c_generic_scl_recovery;
	i2c_imx->adapter.bus_recovery_info = rinfo;

	return 0;
}

/*
 * switch SCL and SDA to their GPIO function and do some bitbanging
 * for bus recovery.
 * There are platforms such as Layerscape that don't support pinctrl, so add
 * workaround for layerscape, it has no effect for other platforms.
 */
static int i2c_imx_init_recovery_for_layerscape(
		struct imx_i2c_struct *i2c_imx,
		struct platform_device *pdev)
{
	const struct of_device_id *of_id;
	struct device_node *np		= pdev->dev.of_node;
	struct pinmux_cfg		*pinmux_cfg;
	struct device_node *scfg_node;
	void __iomem *scfg_base = NULL;

	i2c_imx->gpio = of_get_named_gpio(np, "scl-gpios", 0);
	if (!gpio_is_valid(i2c_imx->gpio)) {
		dev_info(&pdev->dev, "scl-gpios not found\n");
		return 0;
	}
	pinmux_cfg = devm_kzalloc(&pdev->dev, sizeof(*pinmux_cfg), GFP_KERNEL);
	if (!pinmux_cfg)
		return -ENOMEM;

	i2c_imx->need_set_pmuxcr = 0;
	of_id = of_match_node(pinmux_of_match, np);
	if (of_id) {
		pinmux_cfg = (struct pinmux_cfg *)of_id->data;
		i2c_imx->pmuxcr_endian = pinmux_cfg->endian;
		i2c_imx->pmuxcr_set = pinmux_cfg->pmuxcr_set_bit;
		scfg_node = of_find_matching_node(NULL, scfg_device_ids);
		if (scfg_node) {
			scfg_base = of_iomap(scfg_node, 0);
			if (scfg_base) {
				i2c_imx->pmuxcr_addr = scfg_base + pinmux_cfg->pmuxcr_offset;
				i2c_imx->need_set_pmuxcr = 1;
			}
		}
	}
	i2c_imx->layerscape_bus_recover = 1;
	return 0;
}

static u32 i2c_imx_func(struct i2c_adapter *adapter)
{
	return I2C_FUNC_I2C | I2C_FUNC_SMBUS_EMUL
		| I2C_FUNC_SMBUS_READ_BLOCK_DATA;
}

static const struct i2c_algorithm i2c_imx_algo = {
	.master_xfer = i2c_imx_xfer,
	.master_xfer_atomic = i2c_imx_xfer_atomic,
	.functionality = i2c_imx_func,
	.reg_slave	= i2c_imx_reg_slave,
	.unreg_slave	= i2c_imx_unreg_slave,
};

static int i2c_imx_probe(struct platform_device *pdev)
{
	struct imx_i2c_struct *i2c_imx;
	struct i2c_algorithm *i2c_imx_algo;
	struct resource *res;
	struct imxi2c_platform_data *pdata = dev_get_platdata(&pdev->dev);
	void __iomem *base;
	int irq, ret;
	dma_addr_t phy_addr;
	const struct imx_i2c_hwdata *match;

	irq = platform_get_irq(pdev, 0);
	if (irq < 0)
		return irq;

	res = platform_get_resource(pdev, IORESOURCE_MEM, 0);
	base = devm_ioremap_resource(&pdev->dev, res);
	if (IS_ERR(base))
		return PTR_ERR(base);

	phy_addr = (dma_addr_t)res->start;
	i2c_imx = devm_kzalloc(&pdev->dev, sizeof(*i2c_imx), GFP_KERNEL);
	if (!i2c_imx)
		return -ENOMEM;

<<<<<<< HEAD
	i2c_imx_algo = devm_kzalloc(&pdev->dev, sizeof(*i2c_imx_algo), GFP_KERNEL);
	if (!i2c_imx_algo)
		return -ENOMEM;

	i2c_imx_algo->master_xfer = i2c_imx_xfer;
	i2c_imx_algo->functionality = i2c_imx_func;
#if IS_ENABLED(CONFIG_I2C_SLAVE)
	i2c_imx_algo->reg_slave	= i2c_imx_reg_slave;
	i2c_imx_algo->unreg_slave = i2c_imx_unreg_slave;
#endif
=======
	spin_lock_init(&i2c_imx->slave_lock);
	hrtimer_init(&i2c_imx->slave_timer, CLOCK_MONOTONIC, HRTIMER_MODE_ABS);
	i2c_imx->slave_timer.function = i2c_imx_slave_timeout;
>>>>>>> 29549c70

	match = device_get_match_data(&pdev->dev);
	if (match)
		i2c_imx->hwdata = match;
	else
		i2c_imx->hwdata = (struct imx_i2c_hwdata *)
				platform_get_device_id(pdev)->driver_data;

	/* Setup i2c_imx driver structure */
	strscpy(i2c_imx->adapter.name, pdev->name, sizeof(i2c_imx->adapter.name));
	i2c_imx->adapter.owner		= THIS_MODULE;
	i2c_imx->adapter.algo		= i2c_imx_algo;
	i2c_imx->adapter.dev.parent	= &pdev->dev;
	i2c_imx->adapter.nr		= pdev->id;
	i2c_imx->adapter.dev.of_node	= pdev->dev.of_node;
	i2c_imx->base			= base;
	ACPI_COMPANION_SET(&i2c_imx->adapter.dev, ACPI_COMPANION(&pdev->dev));

	i2c_imx->atecc508a_awake_delay	= 0;
	i2c_imx->atecc508a_sleep_delay	= 0;
	i2c_imx->atecc508a_address	= ATECC508A_DEFAULT_ADDRESS;

	/* Get I2C clock */
	i2c_imx->clk = devm_clk_get(&pdev->dev, NULL);
	if (IS_ERR(i2c_imx->clk))
		return dev_err_probe(&pdev->dev, PTR_ERR(i2c_imx->clk),
				     "can't get I2C clock\n");

	ret = clk_prepare_enable(i2c_imx->clk);
	if (ret) {
		dev_err(&pdev->dev, "can't enable I2C clock, ret=%d\n", ret);
		return ret;
	}

	/* Init queue */
	init_waitqueue_head(&i2c_imx->queue);

	/* Set up adapter data */
	i2c_set_adapdata(&i2c_imx->adapter, i2c_imx);

	/* Set up platform driver data */
	platform_set_drvdata(pdev, i2c_imx);

	pm_runtime_set_autosuspend_delay(&pdev->dev, I2C_PM_TIMEOUT);
	pm_runtime_use_autosuspend(&pdev->dev);
	pm_runtime_set_active(&pdev->dev);
	pm_runtime_enable(&pdev->dev);

	ret = pm_runtime_get_sync(&pdev->dev);
	if (ret < 0)
		goto rpm_disable;

	/* Request IRQ */
	ret = request_threaded_irq(irq, i2c_imx_isr, NULL,
				   IRQF_SHARED | IRQF_NO_SUSPEND,
				   pdev->name, i2c_imx);
	if (ret) {
		dev_err(&pdev->dev, "can't claim irq %d\n", irq);
		goto rpm_disable;
	}

	/* Set up clock divider */
	i2c_imx->bitrate = I2C_MAX_STANDARD_MODE_FREQ;
	ret = of_property_read_u32(pdev->dev.of_node,
				   "clock-frequency", &i2c_imx->bitrate);
	if (ret < 0 && pdata && pdata->bitrate)
		i2c_imx->bitrate = pdata->bitrate;
	i2c_imx->clk_change_nb.notifier_call = i2c_imx_clk_notifier_call;
	clk_notifier_register(i2c_imx->clk, &i2c_imx->clk_change_nb);
	ret = i2c_imx_set_clk(i2c_imx, clk_get_rate(i2c_imx->clk));
	if (ret < 0) {
		dev_err(&pdev->dev, "can't get I2C clock\n");
		goto clk_notifier_unregister;
	}

	/*
	 * This limit caused by an i.MX7D hardware issue(e7805 in Errata).
	 * If there is no limit, when the bitrate set up to 400KHz, it will
	 * cause the SCK low level period less than 1.3us.
	 */
	if (is_imx7d_i2c(i2c_imx) && i2c_imx->bitrate > IMX_I2C_MAX_E_BIT_RATE)
		i2c_imx->bitrate = IMX_I2C_MAX_E_BIT_RATE;

	i2c_imx_reset_regs(i2c_imx);

	/* Init optional bus recovery */
	if (of_match_node(pinmux_of_match, pdev->dev.of_node))
		ret = i2c_imx_init_recovery_for_layerscape(i2c_imx, pdev);
	else
		ret = i2c_imx_init_recovery_info(i2c_imx, pdev);

<<<<<<< HEAD
	ret = of_property_read_u32(pdev->dev.of_node,
				   "digi,buffer-time-us", &i2c_imx->buf_time);
	if (ret)
		i2c_imx->buf_time = 0;

	if (of_property_read_bool(pdev->dev.of_node, "digi,atecc508a-workaround")) {
		i2c_imx_algo->master_xfer = i2c_imx_xfer_atecc508a_workaround;

		i2c_imx->atecc508a_state = ATECC508A_SLEEPING;

		ret = of_property_read_u32(pdev->dev.of_node,
					   "digi,atecc508a-address",
					   &i2c_imx->atecc508a_address);

		ret = of_property_read_u32(pdev->dev.of_node,
					   "digi,atecc508a-awake-delay-uS",
					   &i2c_imx->atecc508a_awake_delay);
		if (i2c_imx->atecc508a_awake_delay > ATECC508A_MAX_DELAY)
			i2c_imx->atecc508a_awake_delay = ATECC508A_MAX_DELAY;

		ret = of_property_read_u32(pdev->dev.of_node,
					   "digi,atecc508a-sleep-delay-uS",
					   &i2c_imx->atecc508a_sleep_delay);
		if (i2c_imx->atecc508a_sleep_delay > ATECC508A_MAX_DELAY)
			i2c_imx->atecc508a_sleep_delay = ATECC508A_MAX_DELAY;

		dev_info(&pdev->dev, "enabled atecc508a_workaround\n");
		if (i2c_imx->atecc508a_address != ATECC508A_DEFAULT_ADDRESS)
			dev_info(&pdev->dev, "atecc508a_address=0x%02X\n",
				 i2c_imx->atecc508a_address);
		if (i2c_imx->atecc508a_awake_delay)
			dev_info(&pdev->dev, "atecc508a_awake_delay=%duS\n",
				 i2c_imx->atecc508a_awake_delay);
		if (i2c_imx->atecc508a_sleep_delay)
			dev_info(&pdev->dev, "atecc508a_sleep_delay=%duS\n",
				 i2c_imx->atecc508a_sleep_delay);
	}

	/* Set up chip registers to defaults */
	imx_i2c_write_reg(i2c_imx->hwdata->i2cr_ien_opcode ^ I2CR_IEN,
			i2c_imx, IMX_I2C_I2CR);
	imx_i2c_write_reg(i2c_imx->hwdata->i2sr_clr_opcode, i2c_imx, IMX_I2C_I2SR);

=======
>>>>>>> 29549c70
	/* Give it another chance if pinctrl used is not ready yet */
	if (ret == -EPROBE_DEFER)
		goto clk_notifier_unregister;

	/* Init DMA config if supported */
	ret = i2c_imx_dma_request(i2c_imx, &pdev->dev, phy_addr);
	if (ret == -EPROBE_DEFER) {
		dev_err(&pdev->dev, "DMA not ready, go defer probe!\n");
		goto clk_notifier_unregister;
	}

	/* Add I2C adapter */
	ret = i2c_add_numbered_adapter(&i2c_imx->adapter);
	if (ret < 0)
		goto clk_notifier_unregister;

	pm_runtime_mark_last_busy(&pdev->dev);
	pm_runtime_put_autosuspend(&pdev->dev);

	dev_dbg(&i2c_imx->adapter.dev, "claimed irq %d\n", irq);
	dev_dbg(&i2c_imx->adapter.dev, "device resources: %pR\n", res);
	dev_dbg(&i2c_imx->adapter.dev, "adapter name: \"%s\"\n",
		i2c_imx->adapter.name);
	dev_info(&i2c_imx->adapter.dev, "IMX I2C adapter registered\n");

	return 0;   /* Return OK */

clk_notifier_unregister:
	clk_notifier_unregister(i2c_imx->clk, &i2c_imx->clk_change_nb);
	free_irq(irq, i2c_imx);
rpm_disable:
	pm_runtime_put_noidle(&pdev->dev);
	pm_runtime_disable(&pdev->dev);
	pm_runtime_set_suspended(&pdev->dev);
	pm_runtime_dont_use_autosuspend(&pdev->dev);
	clk_disable_unprepare(i2c_imx->clk);
	return ret;
}

static int i2c_imx_remove(struct platform_device *pdev)
{
	struct imx_i2c_struct *i2c_imx = platform_get_drvdata(pdev);
	int irq, ret;

	ret = pm_runtime_get_sync(&pdev->dev);
<<<<<<< HEAD
=======

	hrtimer_cancel(&i2c_imx->slave_timer);
>>>>>>> 29549c70

	/* remove adapter */
	dev_dbg(&i2c_imx->adapter.dev, "adapter removed\n");
	i2c_del_adapter(&i2c_imx->adapter);

	if (i2c_imx->dma)
		i2c_imx_dma_free(i2c_imx);

	if (ret >= 0) {
		/* setup chip registers to defaults */
		imx_i2c_write_reg(0, i2c_imx, IMX_I2C_IADR);
		imx_i2c_write_reg(0, i2c_imx, IMX_I2C_IFDR);
		imx_i2c_write_reg(0, i2c_imx, IMX_I2C_I2CR);
		imx_i2c_write_reg(0, i2c_imx, IMX_I2C_I2SR);
		clk_disable(i2c_imx->clk);
	}

	clk_notifier_unregister(i2c_imx->clk, &i2c_imx->clk_change_nb);
	irq = platform_get_irq(pdev, 0);
	if (irq >= 0)
		free_irq(irq, i2c_imx);

	clk_unprepare(i2c_imx->clk);

	pm_runtime_put_noidle(&pdev->dev);
	pm_runtime_disable(&pdev->dev);

	return 0;
}

static int __maybe_unused i2c_imx_runtime_suspend(struct device *dev)
{
	struct imx_i2c_struct *i2c_imx = dev_get_drvdata(dev);

	clk_disable_unprepare(i2c_imx->clk);
	pinctrl_pm_select_sleep_state(dev);

	return 0;
}

static int __maybe_unused i2c_imx_runtime_resume(struct device *dev)
{
	struct imx_i2c_struct *i2c_imx = dev_get_drvdata(dev);
	int ret;

	pinctrl_pm_select_default_state(dev);
	ret = clk_prepare_enable(i2c_imx->clk);
	if (ret)
		dev_err(dev, "can't enable I2C clock, ret=%d\n", ret);

	return ret;
}

static int i2c_imx_suspend(struct device *dev)
{
	pinctrl_pm_select_sleep_state(dev);
	return 0;
}

static int i2c_imx_resume(struct device *dev)
{
	pinctrl_pm_select_default_state(dev);
	return 0;
}

static const struct dev_pm_ops i2c_imx_pm_ops = {
	SET_NOIRQ_SYSTEM_SLEEP_PM_OPS(i2c_imx_suspend, i2c_imx_resume)
	SET_RUNTIME_PM_OPS(i2c_imx_runtime_suspend,
			   i2c_imx_runtime_resume, NULL)
};

static struct platform_driver i2c_imx_driver = {
	.probe = i2c_imx_probe,
	.remove = i2c_imx_remove,
	.driver = {
		.name = DRIVER_NAME,
		.pm = &i2c_imx_pm_ops,
		.of_match_table = i2c_imx_dt_ids,
		.acpi_match_table = i2c_imx_acpi_ids,
	},
	.id_table = imx_i2c_devtype,
};

static int __init i2c_adap_imx_init(void)
{
	return platform_driver_register(&i2c_imx_driver);
}
subsys_initcall(i2c_adap_imx_init);

static void __exit i2c_adap_imx_exit(void)
{
	platform_driver_unregister(&i2c_imx_driver);
}
module_exit(i2c_adap_imx_exit);

MODULE_LICENSE("GPL");
MODULE_AUTHOR("Darius Augulis");
MODULE_DESCRIPTION("I2C adapter driver for IMX I2C bus");
MODULE_ALIAS("platform:" DRIVER_NAME);<|MERGE_RESOLUTION|>--- conflicted
+++ resolved
@@ -59,10 +59,7 @@
 /* This will be the driver name the kernel reports */
 #define DRIVER_NAME "imx-i2c"
 
-<<<<<<< HEAD
-=======
 #define I2C_IMX_CHECK_DELAY 30000 /* Time to check for bus idle, in NS */
->>>>>>> 29549c70
 #define IMX_I2C_MAX_E_BIT_RATE	384000	/* 384kHz from e7805 errata*/
 
 /*
@@ -167,15 +164,9 @@
 };
 
 static const struct of_device_id pinmux_of_match[] = {
-<<<<<<< HEAD
-	{ .compatible = "fsl,ls1012a-vf610-i2c", .data = &ls1012a_pinmux_cfg},
-	{ .compatible = "fsl,ls1043a-vf610-i2c", .data = &ls1043a_pinmux_cfg},
-	{ .compatible = "fsl,ls1046a-vf610-i2c", .data = &ls1046a_pinmux_cfg},
-=======
 	{ .compatible = "fsl,ls1012a-i2c", .data = &ls1012a_pinmux_cfg},
 	{ .compatible = "fsl,ls1043a-i2c", .data = &ls1043a_pinmux_cfg},
 	{ .compatible = "fsl,ls1046a-i2c", .data = &ls1046a_pinmux_cfg},
->>>>>>> 29549c70
 	{},
 };
 MODULE_DEVICE_TABLE(of, pinmux_of_match);
@@ -191,7 +182,6 @@
 	{ .compatible = "fsl,ls1046a-scfg", },
 	{}
 };
-<<<<<<< HEAD
 
 #define ATECC508A_MAX_DELAY 		1500    /* uS */
 #define ATECC508A_DEFAULT_ADDRESS 	0x60    /* 7 bit addr */
@@ -199,8 +189,6 @@
 #define ATECC508A_COMMAND_WAKE  	0x00
 #define ATECC508A_COMMAND_SLEEP 	0x01
 #define ATECC508A_COMMAND_IDLE  	0x02
-=======
->>>>>>> 29549c70
 
 /*
  * sorted list of clock divider, register value pairs
@@ -692,7 +680,6 @@
 	unsigned int div;
 	int i;
 
-<<<<<<< HEAD
 	if (pdata != NULL) {
 		if (pdata->bitrate && pdata->bitrate != i2c_imx->bitrate) {
 			dev_warn(&i2c_imx->adapter.dev,
@@ -705,7 +692,6 @@
 		}
 	}
 
-=======
 	if (i2c_imx->hwdata->has_err007805 && i2c_imx->bitrate > 384000) {
 		dev_dbg(&i2c_imx->adapter.dev,
 			"SoC errata ERR007805 or e7805 applies, bus frequency limited from %d Hz to 384000 Hz.\n",
@@ -714,7 +700,6 @@
 	}
 
 	/* Divider value calculation */
->>>>>>> 29549c70
 	if (i2c_imx->cur_clk == i2c_clk_rate)
 		return 0;
 
@@ -1955,7 +1940,6 @@
 	if (!i2c_imx)
 		return -ENOMEM;
 
-<<<<<<< HEAD
 	i2c_imx_algo = devm_kzalloc(&pdev->dev, sizeof(*i2c_imx_algo), GFP_KERNEL);
 	if (!i2c_imx_algo)
 		return -ENOMEM;
@@ -1966,11 +1950,10 @@
 	i2c_imx_algo->reg_slave	= i2c_imx_reg_slave;
 	i2c_imx_algo->unreg_slave = i2c_imx_unreg_slave;
 #endif
-=======
+
 	spin_lock_init(&i2c_imx->slave_lock);
 	hrtimer_init(&i2c_imx->slave_timer, CLOCK_MONOTONIC, HRTIMER_MODE_ABS);
 	i2c_imx->slave_timer.function = i2c_imx_slave_timeout;
->>>>>>> 29549c70
 
 	match = device_get_match_data(&pdev->dev);
 	if (match)
@@ -2062,7 +2045,6 @@
 	else
 		ret = i2c_imx_init_recovery_info(i2c_imx, pdev);
 
-<<<<<<< HEAD
 	ret = of_property_read_u32(pdev->dev.of_node,
 				   "digi,buffer-time-us", &i2c_imx->buf_time);
 	if (ret)
@@ -2106,8 +2088,6 @@
 			i2c_imx, IMX_I2C_I2CR);
 	imx_i2c_write_reg(i2c_imx->hwdata->i2sr_clr_opcode, i2c_imx, IMX_I2C_I2SR);
 
-=======
->>>>>>> 29549c70
 	/* Give it another chance if pinctrl used is not ready yet */
 	if (ret == -EPROBE_DEFER)
 		goto clk_notifier_unregister;
@@ -2153,11 +2133,8 @@
 	int irq, ret;
 
 	ret = pm_runtime_get_sync(&pdev->dev);
-<<<<<<< HEAD
-=======
 
 	hrtimer_cancel(&i2c_imx->slave_timer);
->>>>>>> 29549c70
 
 	/* remove adapter */
 	dev_dbg(&i2c_imx->adapter.dev, "adapter removed\n");
