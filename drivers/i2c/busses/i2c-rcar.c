--- conflicted
+++ resolved
@@ -846,18 +846,6 @@
 
 	i2c_parse_fw_timings(dev, &i2c_t, false);
 
-<<<<<<< HEAD
-	pm_runtime_enable(dev);
-	platform_set_drvdata(pdev, priv);
-
-	ret = i2c_add_numbered_adapter(adap);
-	if (ret < 0) {
-		dev_err(dev, "reg adap failed: %d\n", ret);
-		pm_runtime_disable(dev);
-		return ret;
-	}
-
-=======
 	/* Init DMA */
 	sg_init_table(&priv->sg, 1);
 	priv->dma_direction = DMA_NONE;
@@ -891,7 +879,6 @@
 	if (ret < 0)
 		goto out_pm_disable;
 
->>>>>>> f2ed3bfc
 	dev_info(dev, "probed\n");
 
 	return 0;
