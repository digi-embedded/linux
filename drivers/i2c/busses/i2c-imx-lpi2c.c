// SPDX-License-Identifier: GPL-2.0+
/*
 * This is i.MX low power i2c controller driver.
 *
 * Copyright 2016 Freescale Semiconductor, Inc.
 */

#include <linux/clk.h>
#include <linux/completion.h>
#include <linux/delay.h>
#include <linux/dmaengine.h>
#include <linux/dma-mapping.h>
#include <linux/err.h>
#include <linux/errno.h>
#include <linux/i2c.h>
#include <linux/init.h>
#include <linux/interrupt.h>
#include <linux/io.h>
#include <linux/kernel.h>
#include <linux/module.h>
#include <linux/of.h>
#include <linux/of_device.h>
#include <linux/of_gpio.h>
#include <linux/pinctrl/consumer.h>
#include <linux/platform_data/i2c-imx.h>
#include <linux/platform_device.h>
#include <linux/pm_runtime.h>
#include <linux/sched.h>
#include <linux/slab.h>

#define DRIVER_NAME "imx-lpi2c"

#define LPI2C_PARAM	0x04	/* i2c RX/TX FIFO size */
#define LPI2C_MCR	0x10	/* i2c contrl register */
#define LPI2C_MSR	0x14	/* i2c status register */
#define LPI2C_MIER	0x18	/* i2c interrupt enable */
#define LPI2C_MDER	0x1C	/* i2c DMA enable */
#define LPI2C_MCFGR0	0x20	/* i2c master configuration */
#define LPI2C_MCFGR1	0x24	/* i2c master configuration */
#define LPI2C_MCFGR2	0x28	/* i2c master configuration */
#define LPI2C_MCFGR3	0x2C	/* i2c master configuration */
#define LPI2C_MCCR0	0x48	/* i2c master clk configuration */
#define LPI2C_MCCR1	0x50	/* i2c master clk configuration */
#define LPI2C_MFCR	0x58	/* i2c master FIFO control */
#define LPI2C_MFSR	0x5C	/* i2c master FIFO status */
#define LPI2C_MTDR	0x60	/* i2c master TX data register */
#define LPI2C_MRDR	0x70	/* i2c master RX data register */

/* i2c command */
#define TRAN_DATA	0X00
#define RECV_DATA	0X01
#define GEN_STOP	0X02
#define RECV_DISCARD	0X03
#define GEN_START	0X04
#define START_NACK	0X05
#define START_HIGH	0X06
#define START_HIGH_NACK	0X07

#define MCR_MEN		BIT(0)
#define MCR_RST		BIT(1)
#define MCR_DOZEN	BIT(2)
#define MCR_DBGEN	BIT(3)
#define MCR_RTF		BIT(8)
#define MCR_RRF		BIT(9)
#define MSR_TDF		BIT(0)
#define MSR_RDF		BIT(1)
#define MSR_SDF		BIT(9)
#define MSR_NDF		BIT(10)
#define MSR_ALF		BIT(11)
#define MSR_MBF		BIT(24)
#define MSR_BBF		BIT(25)
#define MIER_TDIE	BIT(0)
#define MIER_RDIE	BIT(1)
#define MIER_SDIE	BIT(9)
#define MIER_NDIE	BIT(10)
#define MCFGR1_AUTOSTOP	BIT(8)
#define MCFGR1_IGNACK	BIT(9)
#define MRDR_RXEMPTY	BIT(14)
#define MDER_TDDE	BIT(0)
#define MDER_RDDE	BIT(1)

<<<<<<< HEAD
#define MCCRx_SETHOLF_MASK     0x3F
#define MCFGR1_PRESCALE_MASK   0x07

=======
>>>>>>> 29549c70
#define I2C_CLK_RATIO	24 / 59
#define CHUNK_DATA	256

#define I2C_PM_TIMEOUT		1000 /* ms */
#define I2C_DMA_THRESHOLD	16 /* bytes */
#define I2C_USE_PIO		(-150)
#define I2C_NDF			(-151)

enum lpi2c_imx_mode {
	STANDARD,	/* <=100Kbps */
	FAST,		/* <=400Kbps */
	FAST_PLUS,	/* <=1.0Mbps */
	HS,		/* <=3.4Mbps */
	ULTRA_FAST,	/* <=5.0Mbps */
};

enum lpi2c_imx_pincfg {
	TWO_PIN_OD,
	TWO_PIN_OO,
	TWO_PIN_PP,
	FOUR_PIN_PP,
};

struct lpi2c_imx_struct {
	struct i2c_adapter	adapter;
<<<<<<< HEAD
	resource_size_t		phy_addr;
	int			irq;
	struct clk		*clk_per;
	struct clk		*clk_ipg;
=======
	int			num_clks;
	struct clk_bulk_data	*clks;
	resource_size_t		phy_addr;
	int			irq;
>>>>>>> 29549c70
	void __iomem		*base;
	__u8			*rx_buf;
	__u8			*tx_buf;
	struct completion	complete;
	unsigned int		msglen;
	unsigned int		delivered;
	unsigned int		block_data;
	unsigned int		bitrate;
	unsigned int		txfifosize;
	unsigned int		rxfifosize;
	enum lpi2c_imx_mode	mode;

	struct i2c_bus_recovery_info rinfo;
	struct pinctrl *pinctrl;
	struct pinctrl_state *pinctrl_pins_default;
	struct pinctrl_state *pinctrl_pins_gpio;

	bool			can_use_dma;
	bool			using_dma;
	bool			xferred;
	bool			is_ndf;
	struct i2c_msg		*msg;
	dma_addr_t		dma_addr;
	struct dma_chan		*dma_tx;
	struct dma_chan		*dma_rx;
	enum dma_data_direction dma_direction;
	u8			*dma_buf;
	unsigned int		dma_len;
<<<<<<< HEAD
	unsigned int		hold_time;
	unsigned int		buf_time;
=======
>>>>>>> 29549c70
};

static void lpi2c_imx_intctrl(struct lpi2c_imx_struct *lpi2c_imx,
			      unsigned int enable)
{
	writel(enable, lpi2c_imx->base + LPI2C_MIER);
}

static int lpi2c_imx_bus_busy(struct lpi2c_imx_struct *lpi2c_imx)
{
	unsigned long orig_jiffies = jiffies;
	unsigned int temp;

	while (1) {
		temp = readl(lpi2c_imx->base + LPI2C_MSR);

		/* check for arbitration lost, clear if set */
		if (temp & MSR_ALF) {
			writel(temp, lpi2c_imx->base + LPI2C_MSR);
			return -EAGAIN;
		}

		if (temp & (MSR_BBF | MSR_MBF))
			break;

		if (time_after(jiffies, orig_jiffies + msecs_to_jiffies(500))) {
			dev_dbg(&lpi2c_imx->adapter.dev, "bus not work\n");
			if (lpi2c_imx->adapter.bus_recovery_info)
				i2c_recover_bus(&lpi2c_imx->adapter);
			return -ETIMEDOUT;
		}
		schedule();
	}

	return 0;
}

static void lpi2c_imx_set_mode(struct lpi2c_imx_struct *lpi2c_imx)
{
	unsigned int bitrate = lpi2c_imx->bitrate;
	enum lpi2c_imx_mode mode;

	if (bitrate <= I2C_MAX_STANDARD_MODE_FREQ)
		mode = STANDARD;
	else if (bitrate <= I2C_MAX_FAST_MODE_FREQ)
		mode = FAST;
	else if (bitrate <= I2C_MAX_FAST_MODE_PLUS_FREQ)
		mode = FAST_PLUS;
	else if (bitrate <= I2C_MAX_HIGH_SPEED_MODE_FREQ)
		mode = HS;
	else
		mode = ULTRA_FAST;

	lpi2c_imx->mode = mode;
}

static int lpi2c_imx_start(struct lpi2c_imx_struct *lpi2c_imx,
			   struct i2c_msg *msgs)
{
	unsigned int temp;

	temp = readl(lpi2c_imx->base + LPI2C_MCR);
	temp |= MCR_RRF | MCR_RTF;
	writel(temp, lpi2c_imx->base + LPI2C_MCR);
	writel(0x7f00, lpi2c_imx->base + LPI2C_MSR);

	temp = i2c_8bit_addr_from_msg(msgs) | (GEN_START << 8);
	writel(temp, lpi2c_imx->base + LPI2C_MTDR);

	return lpi2c_imx_bus_busy(lpi2c_imx);
}

static void lpi2c_imx_stop(struct lpi2c_imx_struct *lpi2c_imx)
{
	unsigned long orig_jiffies = jiffies;
	unsigned int temp;

	writel(GEN_STOP << 8, lpi2c_imx->base + LPI2C_MTDR);

	do {
		temp = readl(lpi2c_imx->base + LPI2C_MSR);
		if (temp & MSR_SDF)
			break;

		if (time_after(jiffies, orig_jiffies + msecs_to_jiffies(500))) {
			dev_dbg(&lpi2c_imx->adapter.dev, "stop timeout\n");
			if (lpi2c_imx->adapter.bus_recovery_info)
				i2c_recover_bus(&lpi2c_imx->adapter);
			break;
		}
		schedule();

	} while (1);
}

/* CLKLO = (1 - I2C_CLK_RATIO) * clk_cycle, SETHOLD = CLKHI, DATAVD = CLKHI/2
   CLKHI = I2C_CLK_RATIO * clk_cycle */
static int lpi2c_imx_config(struct lpi2c_imx_struct *lpi2c_imx)
{
<<<<<<< HEAD
	u16 prescale, filt, sethold = 0, datavd;
=======
	u8 prescale, filt, sethold, datavd;
>>>>>>> 29549c70
	unsigned int clk_rate, clk_cycle, clkhi, clklo;
	enum lpi2c_imx_pincfg pincfg;
	unsigned int temp;
	unsigned int min_prescaler = 0;
	struct imxi2c_platform_data *pdata = dev_get_platdata(&lpi2c_imx->adapter.dev);

	if (pdata != NULL) {
		if (pdata->bitrate && pdata->bitrate != lpi2c_imx->bitrate) {
			dev_warn(&lpi2c_imx->adapter.dev,
				 "<%s> Changing bitrate to %d\n",
				__func__, pdata->bitrate);
			lpi2c_imx->bitrate = pdata->bitrate;
		}
	}

	lpi2c_imx_set_mode(lpi2c_imx);

<<<<<<< HEAD
	clk_rate = clk_get_rate(lpi2c_imx->clk_per);
=======
	clk_rate = clk_get_rate(lpi2c_imx->clks[0].clk);
>>>>>>> 29549c70
	if (!clk_rate) {
		dev_dbg(&lpi2c_imx->adapter.dev, "clk_per rate is 0\n");
		return -EINVAL;
	}

	if (lpi2c_imx->mode == HS || lpi2c_imx->mode == ULTRA_FAST)
		filt = 0;
	else
		filt = 2;

	if (lpi2c_imx->hold_time) {
		unsigned long hold_time_ns;

		for (min_prescaler = 0; min_prescaler <= MCFGR1_PRESCALE_MASK;
		     min_prescaler++) {
			hold_time_ns = (MCCRx_SETHOLF_MASK + 1) * (1 << min_prescaler) *
				       1000 / (clk_rate / 1000 / 1000);
			if (hold_time_ns >= lpi2c_imx->hold_time)
				break;
		}

		sethold = lpi2c_imx->hold_time / (1 << min_prescaler) *
				 (clk_rate / 1000 / 1000) / 1000 - 1;
		sethold &= MCCRx_SETHOLF_MASK;
	}

	for (prescale = min_prescaler; prescale <= MCFGR1_PRESCALE_MASK; prescale++) {
		clk_cycle = clk_rate / ((1 << prescale) * lpi2c_imx->bitrate)
			    - (2 + filt) / (1 << prescale);
		clkhi = clk_cycle * I2C_CLK_RATIO;
		clklo = clk_cycle - clkhi;
		if (clklo < 64)
			break;
	}

	if (prescale > MCFGR1_PRESCALE_MASK)
		return -EINVAL;

	/* set MCFGR1: PINCFG, PRESCALE, IGNACK */
	if (lpi2c_imx->mode == ULTRA_FAST)
		pincfg = TWO_PIN_OO;
	else
		pincfg = TWO_PIN_OD;
	temp = prescale | pincfg << 24;

	if (lpi2c_imx->mode == ULTRA_FAST)
		temp |= MCFGR1_IGNACK;

	writel(temp, lpi2c_imx->base + LPI2C_MCFGR1);

	/* set MCFGR2: FILTSDA, FILTSCL */
	temp = (filt << 16) | (filt << 24);
	writel(temp, lpi2c_imx->base + LPI2C_MCFGR2);

	/* set MCCR: DATAVD, SETHOLD, CLKHI, CLKLO */
	if (!lpi2c_imx->hold_time)
		sethold = clkhi;

	datavd = clkhi >> 1;

	/* Some timing parameter restrictions established by the manufacturer */
	if (clkhi < 1)
		clkhi = 1;
	if (clklo < 3)
		clklo = 3;
	if (sethold < 2)
		sethold = 2;
	if (datavd < clkhi)
		datavd = clkhi;

	temp = datavd << 24 | sethold << 16 | clkhi << 8 | clklo;

	if (lpi2c_imx->mode == HS)
		writel(temp, lpi2c_imx->base + LPI2C_MCCR1);
	else
		writel(temp, lpi2c_imx->base + LPI2C_MCCR0);

	return 0;
}

static int lpi2c_imx_master_enable(struct lpi2c_imx_struct *lpi2c_imx)
{
	unsigned int temp;
	bool enable_runtime_pm = false;
	int ret;

	if (!pm_runtime_enabled(lpi2c_imx->adapter.dev.parent)) {
		pm_runtime_enable(lpi2c_imx->adapter.dev.parent);
		enable_runtime_pm = true;
	}

	ret = pm_runtime_resume_and_get(lpi2c_imx->adapter.dev.parent);
	if (ret < 0) {
		if (enable_runtime_pm)
			pm_runtime_disable(lpi2c_imx->adapter.dev.parent);
		return ret;
	}

	temp = MCR_RST;
	writel(temp, lpi2c_imx->base + LPI2C_MCR);
	writel(0, lpi2c_imx->base + LPI2C_MCR);

	ret = lpi2c_imx_config(lpi2c_imx);
	if (ret)
		goto rpm_put;

	temp = readl(lpi2c_imx->base + LPI2C_MCR);
	temp |= MCR_MEN;
	writel(temp, lpi2c_imx->base + LPI2C_MCR);

	if (enable_runtime_pm)
		pm_runtime_disable(lpi2c_imx->adapter.dev.parent);

	return 0;

rpm_put:
	pm_runtime_mark_last_busy(lpi2c_imx->adapter.dev.parent);
	pm_runtime_put_autosuspend(lpi2c_imx->adapter.dev.parent);

	if (enable_runtime_pm)
		pm_runtime_disable(lpi2c_imx->adapter.dev.parent);

	return ret;
}

static int lpi2c_imx_master_disable(struct lpi2c_imx_struct *lpi2c_imx)
{
	u32 temp;

	temp = readl(lpi2c_imx->base + LPI2C_MCR);
	temp &= ~MCR_MEN;
	writel(temp, lpi2c_imx->base + LPI2C_MCR);

	pm_runtime_mark_last_busy(lpi2c_imx->adapter.dev.parent);
	pm_runtime_put_autosuspend(lpi2c_imx->adapter.dev.parent);

	return 0;
}

static int lpi2c_imx_msg_complete(struct lpi2c_imx_struct *lpi2c_imx)
{
	unsigned long timeout;

	timeout = wait_for_completion_timeout(&lpi2c_imx->complete, HZ);

	return timeout ? 0 : -ETIMEDOUT;
}

static int lpi2c_imx_txfifo_empty(struct lpi2c_imx_struct *lpi2c_imx)
{
	unsigned long orig_jiffies = jiffies;
	u32 txcnt;

	do {
		txcnt = readl(lpi2c_imx->base + LPI2C_MFSR) & 0xff;

		if (readl(lpi2c_imx->base + LPI2C_MSR) & MSR_NDF) {
			dev_dbg(&lpi2c_imx->adapter.dev, "NDF detected\n");
			return -EIO;
		}

		if (time_after(jiffies, orig_jiffies + msecs_to_jiffies(500))) {
			dev_dbg(&lpi2c_imx->adapter.dev, "txfifo empty timeout\n");
			if (lpi2c_imx->adapter.bus_recovery_info)
				i2c_recover_bus(&lpi2c_imx->adapter);
			return -ETIMEDOUT;
		}
		schedule();

	} while (txcnt);

	return 0;
}

static void lpi2c_imx_set_tx_watermark(struct lpi2c_imx_struct *lpi2c_imx)
{
	writel(lpi2c_imx->txfifosize >> 1, lpi2c_imx->base + LPI2C_MFCR);
}

static void lpi2c_imx_set_rx_watermark(struct lpi2c_imx_struct *lpi2c_imx)
{
	unsigned int temp, remaining;

	remaining = lpi2c_imx->msglen - lpi2c_imx->delivered;

	if (remaining > (lpi2c_imx->rxfifosize >> 1))
		temp = lpi2c_imx->rxfifosize >> 1;
	else
		temp = 0;

	writel(temp << 16, lpi2c_imx->base + LPI2C_MFCR);
}

static void lpi2c_imx_write_txfifo(struct lpi2c_imx_struct *lpi2c_imx)
{
	unsigned int data, txcnt;

	txcnt = readl(lpi2c_imx->base + LPI2C_MFSR) & 0xff;

	while (txcnt < lpi2c_imx->txfifosize) {
		if (lpi2c_imx->delivered == lpi2c_imx->msglen)
			break;

		data = lpi2c_imx->tx_buf[lpi2c_imx->delivered++];
		writel(data, lpi2c_imx->base + LPI2C_MTDR);
		txcnt++;
	}

	if (lpi2c_imx->delivered < lpi2c_imx->msglen)
		lpi2c_imx_intctrl(lpi2c_imx, MIER_TDIE | MIER_NDIE);
	else
		complete(&lpi2c_imx->complete);
}

static void lpi2c_imx_read_rxfifo(struct lpi2c_imx_struct *lpi2c_imx)
{
	unsigned int blocklen, remaining;
	unsigned int temp, data;

	do {
		data = readl(lpi2c_imx->base + LPI2C_MRDR);
		if (data & MRDR_RXEMPTY)
			break;

		lpi2c_imx->rx_buf[lpi2c_imx->delivered++] = data & 0xff;
	} while (1);

	/*
	 * First byte is the length of remaining packet in the SMBus block
	 * data read. Add it to msgs->len.
	 */
	if (lpi2c_imx->block_data) {
		blocklen = lpi2c_imx->rx_buf[0];
		lpi2c_imx->msglen += blocklen;
	}

	remaining = lpi2c_imx->msglen - lpi2c_imx->delivered;

	if (!remaining) {
		complete(&lpi2c_imx->complete);
		return;
	}

	/* not finished, still waiting for rx data */
	lpi2c_imx_set_rx_watermark(lpi2c_imx);

	/* multiple receive commands */
	if (lpi2c_imx->block_data) {
		lpi2c_imx->block_data = 0;
		temp = remaining;
		temp |= (RECV_DATA << 8);
		writel(temp, lpi2c_imx->base + LPI2C_MTDR);
	} else if (!(lpi2c_imx->delivered & 0xff)) {
		temp = (remaining > CHUNK_DATA ? CHUNK_DATA : remaining) - 1;
		temp |= (RECV_DATA << 8);
		writel(temp, lpi2c_imx->base + LPI2C_MTDR);
	}

	lpi2c_imx_intctrl(lpi2c_imx, MIER_RDIE);
}

static void lpi2c_imx_write(struct lpi2c_imx_struct *lpi2c_imx,
			    struct i2c_msg *msgs)
{
	lpi2c_imx->tx_buf = msgs->buf;
	lpi2c_imx_set_tx_watermark(lpi2c_imx);
	lpi2c_imx_write_txfifo(lpi2c_imx);
}

static void lpi2c_imx_read(struct lpi2c_imx_struct *lpi2c_imx,
			   struct i2c_msg *msgs)
{
	unsigned int temp;

	lpi2c_imx->rx_buf = msgs->buf;
	lpi2c_imx->block_data = msgs->flags & I2C_M_RECV_LEN;

	lpi2c_imx_set_rx_watermark(lpi2c_imx);
	temp = msgs->len > CHUNK_DATA ? CHUNK_DATA - 1 : msgs->len - 1;
	temp |= (RECV_DATA << 8);
	writel(temp, lpi2c_imx->base + LPI2C_MTDR);

	lpi2c_imx_intctrl(lpi2c_imx, MIER_RDIE | MIER_NDIE);
}

static void lpi2c_dma_unmap(struct lpi2c_imx_struct *lpi2c_imx)
{
	struct dma_chan *chan = lpi2c_imx->dma_direction == DMA_FROM_DEVICE
				? lpi2c_imx->dma_rx : lpi2c_imx->dma_tx;

	dma_unmap_single(chan->device->dev, lpi2c_imx->dma_addr,
			 lpi2c_imx->dma_len, lpi2c_imx->dma_direction);

	lpi2c_imx->dma_direction = DMA_NONE;
}

static void lpi2c_cleanup_dma(struct lpi2c_imx_struct *lpi2c_imx)
{
	if (lpi2c_imx->dma_direction == DMA_NONE)
		return;
	else if (lpi2c_imx->dma_direction == DMA_FROM_DEVICE)
		dmaengine_terminate_all(lpi2c_imx->dma_rx);
	else if (lpi2c_imx->dma_direction == DMA_TO_DEVICE)
		dmaengine_terminate_all(lpi2c_imx->dma_tx);

	lpi2c_dma_unmap(lpi2c_imx);
}

static void lpi2c_dma_callback(void *data)
{
	struct lpi2c_imx_struct *lpi2c_imx = (struct lpi2c_imx_struct *)data;

	lpi2c_dma_unmap(lpi2c_imx);
	writel(GEN_STOP << 8, lpi2c_imx->base + LPI2C_MTDR);
	lpi2c_imx->xferred = true;

	complete(&lpi2c_imx->complete);
}

static int lpi2c_dma_submit(struct lpi2c_imx_struct *lpi2c_imx,
			   struct i2c_msg *msg)
{
	bool read = msg->flags & I2C_M_RD;
	enum dma_data_direction dir = read ? DMA_FROM_DEVICE : DMA_TO_DEVICE;
	struct dma_chan *chan = read ? lpi2c_imx->dma_rx : lpi2c_imx->dma_tx;
	struct dma_async_tx_descriptor *txdesc;
	dma_cookie_t cookie;

	lpi2c_imx->dma_len = msg->len;
	lpi2c_imx->msg = msg;
	lpi2c_imx->dma_direction = dir;

	if (IS_ERR(chan))
		return PTR_ERR(chan);

	lpi2c_imx->dma_addr = dma_map_single(chan->device->dev,
					     lpi2c_imx->dma_buf,
					     lpi2c_imx->dma_len, dir);
	if (dma_mapping_error(chan->device->dev, lpi2c_imx->dma_addr)) {
		dev_err(&lpi2c_imx->adapter.dev, "dma map failed, use pio\n");
		return -EINVAL;
	}

	txdesc = dmaengine_prep_slave_single(chan, lpi2c_imx->dma_addr,
					lpi2c_imx->dma_len, read ?
					DMA_DEV_TO_MEM : DMA_MEM_TO_DEV,
					DMA_PREP_INTERRUPT | DMA_CTRL_ACK);
	if (!txdesc) {
		dev_err(&lpi2c_imx->adapter.dev, "dma prep slave sg failed, use pio\n");
		lpi2c_cleanup_dma(lpi2c_imx);
		return -EINVAL;
	}

	reinit_completion(&lpi2c_imx->complete);
	txdesc->callback = lpi2c_dma_callback;
	txdesc->callback_param = (void *)lpi2c_imx;

	cookie = dmaengine_submit(txdesc);
	if (dma_submit_error(cookie)) {
		dev_err(&lpi2c_imx->adapter.dev, "submitting dma failed, use pio\n");
		lpi2c_cleanup_dma(lpi2c_imx);
		return -EINVAL;
	}

	lpi2c_imx_intctrl(lpi2c_imx, MIER_NDIE);

	dma_async_issue_pending(chan);

	return 0;
}

static bool is_use_dma(struct lpi2c_imx_struct *lpi2c_imx, struct i2c_msg *msg)
{
	if (!lpi2c_imx->can_use_dma)
		return false;

	if (msg->len < I2C_DMA_THRESHOLD)
		return false;

	return true;
}

static int lpi2c_imx_push_rx_cmd(struct lpi2c_imx_struct *lpi2c_imx,
				 struct i2c_msg *msg)
{
	unsigned int temp, rx_remain;
	unsigned long orig_jiffies = jiffies;

	rx_remain = msg->len;
	do {
		temp = rx_remain > CHUNK_DATA ?
			CHUNK_DATA - 1 : rx_remain - 1;
		temp |= (RECV_DATA << 8);
		while ((readl(lpi2c_imx->base + LPI2C_MFSR) & 0xff) > 2) {
			if (time_after(jiffies, orig_jiffies + msecs_to_jiffies(1000))) {
				dev_dbg(&lpi2c_imx->adapter.dev, "txfifo empty timeout\n");
				if (lpi2c_imx->adapter.bus_recovery_info)
					i2c_recover_bus(&lpi2c_imx->adapter);
				return -ETIMEDOUT;
			}
			schedule();
		}
		writel(temp, lpi2c_imx->base + LPI2C_MTDR);
		rx_remain = rx_remain - (temp & 0xff) - 1;
	} while (rx_remain > 0);

	return 0;
}

static int lpi2c_dma_xfer(struct lpi2c_imx_struct *lpi2c_imx,
			   struct i2c_msg *msg)
{
	int result;

	result = lpi2c_dma_submit(lpi2c_imx, msg);
	if (result)
		return I2C_USE_PIO;

	if ((msg->flags & I2C_M_RD)) {
		result = lpi2c_imx_push_rx_cmd(lpi2c_imx, msg);
		if (result)
			return result;
	}

	result = lpi2c_imx_msg_complete(lpi2c_imx);
	if (result)
		return result;

	if (lpi2c_imx->is_ndf)
		result = I2C_NDF;

	return result;
}

static int lpi2c_imx_xfer(struct i2c_adapter *adapter,
			  struct i2c_msg *msgs, int num)
{
	struct lpi2c_imx_struct *lpi2c_imx = i2c_get_adapdata(adapter);
	unsigned int temp;
	int i, result;

	result = lpi2c_imx_master_enable(lpi2c_imx);
	if (result)
		return result;

	lpi2c_imx->is_ndf = false;

	for (i = 0; i < num; i++) {
		lpi2c_imx->xferred = false;
		lpi2c_imx->using_dma = false;

		result = lpi2c_imx_start(lpi2c_imx, &msgs[i]);
		if (result)
			goto disable;

		/* quick smbus */
		if (num == 1 && msgs[0].len == 0)
			goto stop;

		if (is_use_dma(lpi2c_imx, &msgs[i])) {
			lpi2c_imx->using_dma = true;

			writel(0x1, lpi2c_imx->base + LPI2C_MFCR);

			lpi2c_imx->dma_buf = i2c_get_dma_safe_msg_buf(&msgs[i],
							    I2C_DMA_THRESHOLD);
			if (lpi2c_imx->dma_buf) {
				/* Enable I2C DMA function */
				writel(MDER_TDDE | MDER_RDDE, lpi2c_imx->base + LPI2C_MDER);

				result = lpi2c_dma_xfer(lpi2c_imx, &msgs[i]);

				/* Disable I2C DMA function */
				writel(0, lpi2c_imx->base + LPI2C_MDER);
				i2c_put_dma_safe_msg_buf(lpi2c_imx->dma_buf,
							 lpi2c_imx->msg,
							 lpi2c_imx->xferred);

				switch (result) {
				/* transfer success */
				case 0:
					if (!(msgs[i].flags & I2C_M_RD)) {
						result = lpi2c_imx_txfifo_empty(lpi2c_imx);
						if (result)
							goto stop;
					}
					continue;
				/* transfer failed, use pio */
				case I2C_USE_PIO:
					lpi2c_cleanup_dma(lpi2c_imx);
					break;
				/*
				 * transfer failed, cannot use pio.
				 * Send stop, and then return error.
				 */
				default:
					lpi2c_cleanup_dma(lpi2c_imx);
					writel(GEN_STOP << 8, lpi2c_imx->base + LPI2C_MTDR);
					goto check_ndf;
				}
			}
		}

		lpi2c_imx->using_dma = false;
		lpi2c_imx->delivered = 0;
		lpi2c_imx->msglen = msgs[i].len;
		reinit_completion(&lpi2c_imx->complete);

		if (msgs[i].flags & I2C_M_RD)
			lpi2c_imx_read(lpi2c_imx, &msgs[i]);
		else
			lpi2c_imx_write(lpi2c_imx, &msgs[i]);

		result = lpi2c_imx_msg_complete(lpi2c_imx);
		if (result)
			goto stop;

		if (!(msgs[i].flags & I2C_M_RD)) {
			result = lpi2c_imx_txfifo_empty(lpi2c_imx);
			if (result)
				goto stop;
		}

		if (lpi2c_imx->buf_time)
			udelay(lpi2c_imx->buf_time);
	}

stop:
	if (!lpi2c_imx->using_dma)
		lpi2c_imx_stop(lpi2c_imx);

check_ndf:
	temp = readl(lpi2c_imx->base + LPI2C_MSR);
	if ((temp & MSR_NDF) && !result)
		result = -EIO;

disable:
	lpi2c_imx_master_disable(lpi2c_imx);

	dev_dbg(&lpi2c_imx->adapter.dev, "<%s> exit with: %s: %d\n", __func__,
		(result < 0) ? "error" : "success msg",
		(result < 0) ? result : num);

	return (result < 0) ? result : num;
}

static irqreturn_t lpi2c_imx_isr(int irq, void *dev_id)
{
	struct lpi2c_imx_struct *lpi2c_imx = dev_id;
	unsigned int temp;

	lpi2c_imx_intctrl(lpi2c_imx, 0);
	temp = readl(lpi2c_imx->base + LPI2C_MSR);

	if (temp & MSR_NDF) {
		lpi2c_imx->is_ndf = true;
		complete(&lpi2c_imx->complete);
		goto ret;
	}

	if (temp & MSR_RDF)
		lpi2c_imx_read_rxfifo(lpi2c_imx);
	else if (temp & MSR_TDF)
		lpi2c_imx_write_txfifo(lpi2c_imx);

ret:
	return IRQ_HANDLED;
}

static void lpi2c_imx_prepare_recovery(struct i2c_adapter *adap)
{
	struct lpi2c_imx_struct *lpi2c_imx;

	lpi2c_imx = container_of(adap, struct lpi2c_imx_struct, adapter);

	pinctrl_select_state(lpi2c_imx->pinctrl, lpi2c_imx->pinctrl_pins_gpio);
}

static void lpi2c_imx_unprepare_recovery(struct i2c_adapter *adap)
{
	struct lpi2c_imx_struct *lpi2c_imx;

	lpi2c_imx = container_of(adap, struct lpi2c_imx_struct, adapter);

	pinctrl_select_state(lpi2c_imx->pinctrl, lpi2c_imx->pinctrl_pins_default);
}

/*
 * We switch SCL and SDA to their GPIO function and do some bitbanging
 * for bus recovery. These alternative pinmux settings can be
 * described in the device tree by a separate pinctrl state "gpio". If
 * this is missing this is not a big problem, the only implication is
 * that we can't do bus recovery.
 */
static int lpi2c_imx_init_recovery_info(struct lpi2c_imx_struct *lpi2c_imx,
		struct platform_device *pdev)
{
	struct i2c_bus_recovery_info *rinfo = &lpi2c_imx->rinfo;

	lpi2c_imx->pinctrl = devm_pinctrl_get(&pdev->dev);
	if (!lpi2c_imx->pinctrl || IS_ERR(lpi2c_imx->pinctrl)) {
		dev_info(&pdev->dev, "can't get pinctrl, bus recovery not supported\n");
		return PTR_ERR(lpi2c_imx->pinctrl);
	}

	lpi2c_imx->pinctrl_pins_default = pinctrl_lookup_state(lpi2c_imx->pinctrl,
			PINCTRL_STATE_DEFAULT);
	lpi2c_imx->pinctrl_pins_gpio = pinctrl_lookup_state(lpi2c_imx->pinctrl,
			"gpio");
	rinfo->sda_gpiod = devm_gpiod_get(&pdev->dev, "sda", GPIOD_IN);
	rinfo->scl_gpiod = devm_gpiod_get(&pdev->dev, "scl", GPIOD_OUT_HIGH_OPEN_DRAIN);

	if (PTR_ERR(rinfo->sda_gpiod) == -EPROBE_DEFER ||
	    PTR_ERR(rinfo->scl_gpiod) == -EPROBE_DEFER) {
		return -EPROBE_DEFER;
	} else if (IS_ERR(rinfo->sda_gpiod) ||
		   IS_ERR(rinfo->scl_gpiod) ||
		   IS_ERR(lpi2c_imx->pinctrl_pins_default) ||
		   IS_ERR(lpi2c_imx->pinctrl_pins_gpio)) {
		dev_dbg(&pdev->dev, "recovery information incomplete\n");
		return 0;
	}

	dev_info(&pdev->dev, "using scl%s for recovery\n",
		 rinfo->sda_gpiod ? ",sda" : "");

	rinfo->prepare_recovery = lpi2c_imx_prepare_recovery;
	rinfo->unprepare_recovery = lpi2c_imx_unprepare_recovery;
	rinfo->recover_bus = i2c_generic_scl_recovery;
	lpi2c_imx->adapter.bus_recovery_info = rinfo;

	return 0;
}

static u32 lpi2c_imx_func(struct i2c_adapter *adapter)
{
	return I2C_FUNC_I2C | I2C_FUNC_SMBUS_EMUL |
		I2C_FUNC_SMBUS_READ_BLOCK_DATA;
}

static const struct i2c_algorithm lpi2c_imx_algo = {
	.master_xfer	= lpi2c_imx_xfer,
	.functionality	= lpi2c_imx_func,
};

static const struct of_device_id lpi2c_imx_of_match[] = {
	{ .compatible = "fsl,imx7ulp-lpi2c" },
	{ },
};
MODULE_DEVICE_TABLE(of, lpi2c_imx_of_match);

static void lpi2c_dma_exit(struct lpi2c_imx_struct *lpi2c_imx)
{
	if (lpi2c_imx->dma_rx) {
		dma_release_channel(lpi2c_imx->dma_rx);
		lpi2c_imx->dma_rx = NULL;
	}

	if (lpi2c_imx->dma_tx) {
		dma_release_channel(lpi2c_imx->dma_tx);
		lpi2c_imx->dma_tx = NULL;
	}
}

static int lpi2c_dma_init(struct device *dev,
			  struct lpi2c_imx_struct *lpi2c_imx)
{
	int ret;
	struct dma_slave_config dma_sconfig;

	/* Prepare for TX DMA: */
	lpi2c_imx->dma_tx = dma_request_chan(dev, "tx");
	if (IS_ERR(lpi2c_imx->dma_tx)) {
		ret = PTR_ERR(lpi2c_imx->dma_tx);
		dev_dbg(dev, "can't get the TX DMA channel, error %d!\n", ret);
		lpi2c_imx->dma_tx = NULL;
		goto err;
	}

	memset(&dma_sconfig, 0, sizeof(dma_sconfig));
	dma_sconfig.dst_addr = lpi2c_imx->phy_addr + LPI2C_MTDR;
	dma_sconfig.dst_addr_width = DMA_SLAVE_BUSWIDTH_1_BYTE;
	dma_sconfig.dst_maxburst = 1;
	dma_sconfig.direction = DMA_MEM_TO_DEV;
	ret = dmaengine_slave_config(lpi2c_imx->dma_tx, &dma_sconfig);
	if (ret < 0) {
		dev_err(dev, "can't configure tx channel (%d)\n", ret);
		goto fail_tx;
	}

	/* Prepare for RX DMA: */
	lpi2c_imx->dma_rx = dma_request_chan(dev, "rx");
	if (IS_ERR(lpi2c_imx->dma_rx)) {
		ret = PTR_ERR(lpi2c_imx->dma_rx);
		dev_dbg(dev, "can't get the RX DMA channel, error %d\n", ret);
		lpi2c_imx->dma_rx = NULL;
		goto fail_tx;
	}

	dma_sconfig.src_addr = lpi2c_imx->phy_addr + LPI2C_MRDR;
	dma_sconfig.src_addr_width = DMA_SLAVE_BUSWIDTH_1_BYTE;
	dma_sconfig.src_maxburst = 1;
	dma_sconfig.direction = DMA_DEV_TO_MEM;
	ret = dmaengine_slave_config(lpi2c_imx->dma_rx, &dma_sconfig);
	if (ret < 0) {
		dev_err(dev, "can't configure rx channel (%d)\n", ret);
		goto fail_rx;
	}

	lpi2c_imx->can_use_dma = true;
	lpi2c_imx->using_dma = false;

	return 0;
fail_rx:
	dma_release_channel(lpi2c_imx->dma_rx);
fail_tx:
	dma_release_channel(lpi2c_imx->dma_tx);
err:
	lpi2c_dma_exit(lpi2c_imx);
	lpi2c_imx->can_use_dma = false;
	return ret;
}

static int lpi2c_imx_probe(struct platform_device *pdev)
{
	struct lpi2c_imx_struct *lpi2c_imx;
	unsigned int temp;
	int ret;
	struct resource *res;

	lpi2c_imx = devm_kzalloc(&pdev->dev, sizeof(*lpi2c_imx), GFP_KERNEL);
	if (!lpi2c_imx)
		return -ENOMEM;

	res = platform_get_resource(pdev, IORESOURCE_MEM, 0);
	lpi2c_imx->base = devm_platform_ioremap_resource(pdev, 0);
	if (IS_ERR(lpi2c_imx->base))
		return PTR_ERR(lpi2c_imx->base);

	lpi2c_imx->phy_addr = (dma_addr_t)res->start;
	lpi2c_imx->irq = platform_get_irq(pdev, 0);
	if (lpi2c_imx->irq < 0)
		return lpi2c_imx->irq;

	lpi2c_imx->adapter.owner	= THIS_MODULE;
	lpi2c_imx->adapter.algo		= &lpi2c_imx_algo;
	lpi2c_imx->adapter.dev.parent	= &pdev->dev;
	lpi2c_imx->adapter.dev.of_node	= pdev->dev.of_node;
	strscpy(lpi2c_imx->adapter.name, pdev->name,
		sizeof(lpi2c_imx->adapter.name));

<<<<<<< HEAD
	lpi2c_imx->clk_per = devm_clk_get(&pdev->dev, "per");
	if (IS_ERR(lpi2c_imx->clk_per)) {
		dev_err(&pdev->dev, "can't get I2C peripheral clock\n");
		return PTR_ERR(lpi2c_imx->clk_per);
	}

	lpi2c_imx->clk_ipg = devm_clk_get(&pdev->dev, "ipg");
	if (IS_ERR(lpi2c_imx->clk_ipg)) {
		dev_err(&pdev->dev, "can't get I2C ipg clock\n");
		return PTR_ERR(lpi2c_imx->clk_ipg);
=======
	ret = devm_clk_bulk_get_all(&pdev->dev, &lpi2c_imx->clks);
	if (ret < 0) {
		dev_err(&pdev->dev, "can't get I2C peripheral clock, ret=%d\n", ret);
		return ret;
>>>>>>> 29549c70
	}
	lpi2c_imx->num_clks = ret;

	ret = of_property_read_u32(pdev->dev.of_node,
				   "clock-frequency", &lpi2c_imx->bitrate);
	if (ret)
		lpi2c_imx->bitrate = I2C_MAX_STANDARD_MODE_FREQ;

<<<<<<< HEAD
	ret = of_property_read_u32(pdev->dev.of_node,
				   "digi,hold-time-ns", &lpi2c_imx->hold_time);
	if (ret)
		lpi2c_imx->hold_time = 0;

	ret = of_property_read_u32(pdev->dev.of_node,
				   "digi,buffer-time-us", &lpi2c_imx->buf_time);
	if (ret)
		lpi2c_imx->buf_time = 0;

	/* Init optional bus recovery function */
	ret = lpi2c_imx_init_recovery_info(lpi2c_imx, pdev);
	/* Give it another chance if pinctrl used is not ready yet */
	if (ret == -EPROBE_DEFER)
		goto rpm_disable;

=======
>>>>>>> 29549c70
	i2c_set_adapdata(&lpi2c_imx->adapter, lpi2c_imx);
	platform_set_drvdata(pdev, lpi2c_imx);

	pm_runtime_set_autosuspend_delay(&pdev->dev, I2C_PM_TIMEOUT);
	pm_runtime_use_autosuspend(&pdev->dev);
	pm_runtime_enable(&pdev->dev);

	pm_runtime_get_sync(&pdev->dev);
	temp = readl(lpi2c_imx->base + LPI2C_PARAM);
	lpi2c_imx->txfifosize = 1 << (temp & 0x0f);
	lpi2c_imx->rxfifosize = 1 << ((temp >> 8) & 0x0f);

<<<<<<< HEAD
=======
	/* Init optional bus recovery function */
	ret = lpi2c_imx_init_recovery_info(lpi2c_imx, pdev);
	/* Give it another chance if pinctrl used is not ready yet */
	if (ret == -EPROBE_DEFER)
		goto rpm_disable;

>>>>>>> 29549c70
	/* Init DMA */
	lpi2c_imx->dma_direction = DMA_NONE;
	lpi2c_imx->dma_rx = lpi2c_imx->dma_tx = NULL;
	ret = lpi2c_dma_init(&pdev->dev, lpi2c_imx);
	if (ret) {
		if (ret == -EPROBE_DEFER)
			goto rpm_disable;
		dev_info(&pdev->dev, "use pio mode\n");
	}

	init_completion(&lpi2c_imx->complete);

	ret = i2c_add_adapter(&lpi2c_imx->adapter);
	if (ret)
		goto rpm_disable;

	pm_runtime_mark_last_busy(&pdev->dev);
	pm_runtime_put_autosuspend(&pdev->dev);

	dev_info(&lpi2c_imx->adapter.dev, "LPI2C adapter registered\n");

	return 0;

rpm_disable:
	pm_runtime_dont_use_autosuspend(&pdev->dev);
	pm_runtime_put_sync(&pdev->dev);
	pm_runtime_disable(&pdev->dev);

	return ret;
}

static int lpi2c_imx_remove(struct platform_device *pdev)
{
	struct lpi2c_imx_struct *lpi2c_imx = platform_get_drvdata(pdev);

	i2c_del_adapter(&lpi2c_imx->adapter);

	pm_runtime_disable(&pdev->dev);
	pm_runtime_dont_use_autosuspend(&pdev->dev);

	return 0;
}

static int __maybe_unused lpi2c_runtime_suspend(struct device *dev)
{
	struct lpi2c_imx_struct *lpi2c_imx = dev_get_drvdata(dev);

	devm_free_irq(dev, lpi2c_imx->irq, lpi2c_imx);
<<<<<<< HEAD
	clk_disable_unprepare(lpi2c_imx->clk_ipg);
	clk_disable_unprepare(lpi2c_imx->clk_per);
=======
	clk_bulk_disable_unprepare(lpi2c_imx->num_clks, lpi2c_imx->clks);
>>>>>>> 29549c70
	pinctrl_pm_select_idle_state(dev);

	return 0;
}

static int __maybe_unused lpi2c_runtime_resume(struct device *dev)
{
	struct lpi2c_imx_struct *lpi2c_imx = dev_get_drvdata(dev);
	int ret;

	pinctrl_pm_select_default_state(dev);
<<<<<<< HEAD
	ret = clk_prepare_enable(lpi2c_imx->clk_per);
=======
	ret = clk_bulk_prepare_enable(lpi2c_imx->num_clks, lpi2c_imx->clks);
>>>>>>> 29549c70
	if (ret) {
		dev_err(dev, "can't enable I2C per clock, ret=%d\n", ret);
		return ret;
	}

<<<<<<< HEAD
	ret = clk_prepare_enable(lpi2c_imx->clk_ipg);
	if (ret) {
		clk_disable_unprepare(lpi2c_imx->clk_per);
		dev_err(dev, "can't enable I2C ipg clock, ret=%d\n", ret);
	}

=======
>>>>>>> 29549c70
	ret = devm_request_irq(dev, lpi2c_imx->irq, lpi2c_imx_isr,
			       IRQF_NO_SUSPEND,
			       dev_name(dev), lpi2c_imx);
	if (ret) {
		dev_err(dev, "can't claim irq %d\n", lpi2c_imx->irq);
		return ret;
	}

	return ret;
}

static int lpi2c_suspend_noirq(struct device *dev)
{
	int ret;

	ret = pm_runtime_force_suspend(dev);
	if (ret)
		return ret;

	pinctrl_pm_select_sleep_state(dev);

	return 0;
}

static int lpi2c_resume_noirq(struct device *dev)
{
	return pm_runtime_force_resume(dev);
}

static const struct dev_pm_ops lpi2c_pm_ops = {
	SET_NOIRQ_SYSTEM_SLEEP_PM_OPS(lpi2c_suspend_noirq,
				     lpi2c_resume_noirq)
	SET_RUNTIME_PM_OPS(lpi2c_runtime_suspend,
			   lpi2c_runtime_resume, NULL)
};

static struct platform_driver lpi2c_imx_driver = {
	.probe = lpi2c_imx_probe,
	.remove = lpi2c_imx_remove,
	.driver = {
		.name = DRIVER_NAME,
		.of_match_table = lpi2c_imx_of_match,
		.pm = &lpi2c_pm_ops,
	},
};

static int __init lpi2c_imx_init(void)
{
	return platform_driver_register(&lpi2c_imx_driver);
}
subsys_initcall(lpi2c_imx_init);

static void __exit lpi2c_imx_exit(void)
{
	platform_driver_unregister(&lpi2c_imx_driver);
}
module_exit(lpi2c_imx_exit);

MODULE_AUTHOR("Gao Pan <pandy.gao@nxp.com>");
MODULE_DESCRIPTION("I2C adapter driver for LPI2C bus");
MODULE_LICENSE("GPL");<|MERGE_RESOLUTION|>--- conflicted
+++ resolved
@@ -79,12 +79,9 @@
 #define MDER_TDDE	BIT(0)
 #define MDER_RDDE	BIT(1)
 
-<<<<<<< HEAD
 #define MCCRx_SETHOLF_MASK     0x3F
 #define MCFGR1_PRESCALE_MASK   0x07
 
-=======
->>>>>>> 29549c70
 #define I2C_CLK_RATIO	24 / 59
 #define CHUNK_DATA	256
 
@@ -110,17 +107,10 @@
 
 struct lpi2c_imx_struct {
 	struct i2c_adapter	adapter;
-<<<<<<< HEAD
-	resource_size_t		phy_addr;
-	int			irq;
-	struct clk		*clk_per;
-	struct clk		*clk_ipg;
-=======
 	int			num_clks;
 	struct clk_bulk_data	*clks;
 	resource_size_t		phy_addr;
 	int			irq;
->>>>>>> 29549c70
 	void __iomem		*base;
 	__u8			*rx_buf;
 	__u8			*tx_buf;
@@ -149,11 +139,8 @@
 	enum dma_data_direction dma_direction;
 	u8			*dma_buf;
 	unsigned int		dma_len;
-<<<<<<< HEAD
 	unsigned int		hold_time;
 	unsigned int		buf_time;
-=======
->>>>>>> 29549c70
 };
 
 static void lpi2c_imx_intctrl(struct lpi2c_imx_struct *lpi2c_imx,
@@ -253,11 +240,7 @@
    CLKHI = I2C_CLK_RATIO * clk_cycle */
 static int lpi2c_imx_config(struct lpi2c_imx_struct *lpi2c_imx)
 {
-<<<<<<< HEAD
 	u16 prescale, filt, sethold = 0, datavd;
-=======
-	u8 prescale, filt, sethold, datavd;
->>>>>>> 29549c70
 	unsigned int clk_rate, clk_cycle, clkhi, clklo;
 	enum lpi2c_imx_pincfg pincfg;
 	unsigned int temp;
@@ -275,11 +258,7 @@
 
 	lpi2c_imx_set_mode(lpi2c_imx);
 
-<<<<<<< HEAD
-	clk_rate = clk_get_rate(lpi2c_imx->clk_per);
-=======
 	clk_rate = clk_get_rate(lpi2c_imx->clks[0].clk);
->>>>>>> 29549c70
 	if (!clk_rate) {
 		dev_dbg(&lpi2c_imx->adapter.dev, "clk_per rate is 0\n");
 		return -EINVAL;
@@ -1031,23 +1010,10 @@
 	strscpy(lpi2c_imx->adapter.name, pdev->name,
 		sizeof(lpi2c_imx->adapter.name));
 
-<<<<<<< HEAD
-	lpi2c_imx->clk_per = devm_clk_get(&pdev->dev, "per");
-	if (IS_ERR(lpi2c_imx->clk_per)) {
-		dev_err(&pdev->dev, "can't get I2C peripheral clock\n");
-		return PTR_ERR(lpi2c_imx->clk_per);
-	}
-
-	lpi2c_imx->clk_ipg = devm_clk_get(&pdev->dev, "ipg");
-	if (IS_ERR(lpi2c_imx->clk_ipg)) {
-		dev_err(&pdev->dev, "can't get I2C ipg clock\n");
-		return PTR_ERR(lpi2c_imx->clk_ipg);
-=======
 	ret = devm_clk_bulk_get_all(&pdev->dev, &lpi2c_imx->clks);
 	if (ret < 0) {
 		dev_err(&pdev->dev, "can't get I2C peripheral clock, ret=%d\n", ret);
 		return ret;
->>>>>>> 29549c70
 	}
 	lpi2c_imx->num_clks = ret;
 
@@ -1056,7 +1022,6 @@
 	if (ret)
 		lpi2c_imx->bitrate = I2C_MAX_STANDARD_MODE_FREQ;
 
-<<<<<<< HEAD
 	ret = of_property_read_u32(pdev->dev.of_node,
 				   "digi,hold-time-ns", &lpi2c_imx->hold_time);
 	if (ret)
@@ -1073,8 +1038,6 @@
 	if (ret == -EPROBE_DEFER)
 		goto rpm_disable;
 
-=======
->>>>>>> 29549c70
 	i2c_set_adapdata(&lpi2c_imx->adapter, lpi2c_imx);
 	platform_set_drvdata(pdev, lpi2c_imx);
 
@@ -1087,15 +1050,6 @@
 	lpi2c_imx->txfifosize = 1 << (temp & 0x0f);
 	lpi2c_imx->rxfifosize = 1 << ((temp >> 8) & 0x0f);
 
-<<<<<<< HEAD
-=======
-	/* Init optional bus recovery function */
-	ret = lpi2c_imx_init_recovery_info(lpi2c_imx, pdev);
-	/* Give it another chance if pinctrl used is not ready yet */
-	if (ret == -EPROBE_DEFER)
-		goto rpm_disable;
-
->>>>>>> 29549c70
 	/* Init DMA */
 	lpi2c_imx->dma_direction = DMA_NONE;
 	lpi2c_imx->dma_rx = lpi2c_imx->dma_tx = NULL;
@@ -1144,12 +1098,7 @@
 	struct lpi2c_imx_struct *lpi2c_imx = dev_get_drvdata(dev);
 
 	devm_free_irq(dev, lpi2c_imx->irq, lpi2c_imx);
-<<<<<<< HEAD
-	clk_disable_unprepare(lpi2c_imx->clk_ipg);
-	clk_disable_unprepare(lpi2c_imx->clk_per);
-=======
 	clk_bulk_disable_unprepare(lpi2c_imx->num_clks, lpi2c_imx->clks);
->>>>>>> 29549c70
 	pinctrl_pm_select_idle_state(dev);
 
 	return 0;
@@ -1161,25 +1110,12 @@
 	int ret;
 
 	pinctrl_pm_select_default_state(dev);
-<<<<<<< HEAD
-	ret = clk_prepare_enable(lpi2c_imx->clk_per);
-=======
 	ret = clk_bulk_prepare_enable(lpi2c_imx->num_clks, lpi2c_imx->clks);
->>>>>>> 29549c70
 	if (ret) {
-		dev_err(dev, "can't enable I2C per clock, ret=%d\n", ret);
+		dev_err(dev, "failed to enable I2C clock, ret=%d\n", ret);
 		return ret;
 	}
 
-<<<<<<< HEAD
-	ret = clk_prepare_enable(lpi2c_imx->clk_ipg);
-	if (ret) {
-		clk_disable_unprepare(lpi2c_imx->clk_per);
-		dev_err(dev, "can't enable I2C ipg clock, ret=%d\n", ret);
-	}
-
-=======
->>>>>>> 29549c70
 	ret = devm_request_irq(dev, lpi2c_imx->irq, lpi2c_imx_isr,
 			       IRQF_NO_SUSPEND,
 			       dev_name(dev), lpi2c_imx);
