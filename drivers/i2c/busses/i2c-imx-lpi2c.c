--- conflicted
+++ resolved
@@ -351,16 +351,11 @@
 	}
 
 	ret = pm_runtime_resume_and_get(lpi2c_imx->adapter.dev.parent);
-<<<<<<< HEAD
-	if (ret < 0)
-		goto rpm_put;
-=======
 	if (ret < 0) {
 		if (enable_runtime_pm)
 			pm_runtime_disable(lpi2c_imx->adapter.dev.parent);
 		return ret;
 	}
->>>>>>> 907dd5b7
 
 	temp = MCR_RST;
 	writel(temp, lpi2c_imx->base + LPI2C_MCR);
