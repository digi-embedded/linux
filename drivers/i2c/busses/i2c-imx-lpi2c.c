// SPDX-License-Identifier: GPL-2.0+
/*
 * This is i.MX low power i2c controller driver.
 *
 * Copyright 2016 Freescale Semiconductor, Inc.
 */

#include <linux/clk.h>
#include <linux/completion.h>
#include <linux/delay.h>
#include <linux/dmaengine.h>
#include <linux/dma-mapping.h>
#include <linux/err.h>
#include <linux/errno.h>
#include <linux/i2c.h>
#include <linux/init.h>
#include <linux/interrupt.h>
#include <linux/io.h>
#include <linux/iopoll.h>
#include <linux/kernel.h>
#include <linux/module.h>
#include <linux/of.h>
<<<<<<< HEAD
#include <linux/of_device.h>
=======
>>>>>>> ccf0a997
#include <linux/of_gpio.h>
#include <linux/pinctrl/consumer.h>
#include <linux/platform_data/i2c-imx.h>
#include <linux/platform_device.h>
#include <linux/pm_runtime.h>
#include <linux/sched.h>
#include <linux/slab.h>

#define DRIVER_NAME "imx-lpi2c"

#define LPI2C_PARAM	0x04	/* i2c RX/TX FIFO size */
#define LPI2C_MCR	0x10	/* i2c contrl register */
#define LPI2C_MSR	0x14	/* i2c status register */
#define LPI2C_MIER	0x18	/* i2c interrupt enable */
#define LPI2C_MDER	0x1C	/* i2c DMA enable */
#define LPI2C_MCFGR0	0x20	/* i2c master configuration */
#define LPI2C_MCFGR1	0x24	/* i2c master configuration */
#define LPI2C_MCFGR2	0x28	/* i2c master configuration */
#define LPI2C_MCFGR3	0x2C	/* i2c master configuration */
#define LPI2C_MCCR0	0x48	/* i2c master clk configuration */
#define LPI2C_MCCR1	0x50	/* i2c master clk configuration */
#define LPI2C_MFCR	0x58	/* i2c master FIFO control */
#define LPI2C_MFSR	0x5C	/* i2c master FIFO status */
#define LPI2C_MTDR	0x60	/* i2c master TX data register */
#define LPI2C_MRDR	0x70	/* i2c master RX data register */

#define LPI2C_SCR	0x110	/* i2c slave contrl register */
#define LPI2C_SSR	0x114	/* i2c slave status register */
#define LPI2C_SIER	0x118	/* i2c slave interrupt enable */
#define LPI2C_SDER	0x11C	/* i2c slave DMA enable */
#define LPI2C_SCFGR0	0x120	/* i2c slave configuration */
#define LPI2C_SCFGR1	0x124	/* i2c slave configuration */
#define LPI2C_SCFGR2	0x128	/* i2c slave configuration */
#define LPI2C_SAMR	0x140	/* i2c slave address match */
#define LPI2C_SASR	0x150	/* i2c slave address status */
#define LPI2C_STAR	0x154	/* i2c slave transmit ACK */
#define LPI2C_STDR	0x160	/* i2c slave transmit data */
#define LPI2C_SRDR	0x170	/* i2c slave receive data */
#define LPI2C_SRDROR	0x178	/* i2c slave receive data read only */

/* i2c command */
#define TRAN_DATA	0X00
#define RECV_DATA	0X01
#define GEN_STOP	0X02
#define RECV_DISCARD	0X03
#define GEN_START	0X04
#define START_NACK	0X05
#define START_HIGH	0X06
#define START_HIGH_NACK	0X07

#define MCR_MEN		BIT(0)
#define MCR_RST		BIT(1)
#define MCR_DOZEN	BIT(2)
#define MCR_DBGEN	BIT(3)
#define MCR_RTF		BIT(8)
#define MCR_RRF		BIT(9)
#define MSR_TDF		BIT(0)
#define MSR_RDF		BIT(1)
#define MSR_SDF		BIT(9)
#define MSR_NDF		BIT(10)
#define MSR_ALF		BIT(11)
#define MSR_MBF		BIT(24)
#define MSR_BBF		BIT(25)
#define MIER_TDIE	BIT(0)
#define MIER_RDIE	BIT(1)
#define MIER_SDIE	BIT(9)
#define MIER_NDIE	BIT(10)
#define MCFGR1_AUTOSTOP	BIT(8)
#define MCFGR1_IGNACK	BIT(9)
#define MRDR_RXEMPTY	BIT(14)
#define MDER_TDDE	BIT(0)
#define MDER_RDDE	BIT(1)

#define SCR_SEN		BIT(0)
#define SCR_RST		BIT(1)
#define SCR_FILTEN	BIT(4)
#define SCR_RTF		BIT(8)
#define SCR_RRF		BIT(9)
#define SCFGR1_RXSTALL	BIT(1)
#define SCFGR1_TXDSTALL	BIT(2)
#define SCFGR2_FILTSDA_SHIFT	24
#define SCFGR2_FILTSCL_SHIFT	16
#define SCFGR2_CLKHOLD(x)	(x)
#define SCFGR2_FILTSDA(x)	((x) << SCFGR2_FILTSDA_SHIFT)
#define SCFGR2_FILTSCL(x)	((x) << SCFGR2_FILTSCL_SHIFT)
#define SSR_TDF		BIT(0)
#define SSR_RDF		BIT(1)
#define SSR_AVF		BIT(2)
#define SSR_TAF		BIT(3)
#define SSR_RSF		BIT(8)
#define SSR_SDF		BIT(9)
#define SSR_BEF		BIT(10)
#define SSR_FEF		BIT(11)
#define SSR_SBF		BIT(24)
#define SSR_BBF		BIT(25)
#define SSR_CLEAR_BITS	(SSR_RSF | SSR_SDF | SSR_BEF | SSR_FEF)
#define SIER_TDIE	BIT(0)
#define SIER_RDIE	BIT(1)
#define SIER_AVIE	BIT(2)
#define SIER_TAIE	BIT(3)
#define SIER_RSIE	BIT(8)
#define SIER_SDIE	BIT(9)
#define SIER_BEIE	BIT(10)
#define SIER_FEIE	BIT(11)
#define SIER_AM0F	BIT(12)
#define SLAVE_INT_FLAG	(SIER_TDIE | SIER_RDIE | SIER_AVIE | \
						SIER_SDIE | SIER_BEIE)

<<<<<<< HEAD
#define MCCRx_SETHOLF_MASK	0x3F
#define MCFGR1_PRESCALE_MASK	0x07

=======
>>>>>>> ccf0a997
#define I2C_CLK_RATIO	24 / 59
#define CHUNK_DATA	256

#define I2C_PM_TIMEOUT		1000 /* ms */
#define I2C_DMA_THRESHOLD	16 /* bytes */
#define I2C_USE_PIO		(-150)
#define I2C_NDF			(-151)

enum lpi2c_imx_mode {
	STANDARD,	/* <=100Kbps */
	FAST,		/* <=400Kbps */
	FAST_PLUS,	/* <=1.0Mbps */
	HS,		/* <=3.4Mbps */
	ULTRA_FAST,	/* <=5.0Mbps */
};

enum lpi2c_imx_pincfg {
	TWO_PIN_OD,
	TWO_PIN_OO,
	TWO_PIN_PP,
	FOUR_PIN_PP,
};

struct lpi2c_imx_struct {
	struct i2c_adapter	adapter;
	int			num_clks;
	struct clk_bulk_data	*clks;
	resource_size_t		phy_addr;
	int			irq;
	void __iomem		*base;
	__u8			*rx_buf;
	__u8			*tx_buf;
	struct completion	complete;
	unsigned int		msglen;
	unsigned int		delivered;
	unsigned int		block_data;
	unsigned int		bitrate;
	unsigned int		txfifosize;
	unsigned int		rxfifosize;
	enum lpi2c_imx_mode	mode;

	struct i2c_bus_recovery_info rinfo;
	struct pinctrl *pinctrl;
	struct pinctrl_state *pinctrl_pins_default;
	struct pinctrl_state *pinctrl_pins_gpio;

	bool			can_use_dma;
	bool			using_dma;
	bool			xferred;
	bool			is_ndf;
	struct i2c_msg		*msg;
	dma_addr_t		dma_addr;
	struct dma_chan		*dma_tx;
	struct dma_chan		*dma_rx;
	enum dma_data_direction dma_direction;
	u8			*dma_buf;
	unsigned int		dma_len;

	struct i2c_client	*slave;
<<<<<<< HEAD
	unsigned int		hold_time;
	unsigned int		buf_time;
=======
>>>>>>> ccf0a997
};

static void lpi2c_imx_intctrl(struct lpi2c_imx_struct *lpi2c_imx,
			      unsigned int enable)
{
	writel(enable, lpi2c_imx->base + LPI2C_MIER);
}

static int lpi2c_imx_bus_busy(struct lpi2c_imx_struct *lpi2c_imx)
{
	unsigned long orig_jiffies = jiffies;
	unsigned int temp;

	while (1) {
		temp = readl(lpi2c_imx->base + LPI2C_MSR);

		/* check for arbitration lost, clear if set */
		if (temp & MSR_ALF) {
			writel(temp, lpi2c_imx->base + LPI2C_MSR);
			return -EAGAIN;
		}

		if (temp & (MSR_BBF | MSR_MBF))
			break;

		if (time_after(jiffies, orig_jiffies + msecs_to_jiffies(500))) {
			dev_dbg(&lpi2c_imx->adapter.dev, "bus not work\n");
			if (lpi2c_imx->adapter.bus_recovery_info)
				i2c_recover_bus(&lpi2c_imx->adapter);
			return -ETIMEDOUT;
		}
		schedule();
	}

	return 0;
}

static void lpi2c_imx_set_mode(struct lpi2c_imx_struct *lpi2c_imx)
{
	unsigned int bitrate = lpi2c_imx->bitrate;
	enum lpi2c_imx_mode mode;

	if (bitrate <= I2C_MAX_STANDARD_MODE_FREQ)
		mode = STANDARD;
	else if (bitrate <= I2C_MAX_FAST_MODE_FREQ)
		mode = FAST;
	else if (bitrate <= I2C_MAX_FAST_MODE_PLUS_FREQ)
		mode = FAST_PLUS;
	else if (bitrate <= I2C_MAX_HIGH_SPEED_MODE_FREQ)
		mode = HS;
	else
		mode = ULTRA_FAST;

	lpi2c_imx->mode = mode;
}

static int lpi2c_imx_start(struct lpi2c_imx_struct *lpi2c_imx,
			   struct i2c_msg *msgs)
{
	unsigned int temp;

	temp = readl(lpi2c_imx->base + LPI2C_MCR);
	temp |= MCR_RRF | MCR_RTF;
	writel(temp, lpi2c_imx->base + LPI2C_MCR);
	writel(0x7f00, lpi2c_imx->base + LPI2C_MSR);

	temp = i2c_8bit_addr_from_msg(msgs) | (GEN_START << 8);
	writel(temp, lpi2c_imx->base + LPI2C_MTDR);

	return lpi2c_imx_bus_busy(lpi2c_imx);
}

static void lpi2c_imx_stop(struct lpi2c_imx_struct *lpi2c_imx)
{
	unsigned long orig_jiffies = jiffies;
	unsigned int temp;

	writel(GEN_STOP << 8, lpi2c_imx->base + LPI2C_MTDR);

	do {
		temp = readl(lpi2c_imx->base + LPI2C_MSR);
		if (temp & MSR_SDF)
			break;

		if (time_after(jiffies, orig_jiffies + msecs_to_jiffies(500))) {
			dev_dbg(&lpi2c_imx->adapter.dev, "stop timeout\n");
			if (lpi2c_imx->adapter.bus_recovery_info)
				i2c_recover_bus(&lpi2c_imx->adapter);
			break;
		}
		schedule();

	} while (1);
}

/* CLKLO = (1 - I2C_CLK_RATIO) * clk_cycle, SETHOLD = CLKHI, DATAVD = CLKHI/2
   CLKHI = I2C_CLK_RATIO * clk_cycle */
static int lpi2c_imx_config(struct lpi2c_imx_struct *lpi2c_imx)
{
<<<<<<< HEAD
	u16 prescale, filt, sethold = 0, datavd;
=======
	u8 prescale, filt, sethold, datavd;
>>>>>>> ccf0a997
	unsigned int clk_rate, clk_cycle, clkhi, clklo;
	enum lpi2c_imx_pincfg pincfg;
	unsigned int temp;
	unsigned int min_prescaler = 0;
	struct imxi2c_platform_data *pdata = dev_get_platdata(&lpi2c_imx->adapter.dev);

	if (pdata != NULL) {
		if (pdata->bitrate && pdata->bitrate != lpi2c_imx->bitrate) {
			dev_warn(&lpi2c_imx->adapter.dev,
				 "<%s> Changing bitrate to %d\n",
				__func__, pdata->bitrate);
			lpi2c_imx->bitrate = pdata->bitrate;
		}
	}

	lpi2c_imx_set_mode(lpi2c_imx);

	clk_rate = clk_get_rate(lpi2c_imx->clks[0].clk);
<<<<<<< HEAD
	if (!clk_rate) {
		dev_dbg(&lpi2c_imx->adapter.dev, "clk_per rate is 0\n");
		return -EINVAL;
	}
=======
	if (!clk_rate)
		return -EINVAL;
>>>>>>> ccf0a997

	if (lpi2c_imx->mode == HS || lpi2c_imx->mode == ULTRA_FAST)
		filt = 0;
	else
		filt = 2;

	if (lpi2c_imx->hold_time) {
		unsigned long hold_time_ns;

		for (min_prescaler = 0; min_prescaler <= MCFGR1_PRESCALE_MASK;
		     min_prescaler++) {
			hold_time_ns = (MCCRx_SETHOLF_MASK + 1) * (1 << min_prescaler) *
				       1000 / (clk_rate / 1000 / 1000);
			if (hold_time_ns >= lpi2c_imx->hold_time)
				break;
		}

		sethold = lpi2c_imx->hold_time / (1 << min_prescaler) *
				 (clk_rate / 1000 / 1000) / 1000 - 1;
		sethold &= MCCRx_SETHOLF_MASK;
	}

	for (prescale = min_prescaler; prescale <= MCFGR1_PRESCALE_MASK; prescale++) {
		clk_cycle = clk_rate / ((1 << prescale) * lpi2c_imx->bitrate)
			    - (2 + filt) / (1 << prescale);
		clkhi = clk_cycle * I2C_CLK_RATIO;
		clklo = clk_cycle - clkhi;
		if (clklo < 64)
			break;
	}

	if (prescale > MCFGR1_PRESCALE_MASK)
		return -EINVAL;

	/* set MCFGR1: PINCFG, PRESCALE, IGNACK */
	if (lpi2c_imx->mode == ULTRA_FAST)
		pincfg = TWO_PIN_OO;
	else
		pincfg = TWO_PIN_OD;
	temp = prescale | pincfg << 24;

	if (lpi2c_imx->mode == ULTRA_FAST)
		temp |= MCFGR1_IGNACK;

	writel(temp, lpi2c_imx->base + LPI2C_MCFGR1);

	/* set MCFGR2: FILTSDA, FILTSCL */
	temp = (filt << 16) | (filt << 24);
	writel(temp, lpi2c_imx->base + LPI2C_MCFGR2);

	/* set MCCR: DATAVD, SETHOLD, CLKHI, CLKLO */
	if (!lpi2c_imx->hold_time)
		sethold = clkhi;
	datavd = clkhi >> 1;

	/* Some timing parameter restrictions established by the manufacturer */
	if (clkhi < 1)
		clkhi = 1;
	if (clklo < 3)
		clklo = 3;
	if (sethold < 2)
		sethold = 2;
	if (datavd < clkhi)
		datavd = clkhi;

	temp = datavd << 24 | sethold << 16 | clkhi << 8 | clklo;

	if (lpi2c_imx->mode == HS)
		writel(temp, lpi2c_imx->base + LPI2C_MCCR1);
	else
		writel(temp, lpi2c_imx->base + LPI2C_MCCR0);

	return 0;
}

static int lpi2c_imx_master_enable(struct lpi2c_imx_struct *lpi2c_imx)
{
	unsigned int temp;
	bool enable_runtime_pm = false;
	int ret;

	if (!pm_runtime_enabled(lpi2c_imx->adapter.dev.parent)) {
		pm_runtime_enable(lpi2c_imx->adapter.dev.parent);
		enable_runtime_pm = true;
	}

	ret = pm_runtime_resume_and_get(lpi2c_imx->adapter.dev.parent);
	if (ret < 0) {
		if (enable_runtime_pm)
			pm_runtime_disable(lpi2c_imx->adapter.dev.parent);
		return ret;
	}

	temp = MCR_RST;
	writel(temp, lpi2c_imx->base + LPI2C_MCR);
	writel(0, lpi2c_imx->base + LPI2C_MCR);

	ret = lpi2c_imx_config(lpi2c_imx);
	if (ret)
		goto rpm_put;

	temp = readl(lpi2c_imx->base + LPI2C_MCR);
	temp |= MCR_MEN;
	writel(temp, lpi2c_imx->base + LPI2C_MCR);

	if (enable_runtime_pm)
		pm_runtime_disable(lpi2c_imx->adapter.dev.parent);

	return 0;

rpm_put:
	pm_runtime_mark_last_busy(lpi2c_imx->adapter.dev.parent);
	pm_runtime_put_autosuspend(lpi2c_imx->adapter.dev.parent);

	if (enable_runtime_pm)
		pm_runtime_disable(lpi2c_imx->adapter.dev.parent);

	return ret;
}

static int lpi2c_imx_master_disable(struct lpi2c_imx_struct *lpi2c_imx)
{
	u32 temp;

	temp = readl(lpi2c_imx->base + LPI2C_MCR);
	temp &= ~MCR_MEN;
	writel(temp, lpi2c_imx->base + LPI2C_MCR);

	pm_runtime_mark_last_busy(lpi2c_imx->adapter.dev.parent);
	pm_runtime_put_autosuspend(lpi2c_imx->adapter.dev.parent);

	return 0;
}

static int lpi2c_imx_msg_complete(struct lpi2c_imx_struct *lpi2c_imx)
{
	unsigned long timeout;

	timeout = wait_for_completion_timeout(&lpi2c_imx->complete, HZ);

	return timeout ? 0 : -ETIMEDOUT;
}

static int lpi2c_imx_txfifo_empty(struct lpi2c_imx_struct *lpi2c_imx)
{
	unsigned long orig_jiffies = jiffies;
	u32 txcnt;

	do {
		txcnt = readl(lpi2c_imx->base + LPI2C_MFSR) & 0xff;

		if (readl(lpi2c_imx->base + LPI2C_MSR) & MSR_NDF) {
			dev_dbg(&lpi2c_imx->adapter.dev, "NDF detected\n");
			return -EIO;
		}

		if (time_after(jiffies, orig_jiffies + msecs_to_jiffies(500))) {
			dev_dbg(&lpi2c_imx->adapter.dev, "txfifo empty timeout\n");
			if (lpi2c_imx->adapter.bus_recovery_info)
				i2c_recover_bus(&lpi2c_imx->adapter);
			return -ETIMEDOUT;
		}
		schedule();

	} while (txcnt);

	return 0;
}

static void lpi2c_imx_set_tx_watermark(struct lpi2c_imx_struct *lpi2c_imx)
{
	writel(lpi2c_imx->txfifosize >> 1, lpi2c_imx->base + LPI2C_MFCR);
}

static void lpi2c_imx_set_rx_watermark(struct lpi2c_imx_struct *lpi2c_imx)
{
	unsigned int temp, remaining;

	remaining = lpi2c_imx->msglen - lpi2c_imx->delivered;

	if (remaining > (lpi2c_imx->rxfifosize >> 1))
		temp = lpi2c_imx->rxfifosize >> 1;
	else
		temp = 0;

	writel(temp << 16, lpi2c_imx->base + LPI2C_MFCR);
}

static void lpi2c_imx_write_txfifo(struct lpi2c_imx_struct *lpi2c_imx)
{
	unsigned int data, txcnt;

	txcnt = readl(lpi2c_imx->base + LPI2C_MFSR) & 0xff;

	while (txcnt < lpi2c_imx->txfifosize) {
		if (lpi2c_imx->delivered == lpi2c_imx->msglen)
			break;

		data = lpi2c_imx->tx_buf[lpi2c_imx->delivered++];
		writel(data, lpi2c_imx->base + LPI2C_MTDR);
		txcnt++;
	}

	if (lpi2c_imx->delivered < lpi2c_imx->msglen)
		lpi2c_imx_intctrl(lpi2c_imx, MIER_TDIE | MIER_NDIE);
	else
		complete(&lpi2c_imx->complete);
}

static void lpi2c_imx_read_rxfifo(struct lpi2c_imx_struct *lpi2c_imx)
{
	unsigned int blocklen, remaining;
	unsigned int temp, data;

	do {
		data = readl(lpi2c_imx->base + LPI2C_MRDR);
		if (data & MRDR_RXEMPTY)
			break;

		lpi2c_imx->rx_buf[lpi2c_imx->delivered++] = data & 0xff;
	} while (1);

	/*
	 * First byte is the length of remaining packet in the SMBus block
	 * data read. Add it to msgs->len.
	 */
	if (lpi2c_imx->block_data) {
		blocklen = lpi2c_imx->rx_buf[0];
		lpi2c_imx->msglen += blocklen;
	}

	remaining = lpi2c_imx->msglen - lpi2c_imx->delivered;

	if (!remaining) {
		complete(&lpi2c_imx->complete);
		return;
	}

	/* not finished, still waiting for rx data */
	lpi2c_imx_set_rx_watermark(lpi2c_imx);

	/* multiple receive commands */
	if (lpi2c_imx->block_data) {
		lpi2c_imx->block_data = 0;
		temp = remaining;
		temp |= (RECV_DATA << 8);
		writel(temp, lpi2c_imx->base + LPI2C_MTDR);
	} else if (!(lpi2c_imx->delivered & 0xff)) {
		temp = (remaining > CHUNK_DATA ? CHUNK_DATA : remaining) - 1;
		temp |= (RECV_DATA << 8);
		writel(temp, lpi2c_imx->base + LPI2C_MTDR);
	}

	lpi2c_imx_intctrl(lpi2c_imx, MIER_RDIE);
}

static void lpi2c_imx_write(struct lpi2c_imx_struct *lpi2c_imx,
			    struct i2c_msg *msgs)
{
	lpi2c_imx->tx_buf = msgs->buf;
	lpi2c_imx_set_tx_watermark(lpi2c_imx);
	lpi2c_imx_write_txfifo(lpi2c_imx);
}

static void lpi2c_imx_read(struct lpi2c_imx_struct *lpi2c_imx,
			   struct i2c_msg *msgs)
{
	unsigned int temp;

	lpi2c_imx->rx_buf = msgs->buf;
	lpi2c_imx->block_data = msgs->flags & I2C_M_RECV_LEN;

	lpi2c_imx_set_rx_watermark(lpi2c_imx);
	temp = msgs->len > CHUNK_DATA ? CHUNK_DATA - 1 : msgs->len - 1;
	temp |= (RECV_DATA << 8);
	writel(temp, lpi2c_imx->base + LPI2C_MTDR);

	lpi2c_imx_intctrl(lpi2c_imx, MIER_RDIE | MIER_NDIE);
}

static void lpi2c_dma_unmap(struct lpi2c_imx_struct *lpi2c_imx)
{
	struct dma_chan *chan = lpi2c_imx->dma_direction == DMA_FROM_DEVICE
				? lpi2c_imx->dma_rx : lpi2c_imx->dma_tx;

	dma_unmap_single(chan->device->dev, lpi2c_imx->dma_addr,
			 lpi2c_imx->dma_len, lpi2c_imx->dma_direction);

	lpi2c_imx->dma_direction = DMA_NONE;
}

static void lpi2c_cleanup_dma(struct lpi2c_imx_struct *lpi2c_imx)
{
	if (lpi2c_imx->dma_direction == DMA_NONE)
		return;
	else if (lpi2c_imx->dma_direction == DMA_FROM_DEVICE)
		dmaengine_terminate_all(lpi2c_imx->dma_rx);
	else if (lpi2c_imx->dma_direction == DMA_TO_DEVICE)
		dmaengine_terminate_all(lpi2c_imx->dma_tx);

	lpi2c_dma_unmap(lpi2c_imx);
}

static void lpi2c_dma_callback(void *data)
{
	struct lpi2c_imx_struct *lpi2c_imx = (struct lpi2c_imx_struct *)data;

	lpi2c_dma_unmap(lpi2c_imx);
	writel(GEN_STOP << 8, lpi2c_imx->base + LPI2C_MTDR);
	lpi2c_imx->xferred = true;

	complete(&lpi2c_imx->complete);
}

static int lpi2c_dma_submit(struct lpi2c_imx_struct *lpi2c_imx,
			   struct i2c_msg *msg)
{
	bool read = msg->flags & I2C_M_RD;
	enum dma_data_direction dir = read ? DMA_FROM_DEVICE : DMA_TO_DEVICE;
	struct dma_chan *chan = read ? lpi2c_imx->dma_rx : lpi2c_imx->dma_tx;
	struct dma_async_tx_descriptor *txdesc;
	dma_cookie_t cookie;

	lpi2c_imx->dma_len = msg->len;
	lpi2c_imx->msg = msg;
	lpi2c_imx->dma_direction = dir;

	if (IS_ERR(chan))
		return PTR_ERR(chan);

	lpi2c_imx->dma_addr = dma_map_single(chan->device->dev,
					     lpi2c_imx->dma_buf,
					     lpi2c_imx->dma_len, dir);
	if (dma_mapping_error(chan->device->dev, lpi2c_imx->dma_addr)) {
		dev_err(&lpi2c_imx->adapter.dev, "dma map failed, use pio\n");
		return -EINVAL;
	}

	txdesc = dmaengine_prep_slave_single(chan, lpi2c_imx->dma_addr,
					lpi2c_imx->dma_len, read ?
					DMA_DEV_TO_MEM : DMA_MEM_TO_DEV,
					DMA_PREP_INTERRUPT | DMA_CTRL_ACK);
	if (!txdesc) {
		dev_err(&lpi2c_imx->adapter.dev, "dma prep slave sg failed, use pio\n");
		lpi2c_cleanup_dma(lpi2c_imx);
		return -EINVAL;
	}

	reinit_completion(&lpi2c_imx->complete);
	txdesc->callback = lpi2c_dma_callback;
	txdesc->callback_param = (void *)lpi2c_imx;

	cookie = dmaengine_submit(txdesc);
	if (dma_submit_error(cookie)) {
		dev_err(&lpi2c_imx->adapter.dev, "submitting dma failed, use pio\n");
		lpi2c_cleanup_dma(lpi2c_imx);
		return -EINVAL;
	}

	lpi2c_imx_intctrl(lpi2c_imx, MIER_NDIE);

	dma_async_issue_pending(chan);

	return 0;
}

static bool is_use_dma(struct lpi2c_imx_struct *lpi2c_imx, struct i2c_msg *msg)
{
	if (!lpi2c_imx->can_use_dma)
		return false;

	if (msg->len < I2C_DMA_THRESHOLD)
		return false;

	return true;
}

static int lpi2c_imx_push_rx_cmd(struct lpi2c_imx_struct *lpi2c_imx,
				 struct i2c_msg *msg)
{
	unsigned int temp, rx_remain;
	unsigned long orig_jiffies = jiffies;
	int fifo_watermark;

	/*
	 * The master of LPI2C needs to read data from the slave by writing
	 * the number of received data to txfifo. However, the TXFIFO register
	 * only has one byte length, and if the length of the data that needs
	 * to be read exceeds 256 bytes, it needs to be written to TXFIFO
	 * multiple times. TXFIFO has a depth limit, so the "while wait loop"
	 * here is needed to prevent TXFIFO from overflowing.
	 */
	rx_remain = msg->len;
	fifo_watermark = lpi2c_imx->txfifosize >> 1;
	do {
		temp = rx_remain > CHUNK_DATA ?
			CHUNK_DATA - 1 : rx_remain - 1;
		temp |= (RECV_DATA << 8);
		while ((readl(lpi2c_imx->base + LPI2C_MFSR) & 0xff) > fifo_watermark) {
			if (time_after(jiffies, orig_jiffies + msecs_to_jiffies(1000))) {
				dev_dbg(&lpi2c_imx->adapter.dev, "push receive data command timeout\n");
				if (lpi2c_imx->adapter.bus_recovery_info)
					i2c_recover_bus(&lpi2c_imx->adapter);
				return -ETIMEDOUT;
			}
			schedule();
		}
		writel(temp, lpi2c_imx->base + LPI2C_MTDR);
		rx_remain = rx_remain - (temp & 0xff) - 1;
		orig_jiffies = jiffies;
	} while (rx_remain > 0);

	return 0;
}

static int lpi2c_dma_xfer(struct lpi2c_imx_struct *lpi2c_imx,
			   struct i2c_msg *msg)
{
	int result;

	result = lpi2c_dma_submit(lpi2c_imx, msg);
	if (result)
		return I2C_USE_PIO;

	if ((msg->flags & I2C_M_RD)) {
		result = lpi2c_imx_push_rx_cmd(lpi2c_imx, msg);
		if (result)
			return result;
	}

	result = lpi2c_imx_msg_complete(lpi2c_imx);
	if (result)
		return result;

	if (lpi2c_imx->is_ndf)
		result = I2C_NDF;

	return result;
}

static int lpi2c_imx_xfer(struct i2c_adapter *adapter,
			  struct i2c_msg *msgs, int num)
{
	struct lpi2c_imx_struct *lpi2c_imx = i2c_get_adapdata(adapter);
	unsigned int temp;
	int i, result;

	result = lpi2c_imx_master_enable(lpi2c_imx);
	if (result)
		return result;

	lpi2c_imx->is_ndf = false;

	for (i = 0; i < num; i++) {
		lpi2c_imx->xferred = false;
		lpi2c_imx->using_dma = false;

		result = lpi2c_imx_start(lpi2c_imx, &msgs[i]);
		if (result)
			goto disable;

		/* quick smbus */
		if (num == 1 && msgs[0].len == 0)
			goto stop;

		if (is_use_dma(lpi2c_imx, &msgs[i])) {
			lpi2c_imx->using_dma = true;

			writel(0x1, lpi2c_imx->base + LPI2C_MFCR);

			lpi2c_imx->dma_buf = i2c_get_dma_safe_msg_buf(&msgs[i],
							    I2C_DMA_THRESHOLD);
			if (lpi2c_imx->dma_buf) {
				/* Enable I2C DMA function */
				writel(MDER_TDDE | MDER_RDDE, lpi2c_imx->base + LPI2C_MDER);

				result = lpi2c_dma_xfer(lpi2c_imx, &msgs[i]);

				/* Disable I2C DMA function */
				writel(0, lpi2c_imx->base + LPI2C_MDER);
				i2c_put_dma_safe_msg_buf(lpi2c_imx->dma_buf,
							 lpi2c_imx->msg,
							 lpi2c_imx->xferred);

				switch (result) {
				/* transfer success */
				case 0:
					if (!(msgs[i].flags & I2C_M_RD)) {
						result = lpi2c_imx_txfifo_empty(lpi2c_imx);
						if (result)
							goto stop;
					}
					continue;
				/* transfer failed, use pio */
				case I2C_USE_PIO:
					lpi2c_cleanup_dma(lpi2c_imx);
					break;
				/*
				 * transfer failed, cannot use pio.
				 * Send stop, and then return error.
				 */
				default:
					lpi2c_cleanup_dma(lpi2c_imx);
					writel(GEN_STOP << 8, lpi2c_imx->base + LPI2C_MTDR);
					goto check_ndf;
				}
			}
		}

		lpi2c_imx->using_dma = false;
		lpi2c_imx->rx_buf = NULL;
		lpi2c_imx->tx_buf = NULL;
		lpi2c_imx->delivered = 0;
		lpi2c_imx->msglen = msgs[i].len;
		reinit_completion(&lpi2c_imx->complete);

		if (msgs[i].flags & I2C_M_RD)
			lpi2c_imx_read(lpi2c_imx, &msgs[i]);
		else
			lpi2c_imx_write(lpi2c_imx, &msgs[i]);

		result = lpi2c_imx_msg_complete(lpi2c_imx);
		if (result)
			goto stop;

		if (!(msgs[i].flags & I2C_M_RD)) {
			result = lpi2c_imx_txfifo_empty(lpi2c_imx);
			if (result)
				goto stop;
		}

		if (lpi2c_imx->buf_time)
			udelay(lpi2c_imx->buf_time);
	}

stop:
	if (!lpi2c_imx->using_dma)
		lpi2c_imx_stop(lpi2c_imx);

check_ndf:
	temp = readl(lpi2c_imx->base + LPI2C_MSR);
	if ((temp & MSR_NDF) && !result)
		result = -EIO;

disable:
	lpi2c_imx_master_disable(lpi2c_imx);

	dev_dbg(&lpi2c_imx->adapter.dev, "<%s> exit with: %s: %d\n", __func__,
		(result < 0) ? "error" : "success msg",
		(result < 0) ? result : num);

	return (result < 0) ? result : num;
}
static irqreturn_t lpi2c_imx_slave_isr(struct lpi2c_imx_struct *lpi2c_imx, u32 ssr, u32 sier_filter)
{
	u8 value;
	u32 sasr;
<<<<<<< HEAD

	if (sier_filter & SSR_BEF) { /* Arbitration lost */
		writel(0, lpi2c_imx->base + LPI2C_SIER);
		return IRQ_HANDLED;
	}

	/* address detected */
	if (sier_filter & SSR_AVF) {
		sasr = readl(lpi2c_imx->base + LPI2C_SASR);
		if (1 & sasr) {
			/*controller give a read request and send first value with start*/
			i2c_slave_event(lpi2c_imx->slave, I2C_SLAVE_READ_REQUESTED, &value);
			writel(value, lpi2c_imx->base + LPI2C_STDR);
			goto ret;
		} else {
			/*controller request to write to us*/
			i2c_slave_event(lpi2c_imx->slave, I2C_SLAVE_WRITE_REQUESTED, &value);
		}
	}

	if (sier_filter & SSR_SDF) {
		/* STOP */
		i2c_slave_event(lpi2c_imx->slave, I2C_SLAVE_STOP, &value);
	}

	if (sier_filter & SSR_TDF) {
		/* controller wants to read from us */
		i2c_slave_event(lpi2c_imx->slave, I2C_SLAVE_READ_PROCESSED, &value);
		writel(value, lpi2c_imx->base + LPI2C_STDR);
	}

	if (sier_filter & SSR_RDF) {
		/* controller wants to send data to us */
		value = readl(lpi2c_imx->base + LPI2C_SRDR);
		i2c_slave_event(lpi2c_imx->slave, I2C_SLAVE_WRITE_RECEIVED, &value);
	}

ret:
	/* Clear SSR, too, because of old STOPs to other clients than us */
	writel(ssr & SSR_CLEAR_BITS, lpi2c_imx->base + LPI2C_SSR);
	return IRQ_HANDLED;
}

=======

	if (sier_filter & SSR_BEF) { /* Arbitration lost */
		writel(0, lpi2c_imx->base + LPI2C_SIER);
		return IRQ_HANDLED;
	}

	/* address detected */
	if (sier_filter & SSR_AVF) {
		sasr = readl(lpi2c_imx->base + LPI2C_SASR);
		if (1 & sasr) {
			/*controller give a read request and send first value with start*/
			i2c_slave_event(lpi2c_imx->slave, I2C_SLAVE_READ_REQUESTED, &value);
			writel(value, lpi2c_imx->base + LPI2C_STDR);
			goto ret;
		} else {
			/*controller request to write to us*/
			i2c_slave_event(lpi2c_imx->slave, I2C_SLAVE_WRITE_REQUESTED, &value);
		}
	}

	if (sier_filter & SSR_SDF) {
		/* STOP */
		i2c_slave_event(lpi2c_imx->slave, I2C_SLAVE_STOP, &value);
	}

	if (sier_filter & SSR_TDF) {
		/* controller wants to read from us */
		i2c_slave_event(lpi2c_imx->slave, I2C_SLAVE_READ_PROCESSED, &value);
		writel(value, lpi2c_imx->base + LPI2C_STDR);
	}

	if (sier_filter & SSR_RDF) {
		/* controller wants to send data to us */
		value = readl(lpi2c_imx->base + LPI2C_SRDR);
		i2c_slave_event(lpi2c_imx->slave, I2C_SLAVE_WRITE_RECEIVED, &value);
	}

ret:
	/* Clear SSR, too, because of old STOPs to other clients than us */
	writel(ssr & SSR_CLEAR_BITS, lpi2c_imx->base + LPI2C_SSR);
	return IRQ_HANDLED;
}

>>>>>>> ccf0a997
static irqreturn_t lpi2c_imx_master_isr(struct lpi2c_imx_struct *lpi2c_imx)
{
	unsigned int enabled;
	unsigned int temp;

	enabled = readl(lpi2c_imx->base + LPI2C_MIER);

	lpi2c_imx_intctrl(lpi2c_imx, 0);
	temp = readl(lpi2c_imx->base + LPI2C_MSR);
	temp &= enabled;
<<<<<<< HEAD

	if (temp & MSR_NDF) {
		lpi2c_imx->is_ndf = true;
		complete(&lpi2c_imx->complete);
		return IRQ_HANDLED;
	}
=======
>>>>>>> ccf0a997

	if (temp & MSR_NDF) {
		lpi2c_imx->is_ndf = true;
		complete(&lpi2c_imx->complete);
	}
	else if (temp & MSR_RDF)
		lpi2c_imx_read_rxfifo(lpi2c_imx);
	else if (temp & MSR_TDF)
		lpi2c_imx_write_txfifo(lpi2c_imx);

	return IRQ_HANDLED;
}

static irqreturn_t lpi2c_imx_isr(int irq, void *dev_id)
{
	struct lpi2c_imx_struct *lpi2c_imx = dev_id;
	unsigned int scr;
	u32 ssr, sier_filter;

	if (lpi2c_imx->slave) {
		scr = readl(lpi2c_imx->base + LPI2C_SCR);
		ssr = readl(lpi2c_imx->base + LPI2C_SSR);
		sier_filter = ssr & readl(lpi2c_imx->base + LPI2C_SIER);
		if ((scr & SCR_SEN) && sier_filter)
			return lpi2c_imx_slave_isr(lpi2c_imx, ssr, sier_filter);
		else
			return lpi2c_imx_master_isr(lpi2c_imx);
	} else
		return lpi2c_imx_master_isr(lpi2c_imx);
}

static void lpi2c_imx_slave_init(struct lpi2c_imx_struct *lpi2c_imx)
{
	int temp;

	/* reset slave module */
	temp = SCR_RST;
	writel(temp, lpi2c_imx->base + LPI2C_SCR);
	writel(0, lpi2c_imx->base + LPI2C_SCR);

	/* Set slave addr */
	writel((lpi2c_imx->slave->addr << 1), lpi2c_imx->base + LPI2C_SAMR);

	temp = SCFGR1_RXSTALL | SCFGR1_TXDSTALL;
	writel(temp, lpi2c_imx->base + LPI2C_SCFGR1);

	/*
	 * set SCFGR2: FILTSDA, FILTSCL and CLKHOLD
	 * FILTSCL/FILTSDA can eliminate signal skew. It should generally be set to
	 * the same value and should be set >= 50ns.
	 * CLKHOLD is only used when clock stretching is enabled, but it will extend
	 * the clock stretching to ensure there is an additional delay between the
	 * slave driving SDA and the slave releasing the SCL pin.
	 * CLKHOLD setting is crucial for lpi2c slave. When master read data from
	 * slave, if there is a delay caused by cpu idle, excessive load, or other
	 * delays between two bytes in one message transmission, it will cause very
	 * short interval time between the driving SDA signal and releasing SCL signal.
	 * Lpi2c master will mistakenly think that this is a stop signal resulting
	 * in an arbitration failure. This lpi2c issue can be avoided by setting
	 * CLKHOLD. In order to ensure lpi2c function normally when the lpi2c clock
	 * frequency is as low as 100kHz, CLKHOLD should be set 3 and it is also
	 * compatible with higher clock frequency like 400kHz and 1MHz.
	 */
	temp = SCFGR2_FILTSDA(2) | SCFGR2_FILTSCL(2) | SCFGR2_CLKHOLD(3);
	writel(temp, lpi2c_imx->base + LPI2C_SCFGR2);

	/*
	 * Enable module
	 * SCR_FILTEN can enable digital filter and output delay counter for slave mode.
	 * So SCR_FILTEN need be asserted when enable SDA/SCL FILTER and CLKHOLD.
	 */
	writel(SCR_SEN | SCR_FILTEN, lpi2c_imx->base + LPI2C_SCR);

	/* Enable interrupt from i2c module */
	writel(SLAVE_INT_FLAG, lpi2c_imx->base + LPI2C_SIER);
}

static int lpi2c_imx_reg_slave(struct i2c_client *client)
{
	struct lpi2c_imx_struct *lpi2c_imx = i2c_get_adapdata(client->adapter);
	int ret;

	if (lpi2c_imx->slave)
		return -EBUSY;

	lpi2c_imx->slave = client;

	/* Resume */
	ret = pm_runtime_resume_and_get(lpi2c_imx->adapter.dev.parent);
	if (ret < 0) {
		dev_err(&lpi2c_imx->adapter.dev, "failed to resume i2c controller");
		return ret;
	}

	lpi2c_imx_slave_init(lpi2c_imx);

	return 0;
}

static int lpi2c_imx_unreg_slave(struct i2c_client *client)
{
	struct lpi2c_imx_struct *lpi2c_imx = i2c_get_adapdata(client->adapter);
	int ret, temp;

	if (!lpi2c_imx->slave)
		return -EINVAL;

	/* Reset slave address. */
	writel(0, lpi2c_imx->base + LPI2C_SAMR);

	temp = SCR_RST;
	writel(temp, lpi2c_imx->base + LPI2C_SCR);
	writel(0, lpi2c_imx->base + LPI2C_SCR);

	lpi2c_imx->slave = NULL;

	/* Suspend */
	ret = pm_runtime_put_sync(lpi2c_imx->adapter.dev.parent);
	if (ret < 0)
		dev_err(&lpi2c_imx->adapter.dev, "failed to suspend i2c controller");

	return ret;
}

static void lpi2c_imx_prepare_recovery(struct i2c_adapter *adap)
{
	struct lpi2c_imx_struct *lpi2c_imx;

	lpi2c_imx = container_of(adap, struct lpi2c_imx_struct, adapter);

	pinctrl_select_state(lpi2c_imx->pinctrl, lpi2c_imx->pinctrl_pins_gpio);
}

static void lpi2c_imx_unprepare_recovery(struct i2c_adapter *adap)
{
	struct lpi2c_imx_struct *lpi2c_imx;

	lpi2c_imx = container_of(adap, struct lpi2c_imx_struct, adapter);

	pinctrl_select_state(lpi2c_imx->pinctrl, lpi2c_imx->pinctrl_pins_default);
}

/*
 * We switch SCL and SDA to their GPIO function and do some bitbanging
 * for bus recovery. These alternative pinmux settings can be
 * described in the device tree by a separate pinctrl state "gpio". If
 * this is missing this is not a big problem, the only implication is
 * that we can't do bus recovery.
 */
static int lpi2c_imx_init_recovery_info(struct lpi2c_imx_struct *lpi2c_imx,
		struct platform_device *pdev)
{
	struct i2c_bus_recovery_info *rinfo = &lpi2c_imx->rinfo;

	lpi2c_imx->pinctrl = devm_pinctrl_get(&pdev->dev);
	if (!lpi2c_imx->pinctrl || IS_ERR(lpi2c_imx->pinctrl)) {
		dev_info(&pdev->dev, "can't get pinctrl, bus recovery not supported\n");
		return PTR_ERR(lpi2c_imx->pinctrl);
	}

	lpi2c_imx->pinctrl_pins_default = pinctrl_lookup_state(lpi2c_imx->pinctrl,
			PINCTRL_STATE_DEFAULT);
	lpi2c_imx->pinctrl_pins_gpio = pinctrl_lookup_state(lpi2c_imx->pinctrl,
			"gpio");
	rinfo->sda_gpiod = devm_gpiod_get(&pdev->dev, "sda", GPIOD_IN);
	rinfo->scl_gpiod = devm_gpiod_get(&pdev->dev, "scl", GPIOD_OUT_HIGH_OPEN_DRAIN);

	if (PTR_ERR(rinfo->sda_gpiod) == -EPROBE_DEFER ||
	    PTR_ERR(rinfo->scl_gpiod) == -EPROBE_DEFER) {
		return -EPROBE_DEFER;
	} else if (IS_ERR(rinfo->sda_gpiod) ||
		   IS_ERR(rinfo->scl_gpiod) ||
		   IS_ERR(lpi2c_imx->pinctrl_pins_default) ||
		   IS_ERR(lpi2c_imx->pinctrl_pins_gpio)) {
		dev_dbg(&pdev->dev, "recovery information incomplete\n");
		return 0;
	}

	dev_info(&pdev->dev, "using scl%s for recovery\n",
		 rinfo->sda_gpiod ? ",sda" : "");

	rinfo->prepare_recovery = lpi2c_imx_prepare_recovery;
	rinfo->unprepare_recovery = lpi2c_imx_unprepare_recovery;
	rinfo->recover_bus = i2c_generic_scl_recovery;
	lpi2c_imx->adapter.bus_recovery_info = rinfo;

	return 0;
}

static u32 lpi2c_imx_func(struct i2c_adapter *adapter)
{
	return I2C_FUNC_I2C | I2C_FUNC_SMBUS_EMUL |
		I2C_FUNC_SMBUS_READ_BLOCK_DATA;
}

static const struct i2c_algorithm lpi2c_imx_algo = {
	.master_xfer	= lpi2c_imx_xfer,
	.functionality	= lpi2c_imx_func,
	.reg_slave		= lpi2c_imx_reg_slave,
	.unreg_slave	= lpi2c_imx_unreg_slave,
};

static const struct of_device_id lpi2c_imx_of_match[] = {
	{ .compatible = "fsl,imx7ulp-lpi2c" },
	{ },
};
MODULE_DEVICE_TABLE(of, lpi2c_imx_of_match);

static void lpi2c_dma_exit(struct lpi2c_imx_struct *lpi2c_imx)
{
	if (lpi2c_imx->dma_rx) {
		dma_release_channel(lpi2c_imx->dma_rx);
		lpi2c_imx->dma_rx = NULL;
	}

	if (lpi2c_imx->dma_tx) {
		dma_release_channel(lpi2c_imx->dma_tx);
		lpi2c_imx->dma_tx = NULL;
	}
}

static int lpi2c_dma_init(struct device *dev,
			  struct lpi2c_imx_struct *lpi2c_imx)
{
	int ret;
	struct dma_slave_config dma_sconfig;

	/* Prepare for TX DMA: */
	lpi2c_imx->dma_tx = dma_request_chan(dev, "tx");
	if (IS_ERR(lpi2c_imx->dma_tx)) {
		ret = PTR_ERR(lpi2c_imx->dma_tx);
		dev_dbg(dev, "can't get the TX DMA channel, error %d!\n", ret);
		lpi2c_imx->dma_tx = NULL;
		goto err;
	}

	memset(&dma_sconfig, 0, sizeof(dma_sconfig));
	dma_sconfig.dst_addr = lpi2c_imx->phy_addr + LPI2C_MTDR;
	dma_sconfig.dst_addr_width = DMA_SLAVE_BUSWIDTH_1_BYTE;
	dma_sconfig.dst_maxburst = 1;
	dma_sconfig.direction = DMA_MEM_TO_DEV;
	ret = dmaengine_slave_config(lpi2c_imx->dma_tx, &dma_sconfig);
	if (ret < 0) {
		dev_err(dev, "can't configure tx channel (%d)\n", ret);
		goto fail_tx;
	}

	/* Prepare for RX DMA: */
	lpi2c_imx->dma_rx = dma_request_chan(dev, "rx");
	if (IS_ERR(lpi2c_imx->dma_rx)) {
		ret = PTR_ERR(lpi2c_imx->dma_rx);
		dev_dbg(dev, "can't get the RX DMA channel, error %d\n", ret);
		lpi2c_imx->dma_rx = NULL;
		goto fail_tx;
	}

	dma_sconfig.src_addr = lpi2c_imx->phy_addr + LPI2C_MRDR;
	dma_sconfig.src_addr_width = DMA_SLAVE_BUSWIDTH_1_BYTE;
	dma_sconfig.src_maxburst = 1;
	dma_sconfig.direction = DMA_DEV_TO_MEM;
	ret = dmaengine_slave_config(lpi2c_imx->dma_rx, &dma_sconfig);
	if (ret < 0) {
		dev_err(dev, "can't configure rx channel (%d)\n", ret);
		goto fail_rx;
	}

	lpi2c_imx->can_use_dma = true;
	lpi2c_imx->using_dma = false;

	return 0;
fail_rx:
	dma_release_channel(lpi2c_imx->dma_rx);
fail_tx:
	dma_release_channel(lpi2c_imx->dma_tx);
err:
	lpi2c_dma_exit(lpi2c_imx);
	lpi2c_imx->can_use_dma = false;
	return ret;
}

static int lpi2c_imx_probe(struct platform_device *pdev)
{
	struct lpi2c_imx_struct *lpi2c_imx;
	unsigned int temp;
	int ret;
	struct resource *res;

	lpi2c_imx = devm_kzalloc(&pdev->dev, sizeof(*lpi2c_imx), GFP_KERNEL);
	if (!lpi2c_imx)
		return -ENOMEM;

	res = platform_get_resource(pdev, IORESOURCE_MEM, 0);
	lpi2c_imx->base = devm_platform_ioremap_resource(pdev, 0);
	if (IS_ERR(lpi2c_imx->base))
		return PTR_ERR(lpi2c_imx->base);

	lpi2c_imx->phy_addr = (dma_addr_t)res->start;
	lpi2c_imx->irq = platform_get_irq(pdev, 0);
	if (lpi2c_imx->irq < 0)
		return lpi2c_imx->irq;

	lpi2c_imx->adapter.owner	= THIS_MODULE;
	lpi2c_imx->adapter.algo		= &lpi2c_imx_algo;
	lpi2c_imx->adapter.dev.parent	= &pdev->dev;
	lpi2c_imx->adapter.dev.of_node	= pdev->dev.of_node;
	strscpy(lpi2c_imx->adapter.name, pdev->name,
		sizeof(lpi2c_imx->adapter.name));

	ret = devm_clk_bulk_get_all(&pdev->dev, &lpi2c_imx->clks);
	if (ret < 0)
		return dev_err_probe(&pdev->dev, ret, "can't get I2C peripheral clock\n");
	lpi2c_imx->num_clks = ret;

	ret = of_property_read_u32(pdev->dev.of_node,
				   "clock-frequency", &lpi2c_imx->bitrate);
	if (ret)
		lpi2c_imx->bitrate = I2C_MAX_STANDARD_MODE_FREQ;

<<<<<<< HEAD
	ret = of_property_read_u32(pdev->dev.of_node,
				   "digi,hold-time-ns", &lpi2c_imx->hold_time);
	if (ret)
		lpi2c_imx->hold_time = 0;

	ret = of_property_read_u32(pdev->dev.of_node,
				   "digi,buffer-time-us", &lpi2c_imx->buf_time);
	if (ret)
		lpi2c_imx->buf_time = 0;

	/* Init optional bus recovery function */
	ret = lpi2c_imx_init_recovery_info(lpi2c_imx, pdev);
	/* Give it another chance if pinctrl used is not ready yet */
	if (ret == -EPROBE_DEFER)
		goto rpm_disable;

=======
>>>>>>> ccf0a997
	i2c_set_adapdata(&lpi2c_imx->adapter, lpi2c_imx);
	platform_set_drvdata(pdev, lpi2c_imx);

	pm_runtime_set_autosuspend_delay(&pdev->dev, I2C_PM_TIMEOUT);
	pm_runtime_use_autosuspend(&pdev->dev);
	pm_runtime_enable(&pdev->dev);

	pm_runtime_get_sync(&pdev->dev);
	temp = readl(lpi2c_imx->base + LPI2C_PARAM);
	lpi2c_imx->txfifosize = 1 << (temp & 0x0f);
	lpi2c_imx->rxfifosize = 1 << ((temp >> 8) & 0x0f);

<<<<<<< HEAD
=======
	/* Init optional bus recovery function */
	ret = lpi2c_imx_init_recovery_info(lpi2c_imx, pdev);
	/* Give it another chance if pinctrl used is not ready yet */
	if (ret == -EPROBE_DEFER)
		goto rpm_disable;

>>>>>>> ccf0a997
	/* Init DMA */
	lpi2c_imx->dma_direction = DMA_NONE;
	lpi2c_imx->dma_rx = lpi2c_imx->dma_tx = NULL;
	ret = lpi2c_dma_init(&pdev->dev, lpi2c_imx);
	if (ret) {
		if (ret == -EPROBE_DEFER)
			goto rpm_disable;
		dev_info(&pdev->dev, "use pio mode\n");
	}

	init_completion(&lpi2c_imx->complete);

	ret = i2c_add_adapter(&lpi2c_imx->adapter);
	if (ret)
		goto rpm_disable;

	pm_runtime_mark_last_busy(&pdev->dev);
	pm_runtime_put_autosuspend(&pdev->dev);

	dev_info(&lpi2c_imx->adapter.dev, "LPI2C adapter registered\n");

	return 0;

rpm_disable:
	pm_runtime_dont_use_autosuspend(&pdev->dev);
	pm_runtime_put_sync(&pdev->dev);
	pm_runtime_disable(&pdev->dev);

	return ret;
}

static void lpi2c_imx_remove(struct platform_device *pdev)
{
	struct lpi2c_imx_struct *lpi2c_imx = platform_get_drvdata(pdev);

	i2c_del_adapter(&lpi2c_imx->adapter);

	pm_runtime_disable(&pdev->dev);
	pm_runtime_dont_use_autosuspend(&pdev->dev);
}

static int __maybe_unused lpi2c_runtime_suspend(struct device *dev)
{
	struct lpi2c_imx_struct *lpi2c_imx = dev_get_drvdata(dev);

	devm_free_irq(dev, lpi2c_imx->irq, lpi2c_imx);
	clk_bulk_disable_unprepare(lpi2c_imx->num_clks, lpi2c_imx->clks);
	pinctrl_pm_select_idle_state(dev);

	return 0;
}

static int __maybe_unused lpi2c_runtime_resume(struct device *dev)
{
	struct lpi2c_imx_struct *lpi2c_imx = dev_get_drvdata(dev);
	int ret;

	pinctrl_pm_select_default_state(dev);
	ret = clk_bulk_prepare_enable(lpi2c_imx->num_clks, lpi2c_imx->clks);
	if (ret) {
		dev_err(dev, "failed to enable I2C clock, ret=%d\n", ret);
		return ret;
	}

	ret = devm_request_irq(dev, lpi2c_imx->irq, lpi2c_imx_isr,
			       IRQF_NO_SUSPEND,
			       dev_name(dev), lpi2c_imx);
	if (ret) {
		dev_err(dev, "can't claim irq %d\n", lpi2c_imx->irq);
		return ret;
	}

	return ret;
}

static int lpi2c_suspend_noirq(struct device *dev)
{
	int ret;
	u32 scr, ssr;
	struct lpi2c_imx_struct *lpi2c_imx = dev_get_drvdata(dev);

	if (lpi2c_imx->slave) {
		scr = readl(lpi2c_imx->base + LPI2C_SCR);
		if (scr & SCR_SEN) {
			ret = readl_poll_timeout(lpi2c_imx->base + LPI2C_SSR, ssr,
				!(ssr & (SSR_BBF | SSR_SBF)), 10, 4000000);
			if (ret)
				return ret;
		}
	}

	ret = pm_runtime_force_suspend(dev);
	if (ret)
		return ret;

	pinctrl_pm_select_sleep_state(dev);

	return 0;
}

static int lpi2c_resume_noirq(struct device *dev)
{
	int ret;
	struct lpi2c_imx_struct *lpi2c_imx = dev_get_drvdata(dev);

	ret = pm_runtime_force_resume(dev);
	if (ret)
		return ret;

	if (lpi2c_imx->slave)
		lpi2c_imx_slave_init(lpi2c_imx);

	return 0;
}

static const struct dev_pm_ops lpi2c_pm_ops = {
	SET_NOIRQ_SYSTEM_SLEEP_PM_OPS(lpi2c_suspend_noirq,
				     lpi2c_resume_noirq)
	SET_RUNTIME_PM_OPS(lpi2c_runtime_suspend,
			   lpi2c_runtime_resume, NULL)
};

static struct platform_driver lpi2c_imx_driver = {
	.probe = lpi2c_imx_probe,
	.remove_new = lpi2c_imx_remove,
	.driver = {
		.name = DRIVER_NAME,
		.of_match_table = lpi2c_imx_of_match,
		.pm = &lpi2c_pm_ops,
	},
};

static int __init lpi2c_imx_init(void)
{
	return platform_driver_register(&lpi2c_imx_driver);
}
subsys_initcall(lpi2c_imx_init);

static void __exit lpi2c_imx_exit(void)
{
	platform_driver_unregister(&lpi2c_imx_driver);
}
module_exit(lpi2c_imx_exit);

MODULE_AUTHOR("Gao Pan <pandy.gao@nxp.com>");
MODULE_DESCRIPTION("I2C adapter driver for LPI2C bus");
MODULE_LICENSE("GPL");<|MERGE_RESOLUTION|>--- conflicted
+++ resolved
@@ -20,10 +20,6 @@
 #include <linux/kernel.h>
 #include <linux/module.h>
 #include <linux/of.h>
-<<<<<<< HEAD
-#include <linux/of_device.h>
-=======
->>>>>>> ccf0a997
 #include <linux/of_gpio.h>
 #include <linux/pinctrl/consumer.h>
 #include <linux/platform_data/i2c-imx.h>
@@ -132,12 +128,9 @@
 #define SLAVE_INT_FLAG	(SIER_TDIE | SIER_RDIE | SIER_AVIE | \
 						SIER_SDIE | SIER_BEIE)
 
-<<<<<<< HEAD
 #define MCCRx_SETHOLF_MASK	0x3F
 #define MCFGR1_PRESCALE_MASK	0x07
 
-=======
->>>>>>> ccf0a997
 #define I2C_CLK_RATIO	24 / 59
 #define CHUNK_DATA	256
 
@@ -197,11 +190,8 @@
 	unsigned int		dma_len;
 
 	struct i2c_client	*slave;
-<<<<<<< HEAD
 	unsigned int		hold_time;
 	unsigned int		buf_time;
-=======
->>>>>>> ccf0a997
 };
 
 static void lpi2c_imx_intctrl(struct lpi2c_imx_struct *lpi2c_imx,
@@ -301,11 +291,7 @@
    CLKHI = I2C_CLK_RATIO * clk_cycle */
 static int lpi2c_imx_config(struct lpi2c_imx_struct *lpi2c_imx)
 {
-<<<<<<< HEAD
 	u16 prescale, filt, sethold = 0, datavd;
-=======
-	u8 prescale, filt, sethold, datavd;
->>>>>>> ccf0a997
 	unsigned int clk_rate, clk_cycle, clkhi, clklo;
 	enum lpi2c_imx_pincfg pincfg;
 	unsigned int temp;
@@ -324,15 +310,8 @@
 	lpi2c_imx_set_mode(lpi2c_imx);
 
 	clk_rate = clk_get_rate(lpi2c_imx->clks[0].clk);
-<<<<<<< HEAD
-	if (!clk_rate) {
-		dev_dbg(&lpi2c_imx->adapter.dev, "clk_per rate is 0\n");
-		return -EINVAL;
-	}
-=======
 	if (!clk_rate)
 		return -EINVAL;
->>>>>>> ccf0a997
 
 	if (lpi2c_imx->mode == HS || lpi2c_imx->mode == ULTRA_FAST)
 		filt = 0;
@@ -890,7 +869,6 @@
 {
 	u8 value;
 	u32 sasr;
-<<<<<<< HEAD
 
 	if (sier_filter & SSR_BEF) { /* Arbitration lost */
 		writel(0, lpi2c_imx->base + LPI2C_SIER);
@@ -934,51 +912,6 @@
 	return IRQ_HANDLED;
 }
 
-=======
-
-	if (sier_filter & SSR_BEF) { /* Arbitration lost */
-		writel(0, lpi2c_imx->base + LPI2C_SIER);
-		return IRQ_HANDLED;
-	}
-
-	/* address detected */
-	if (sier_filter & SSR_AVF) {
-		sasr = readl(lpi2c_imx->base + LPI2C_SASR);
-		if (1 & sasr) {
-			/*controller give a read request and send first value with start*/
-			i2c_slave_event(lpi2c_imx->slave, I2C_SLAVE_READ_REQUESTED, &value);
-			writel(value, lpi2c_imx->base + LPI2C_STDR);
-			goto ret;
-		} else {
-			/*controller request to write to us*/
-			i2c_slave_event(lpi2c_imx->slave, I2C_SLAVE_WRITE_REQUESTED, &value);
-		}
-	}
-
-	if (sier_filter & SSR_SDF) {
-		/* STOP */
-		i2c_slave_event(lpi2c_imx->slave, I2C_SLAVE_STOP, &value);
-	}
-
-	if (sier_filter & SSR_TDF) {
-		/* controller wants to read from us */
-		i2c_slave_event(lpi2c_imx->slave, I2C_SLAVE_READ_PROCESSED, &value);
-		writel(value, lpi2c_imx->base + LPI2C_STDR);
-	}
-
-	if (sier_filter & SSR_RDF) {
-		/* controller wants to send data to us */
-		value = readl(lpi2c_imx->base + LPI2C_SRDR);
-		i2c_slave_event(lpi2c_imx->slave, I2C_SLAVE_WRITE_RECEIVED, &value);
-	}
-
-ret:
-	/* Clear SSR, too, because of old STOPs to other clients than us */
-	writel(ssr & SSR_CLEAR_BITS, lpi2c_imx->base + LPI2C_SSR);
-	return IRQ_HANDLED;
-}
-
->>>>>>> ccf0a997
 static irqreturn_t lpi2c_imx_master_isr(struct lpi2c_imx_struct *lpi2c_imx)
 {
 	unsigned int enabled;
@@ -989,15 +922,6 @@
 	lpi2c_imx_intctrl(lpi2c_imx, 0);
 	temp = readl(lpi2c_imx->base + LPI2C_MSR);
 	temp &= enabled;
-<<<<<<< HEAD
-
-	if (temp & MSR_NDF) {
-		lpi2c_imx->is_ndf = true;
-		complete(&lpi2c_imx->complete);
-		return IRQ_HANDLED;
-	}
-=======
->>>>>>> ccf0a997
 
 	if (temp & MSR_NDF) {
 		lpi2c_imx->is_ndf = true;
@@ -1316,7 +1240,6 @@
 	if (ret)
 		lpi2c_imx->bitrate = I2C_MAX_STANDARD_MODE_FREQ;
 
-<<<<<<< HEAD
 	ret = of_property_read_u32(pdev->dev.of_node,
 				   "digi,hold-time-ns", &lpi2c_imx->hold_time);
 	if (ret)
@@ -1333,8 +1256,6 @@
 	if (ret == -EPROBE_DEFER)
 		goto rpm_disable;
 
-=======
->>>>>>> ccf0a997
 	i2c_set_adapdata(&lpi2c_imx->adapter, lpi2c_imx);
 	platform_set_drvdata(pdev, lpi2c_imx);
 
@@ -1347,15 +1268,6 @@
 	lpi2c_imx->txfifosize = 1 << (temp & 0x0f);
 	lpi2c_imx->rxfifosize = 1 << ((temp >> 8) & 0x0f);
 
-<<<<<<< HEAD
-=======
-	/* Init optional bus recovery function */
-	ret = lpi2c_imx_init_recovery_info(lpi2c_imx, pdev);
-	/* Give it another chance if pinctrl used is not ready yet */
-	if (ret == -EPROBE_DEFER)
-		goto rpm_disable;
-
->>>>>>> ccf0a997
 	/* Init DMA */
 	lpi2c_imx->dma_direction = DMA_NONE;
 	lpi2c_imx->dma_rx = lpi2c_imx->dma_tx = NULL;
