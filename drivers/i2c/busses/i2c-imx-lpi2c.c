// SPDX-License-Identifier: GPL-2.0+
/*
 * This is i.MX low power i2c controller driver.
 *
 * Copyright 2016 Freescale Semiconductor, Inc.
 */

#include <linux/clk.h>
#include <linux/completion.h>
#include <linux/delay.h>
#include <linux/dmaengine.h>
#include <linux/dma-mapping.h>
#include <linux/err.h>
#include <linux/errno.h>
#include <linux/i2c.h>
#include <linux/init.h>
#include <linux/interrupt.h>
#include <linux/io.h>
#include <linux/kernel.h>
#include <linux/module.h>
#include <linux/of.h>
#include <linux/of_device.h>
#include <linux/of_gpio.h>
#include <linux/pinctrl/consumer.h>
#include <linux/platform_data/i2c-imx.h>
#include <linux/platform_device.h>
#include <linux/pm_runtime.h>
#include <linux/sched.h>
#include <linux/slab.h>

#define DRIVER_NAME "imx-lpi2c"

#define LPI2C_PARAM	0x04	/* i2c RX/TX FIFO size */
#define LPI2C_MCR	0x10	/* i2c contrl register */
#define LPI2C_MSR	0x14	/* i2c status register */
#define LPI2C_MIER	0x18	/* i2c interrupt enable */
#define LPI2C_MDER	0x1C	/* i2c DMA enable */
#define LPI2C_MCFGR0	0x20	/* i2c master configuration */
#define LPI2C_MCFGR1	0x24	/* i2c master configuration */
#define LPI2C_MCFGR2	0x28	/* i2c master configuration */
#define LPI2C_MCFGR3	0x2C	/* i2c master configuration */
#define LPI2C_MCCR0	0x48	/* i2c master clk configuration */
#define LPI2C_MCCR1	0x50	/* i2c master clk configuration */
#define LPI2C_MFCR	0x58	/* i2c master FIFO control */
#define LPI2C_MFSR	0x5C	/* i2c master FIFO status */
#define LPI2C_MTDR	0x60	/* i2c master TX data register */
#define LPI2C_MRDR	0x70	/* i2c master RX data register */

/* i2c command */
#define TRAN_DATA	0X00
#define RECV_DATA	0X01
#define GEN_STOP	0X02
#define RECV_DISCARD	0X03
#define GEN_START	0X04
#define START_NACK	0X05
#define START_HIGH	0X06
#define START_HIGH_NACK	0X07

#define MCR_MEN		BIT(0)
#define MCR_RST		BIT(1)
#define MCR_DOZEN	BIT(2)
#define MCR_DBGEN	BIT(3)
#define MCR_RTF		BIT(8)
#define MCR_RRF		BIT(9)
#define MSR_TDF		BIT(0)
#define MSR_RDF		BIT(1)
#define MSR_SDF		BIT(9)
#define MSR_NDF		BIT(10)
#define MSR_ALF		BIT(11)
#define MSR_MBF		BIT(24)
#define MSR_BBF		BIT(25)
#define MIER_TDIE	BIT(0)
#define MIER_RDIE	BIT(1)
#define MIER_SDIE	BIT(9)
#define MIER_NDIE	BIT(10)
#define MCFGR1_AUTOSTOP	BIT(8)
#define MCFGR1_IGNACK	BIT(9)
#define MRDR_RXEMPTY	BIT(14)
#define MDER_TDDE	BIT(0)
#define MDER_RDDE	BIT(1)

<<<<<<< HEAD
#define MCCRx_SETHOLF_MASK     0x3F
#define MCFGR1_PRESCALE_MASK   0x07

#define I2C_CLK_RATIO	24 / 59

#define CHUNK_DATA	256

#define STARDARD_MAX_BITRATE	100000
#define FAST_MAX_BITRATE	400000
#define FAST_PLUS_MAX_BITRATE	1000000
#define HIGHSPEED_MAX_BITRATE	3400000
#define ULTRA_FAST_MAX_BITRATE	5000000

#define I2C_PM_TIMEOUT		1000 /* ms */
=======
#define I2C_CLK_RATIO	24 / 59
#define CHUNK_DATA	256

#define I2C_PM_TIMEOUT		1000 /* ms */
#define I2C_DMA_THRESHOLD	16 /* bytes */
#define I2C_USE_PIO		(-150)
>>>>>>> c1084c27

enum lpi2c_imx_mode {
	STANDARD,	/* <=100Kbps */
	FAST,		/* <=400Kbps */
	FAST_PLUS,	/* <=1.0Mbps */
	HS,		/* <=3.4Mbps */
	ULTRA_FAST,	/* <=5.0Mbps */
};

enum lpi2c_imx_pincfg {
	TWO_PIN_OD,
	TWO_PIN_OO,
	TWO_PIN_PP,
	FOUR_PIN_PP,
};

struct lpi2c_imx_struct {
	struct i2c_adapter	adapter;
<<<<<<< HEAD
=======
	resource_size_t		phy_addr;
>>>>>>> c1084c27
	int			irq;
	struct clk		*clk_per;
	struct clk		*clk_ipg;
	void __iomem		*base;
	__u8			*rx_buf;
	__u8			*tx_buf;
	struct completion	complete;
	unsigned int		msglen;
	unsigned int		delivered;
	unsigned int		block_data;
	unsigned int		bitrate;
	unsigned int		txfifosize;
	unsigned int		rxfifosize;
	enum lpi2c_imx_mode	mode;

	struct i2c_bus_recovery_info rinfo;
	struct pinctrl *pinctrl;
	struct pinctrl_state *pinctrl_pins_default;
	struct pinctrl_state *pinctrl_pins_gpio;
<<<<<<< HEAD
	unsigned int		hold_time;
	unsigned int		buf_time;
=======

	bool			can_use_dma;
	bool			using_dma;
	bool			xferred;
	struct i2c_msg		*msg;
	dma_addr_t		dma_addr;
	struct dma_chan		*dma_tx;
	struct dma_chan		*dma_rx;
	enum dma_data_direction dma_direction;
	u8			*dma_buf;
	unsigned int		dma_len;
>>>>>>> c1084c27
};

static void lpi2c_imx_intctrl(struct lpi2c_imx_struct *lpi2c_imx,
			      unsigned int enable)
{
	writel(enable, lpi2c_imx->base + LPI2C_MIER);
}

static int lpi2c_imx_bus_busy(struct lpi2c_imx_struct *lpi2c_imx)
{
	unsigned long orig_jiffies = jiffies;
	unsigned int temp;

	while (1) {
		temp = readl(lpi2c_imx->base + LPI2C_MSR);

		/* check for arbitration lost, clear if set */
		if (temp & MSR_ALF) {
			writel(temp, lpi2c_imx->base + LPI2C_MSR);
			return -EAGAIN;
		}

		if (temp & (MSR_BBF | MSR_MBF))
			break;

		if (time_after(jiffies, orig_jiffies + msecs_to_jiffies(500))) {
			dev_dbg(&lpi2c_imx->adapter.dev, "bus not work\n");
			if (lpi2c_imx->adapter.bus_recovery_info)
				i2c_recover_bus(&lpi2c_imx->adapter);
			return -ETIMEDOUT;
		}
		schedule();
	}

	return 0;
}

static void lpi2c_imx_set_mode(struct lpi2c_imx_struct *lpi2c_imx)
{
	unsigned int bitrate = lpi2c_imx->bitrate;
	enum lpi2c_imx_mode mode;

<<<<<<< HEAD
	if (bitrate <= STARDARD_MAX_BITRATE)
		mode = STANDARD;
	else if (bitrate <= FAST_MAX_BITRATE)
		mode = FAST;
	else if (bitrate <= FAST_PLUS_MAX_BITRATE)
		mode = FAST_PLUS;
	else if (bitrate <= HIGHSPEED_MAX_BITRATE)
=======
	if (bitrate <= I2C_MAX_STANDARD_MODE_FREQ)
		mode = STANDARD;
	else if (bitrate <= I2C_MAX_FAST_MODE_FREQ)
		mode = FAST;
	else if (bitrate <= I2C_MAX_FAST_MODE_PLUS_FREQ)
		mode = FAST_PLUS;
	else if (bitrate <= I2C_MAX_HIGH_SPEED_MODE_FREQ)
>>>>>>> c1084c27
		mode = HS;
	else
		mode = ULTRA_FAST;

	lpi2c_imx->mode = mode;
}

static int lpi2c_imx_start(struct lpi2c_imx_struct *lpi2c_imx,
			   struct i2c_msg *msgs)
{
	unsigned int temp;

	temp = readl(lpi2c_imx->base + LPI2C_MCR);
	temp |= MCR_RRF | MCR_RTF;
	writel(temp, lpi2c_imx->base + LPI2C_MCR);
	writel(0x7f00, lpi2c_imx->base + LPI2C_MSR);

	temp = i2c_8bit_addr_from_msg(msgs) | (GEN_START << 8);
	writel(temp, lpi2c_imx->base + LPI2C_MTDR);

	return lpi2c_imx_bus_busy(lpi2c_imx);
}

static void lpi2c_imx_stop(struct lpi2c_imx_struct *lpi2c_imx)
{
	unsigned long orig_jiffies = jiffies;
	unsigned int temp;

	writel(GEN_STOP << 8, lpi2c_imx->base + LPI2C_MTDR);

	do {
		temp = readl(lpi2c_imx->base + LPI2C_MSR);
		if (temp & MSR_SDF)
			break;

		if (time_after(jiffies, orig_jiffies + msecs_to_jiffies(500))) {
			dev_dbg(&lpi2c_imx->adapter.dev, "stop timeout\n");
			if (lpi2c_imx->adapter.bus_recovery_info)
				i2c_recover_bus(&lpi2c_imx->adapter);
			break;
		}
		schedule();

	} while (1);
}

/* CLKLO = (1 - I2C_CLK_RATIO) * clk_cycle, SETHOLD = CLKHI, DATAVD = CLKHI/2
   CLKHI = I2C_CLK_RATIO * clk_cycle */
static int lpi2c_imx_config(struct lpi2c_imx_struct *lpi2c_imx)
{
<<<<<<< HEAD
	u16 prescale, filt, sethold = 0, datavd;
=======
	u8 prescale, filt, sethold, datavd;
>>>>>>> c1084c27
	unsigned int clk_rate, clk_cycle, clkhi, clklo;
	enum lpi2c_imx_pincfg pincfg;
	unsigned int temp;
	unsigned int min_prescaler = 0;
	struct imxi2c_platform_data *pdata = dev_get_platdata(&lpi2c_imx->adapter.dev);

	if (pdata != NULL) {
		if (pdata->bitrate && pdata->bitrate != lpi2c_imx->bitrate) {
			dev_warn(&lpi2c_imx->adapter.dev,
				 "<%s> Changing bitrate to %d\n",
				__func__, pdata->bitrate);
			lpi2c_imx->bitrate = pdata->bitrate;
		}
	}

	lpi2c_imx_set_mode(lpi2c_imx);

	clk_rate = clk_get_rate(lpi2c_imx->clk_per);
	if (!clk_rate) {
		dev_dbg(&lpi2c_imx->adapter.dev, "clk_per rate is 0\n");
		return -EINVAL;
	}

	if (lpi2c_imx->mode == HS || lpi2c_imx->mode == ULTRA_FAST)
		filt = 0;
	else
		filt = 2;

	if (lpi2c_imx->hold_time) {
		unsigned long hold_time_ns;

		for (min_prescaler = 0; min_prescaler <= MCFGR1_PRESCALE_MASK;
		     min_prescaler++) {
			hold_time_ns = (MCCRx_SETHOLF_MASK + 1) * (1 << min_prescaler) *
				       1000 / (clk_rate / 1000 / 1000);
			if (hold_time_ns >= lpi2c_imx->hold_time)
				break;
		}

		sethold = lpi2c_imx->hold_time / (1 << min_prescaler) *
				 (clk_rate / 1000 / 1000) / 1000 - 1;
		sethold &= MCCRx_SETHOLF_MASK;
	}

	for (prescale = min_prescaler; prescale <= MCFGR1_PRESCALE_MASK; prescale++) {
		clk_cycle = clk_rate / ((1 << prescale) * lpi2c_imx->bitrate)
			    - (2 + filt) / (1 << prescale);
		clkhi = clk_cycle * I2C_CLK_RATIO;
		clklo = clk_cycle - clkhi;
		if (clklo < 64)
			break;
	}

	if (prescale > MCFGR1_PRESCALE_MASK)
		return -EINVAL;

	/* set MCFGR1: PINCFG, PRESCALE, IGNACK */
	if (lpi2c_imx->mode == ULTRA_FAST)
		pincfg = TWO_PIN_OO;
	else
		pincfg = TWO_PIN_OD;
	temp = prescale | pincfg << 24;

	if (lpi2c_imx->mode == ULTRA_FAST)
		temp |= MCFGR1_IGNACK;

	writel(temp, lpi2c_imx->base + LPI2C_MCFGR1);

	/* set MCFGR2: FILTSDA, FILTSCL */
	temp = (filt << 16) | (filt << 24);
	writel(temp, lpi2c_imx->base + LPI2C_MCFGR2);

	/* set MCCR: DATAVD, SETHOLD, CLKHI, CLKLO */
	if (!lpi2c_imx->hold_time)
		sethold = clkhi;

	datavd = clkhi >> 1;

	/* Some timing parameter restrictions established by the manufacturer */
	if (clkhi < 1)
		clkhi = 1;
	if (clklo < 3)
		clklo = 3;
	if (sethold < 2)
		sethold = 2;
	if (datavd < clkhi)
		datavd = clkhi;

	temp = datavd << 24 | sethold << 16 | clkhi << 8 | clklo;

	if (lpi2c_imx->mode == HS)
		writel(temp, lpi2c_imx->base + LPI2C_MCCR1);
	else
		writel(temp, lpi2c_imx->base + LPI2C_MCCR0);

	return 0;
}

static int lpi2c_imx_master_enable(struct lpi2c_imx_struct *lpi2c_imx)
{
	unsigned int temp;
	int ret;

	ret = pm_runtime_resume_and_get(lpi2c_imx->adapter.dev.parent);
	if (ret < 0)
		goto rpm_put;

	temp = MCR_RST;
	writel(temp, lpi2c_imx->base + LPI2C_MCR);
	writel(0, lpi2c_imx->base + LPI2C_MCR);

	ret = lpi2c_imx_config(lpi2c_imx);
	if (ret)
		goto rpm_put;

	if (lpi2c_imx->can_use_dma)
		writel(MDER_TDDE | MDER_RDDE, lpi2c_imx->base + LPI2C_MDER);

	temp = readl(lpi2c_imx->base + LPI2C_MCR);
	temp |= MCR_MEN;
	writel(temp, lpi2c_imx->base + LPI2C_MCR);

	return 0;

rpm_put:
	pm_runtime_mark_last_busy(lpi2c_imx->adapter.dev.parent);
	pm_runtime_put_autosuspend(lpi2c_imx->adapter.dev.parent);

	return ret;
}

static int lpi2c_imx_master_disable(struct lpi2c_imx_struct *lpi2c_imx)
{
	u32 temp;

	temp = readl(lpi2c_imx->base + LPI2C_MCR);
	temp &= ~MCR_MEN;
	writel(temp, lpi2c_imx->base + LPI2C_MCR);

	pm_runtime_mark_last_busy(lpi2c_imx->adapter.dev.parent);
	pm_runtime_put_autosuspend(lpi2c_imx->adapter.dev.parent);

	return 0;
}

static int lpi2c_imx_msg_complete(struct lpi2c_imx_struct *lpi2c_imx)
{
	unsigned long timeout;

	timeout = wait_for_completion_timeout(&lpi2c_imx->complete, HZ);

	return timeout ? 0 : -ETIMEDOUT;
}

static int lpi2c_imx_txfifo_empty(struct lpi2c_imx_struct *lpi2c_imx)
{
	unsigned long orig_jiffies = jiffies;
	u32 txcnt;

	do {
		txcnt = readl(lpi2c_imx->base + LPI2C_MFSR) & 0xff;

		if (readl(lpi2c_imx->base + LPI2C_MSR) & MSR_NDF) {
			dev_dbg(&lpi2c_imx->adapter.dev, "NDF detected\n");
			return -EIO;
		}

		if (time_after(jiffies, orig_jiffies + msecs_to_jiffies(500))) {
			dev_dbg(&lpi2c_imx->adapter.dev, "txfifo empty timeout\n");
			if (lpi2c_imx->adapter.bus_recovery_info)
				i2c_recover_bus(&lpi2c_imx->adapter);
			return -ETIMEDOUT;
		}
		schedule();

	} while (txcnt);

	return 0;
}

static void lpi2c_imx_set_tx_watermark(struct lpi2c_imx_struct *lpi2c_imx)
{
	writel(lpi2c_imx->txfifosize >> 1, lpi2c_imx->base + LPI2C_MFCR);
}

static void lpi2c_imx_set_rx_watermark(struct lpi2c_imx_struct *lpi2c_imx)
{
	unsigned int temp, remaining;

	remaining = lpi2c_imx->msglen - lpi2c_imx->delivered;

	if (remaining > (lpi2c_imx->rxfifosize >> 1))
		temp = lpi2c_imx->rxfifosize >> 1;
	else
		temp = 0;

	writel(temp << 16, lpi2c_imx->base + LPI2C_MFCR);
}

static void lpi2c_imx_write_txfifo(struct lpi2c_imx_struct *lpi2c_imx)
{
	unsigned int data, txcnt;

	txcnt = readl(lpi2c_imx->base + LPI2C_MFSR) & 0xff;

	while (txcnt < lpi2c_imx->txfifosize) {
		if (lpi2c_imx->delivered == lpi2c_imx->msglen)
			break;

		data = lpi2c_imx->tx_buf[lpi2c_imx->delivered++];
		writel(data, lpi2c_imx->base + LPI2C_MTDR);
		txcnt++;
	}

	if (lpi2c_imx->delivered < lpi2c_imx->msglen)
		lpi2c_imx_intctrl(lpi2c_imx, MIER_TDIE | MIER_NDIE);
	else
		complete(&lpi2c_imx->complete);
}

static void lpi2c_imx_read_rxfifo(struct lpi2c_imx_struct *lpi2c_imx)
{
	unsigned int blocklen, remaining;
	unsigned int temp, data;

	do {
		data = readl(lpi2c_imx->base + LPI2C_MRDR);
		if (data & MRDR_RXEMPTY)
			break;

		lpi2c_imx->rx_buf[lpi2c_imx->delivered++] = data & 0xff;
	} while (1);

	/*
	 * First byte is the length of remaining packet in the SMBus block
	 * data read. Add it to msgs->len.
	 */
	if (lpi2c_imx->block_data) {
		blocklen = lpi2c_imx->rx_buf[0];
		lpi2c_imx->msglen += blocklen;
	}

	remaining = lpi2c_imx->msglen - lpi2c_imx->delivered;

	if (!remaining) {
		complete(&lpi2c_imx->complete);
		return;
	}

	/* not finished, still waiting for rx data */
	lpi2c_imx_set_rx_watermark(lpi2c_imx);

	/* multiple receive commands */
	if (lpi2c_imx->block_data) {
		lpi2c_imx->block_data = 0;
		temp = remaining;
		temp |= (RECV_DATA << 8);
		writel(temp, lpi2c_imx->base + LPI2C_MTDR);
	} else if (!(lpi2c_imx->delivered & 0xff)) {
		temp = (remaining > CHUNK_DATA ? CHUNK_DATA : remaining) - 1;
		temp |= (RECV_DATA << 8);
		writel(temp, lpi2c_imx->base + LPI2C_MTDR);
	}

	lpi2c_imx_intctrl(lpi2c_imx, MIER_RDIE);
}

static void lpi2c_imx_write(struct lpi2c_imx_struct *lpi2c_imx,
			    struct i2c_msg *msgs)
{
	lpi2c_imx->tx_buf = msgs->buf;
	lpi2c_imx_set_tx_watermark(lpi2c_imx);
	lpi2c_imx_write_txfifo(lpi2c_imx);
}

static void lpi2c_imx_read(struct lpi2c_imx_struct *lpi2c_imx,
			   struct i2c_msg *msgs)
{
	unsigned int temp;

	lpi2c_imx->rx_buf = msgs->buf;
	lpi2c_imx->block_data = msgs->flags & I2C_M_RECV_LEN;

	lpi2c_imx_set_rx_watermark(lpi2c_imx);
	temp = msgs->len > CHUNK_DATA ? CHUNK_DATA - 1 : msgs->len - 1;
	temp |= (RECV_DATA << 8);
	writel(temp, lpi2c_imx->base + LPI2C_MTDR);

	lpi2c_imx_intctrl(lpi2c_imx, MIER_RDIE | MIER_NDIE);
}

static void lpi2c_dma_unmap(struct lpi2c_imx_struct *lpi2c_imx)
{
	struct dma_chan *chan = lpi2c_imx->dma_direction == DMA_FROM_DEVICE
				? lpi2c_imx->dma_rx : lpi2c_imx->dma_tx;

	dma_unmap_single(chan->device->dev, lpi2c_imx->dma_addr,
			 lpi2c_imx->dma_len, lpi2c_imx->dma_direction);

	lpi2c_imx->dma_direction = DMA_NONE;
}

static void lpi2c_cleanup_dma(struct lpi2c_imx_struct *lpi2c_imx)
{
	if (lpi2c_imx->dma_direction == DMA_NONE)
		return;
	else if (lpi2c_imx->dma_direction == DMA_FROM_DEVICE)
		dmaengine_terminate_all(lpi2c_imx->dma_rx);
	else if (lpi2c_imx->dma_direction == DMA_TO_DEVICE)
		dmaengine_terminate_all(lpi2c_imx->dma_tx);

	lpi2c_dma_unmap(lpi2c_imx);
}

static void lpi2c_dma_callback(void *data)
{
	struct lpi2c_imx_struct *lpi2c_imx = (struct lpi2c_imx_struct *)data;

	lpi2c_dma_unmap(lpi2c_imx);
	writel(GEN_STOP << 8, lpi2c_imx->base + LPI2C_MTDR);
	lpi2c_imx->xferred = true;

	complete(&lpi2c_imx->complete);
}

static int lpi2c_dma_submit(struct lpi2c_imx_struct *lpi2c_imx,
			   struct i2c_msg *msg)
{
	bool read = msg->flags & I2C_M_RD;
	enum dma_data_direction dir = read ? DMA_FROM_DEVICE : DMA_TO_DEVICE;
	struct dma_chan *chan = read ? lpi2c_imx->dma_rx : lpi2c_imx->dma_tx;
	struct dma_async_tx_descriptor *txdesc;
	dma_cookie_t cookie;

	lpi2c_imx->dma_len = read ? msg->len - 1 : msg->len;
	lpi2c_imx->msg = msg;
	lpi2c_imx->dma_direction = dir;

	if (IS_ERR(chan))
		return PTR_ERR(chan);

	lpi2c_imx->dma_addr = dma_map_single(chan->device->dev,
					     lpi2c_imx->dma_buf,
					     lpi2c_imx->dma_len, dir);
	if (dma_mapping_error(chan->device->dev, lpi2c_imx->dma_addr)) {
		dev_err(&lpi2c_imx->adapter.dev, "dma map failed, use pio\n");
		return -EINVAL;
	}

	txdesc = dmaengine_prep_slave_single(chan, lpi2c_imx->dma_addr,
					lpi2c_imx->dma_len, read ?
					DMA_DEV_TO_MEM : DMA_MEM_TO_DEV,
					DMA_PREP_INTERRUPT | DMA_CTRL_ACK);
	if (!txdesc) {
		dev_err(&lpi2c_imx->adapter.dev, "dma prep slave sg failed, use pio\n");
		lpi2c_cleanup_dma(lpi2c_imx);
		return -EINVAL;
	}

	reinit_completion(&lpi2c_imx->complete);
	txdesc->callback = lpi2c_dma_callback;
	txdesc->callback_param = (void *)lpi2c_imx;

	cookie = dmaengine_submit(txdesc);
	if (dma_submit_error(cookie)) {
		dev_err(&lpi2c_imx->adapter.dev, "submitting dma failed, use pio\n");
		lpi2c_cleanup_dma(lpi2c_imx);
		return -EINVAL;
	}

	lpi2c_imx_intctrl(lpi2c_imx, MIER_NDIE);

	dma_async_issue_pending(chan);

	return 0;
}

static bool is_use_dma(struct lpi2c_imx_struct *lpi2c_imx, struct i2c_msg *msg)
{
	if (!lpi2c_imx->can_use_dma)
		return false;

	if (msg->len < I2C_DMA_THRESHOLD)
		return false;

	return true;
}

static int lpi2c_imx_push_rx_cmd(struct lpi2c_imx_struct *lpi2c_imx,
				 struct i2c_msg *msg)
{
	unsigned int temp, rx_remain;
	unsigned long orig_jiffies = jiffies;

	if ((msg->flags & I2C_M_RD)) {
		rx_remain = msg->len;
		do {
			temp = rx_remain > CHUNK_DATA ?
				CHUNK_DATA - 1 : rx_remain - 1;
			temp |= (RECV_DATA << 8);
			while ((readl(lpi2c_imx->base + LPI2C_MFSR) & 0xff) > 2) {
				if (time_after(jiffies, orig_jiffies + msecs_to_jiffies(1000))) {
					dev_dbg(&lpi2c_imx->adapter.dev, "txfifo empty timeout\n");
					if (lpi2c_imx->adapter.bus_recovery_info)
						i2c_recover_bus(&lpi2c_imx->adapter);
					return -ETIMEDOUT;
				}
				schedule();
			}
			writel(temp, lpi2c_imx->base + LPI2C_MTDR);
			rx_remain = rx_remain - (temp & 0xff) - 1;
		} while (rx_remain > 0);
	}

	return 0;
}

static int lpi2c_dma_xfer(struct lpi2c_imx_struct *lpi2c_imx,
			   struct i2c_msg *msg)
{
	int result;

	result = lpi2c_dma_submit(lpi2c_imx, msg);
	if (!result) {
		result = lpi2c_imx_push_rx_cmd(lpi2c_imx, msg);
		if (result)
			return result;
		result = lpi2c_imx_msg_complete(lpi2c_imx);
		return result;
	}

	/* DMA xfer failed, try to use PIO, clean up dma things */
	i2c_put_dma_safe_msg_buf(lpi2c_imx->dma_buf, lpi2c_imx->msg,
				 lpi2c_imx->xferred);
	lpi2c_cleanup_dma(lpi2c_imx);

	return I2C_USE_PIO;
}

static int lpi2c_imx_xfer(struct i2c_adapter *adapter,
			  struct i2c_msg *msgs, int num)
{
	struct lpi2c_imx_struct *lpi2c_imx = i2c_get_adapdata(adapter);
	unsigned int temp;
	int i, result;

	result = lpi2c_imx_master_enable(lpi2c_imx);
	if (result)
		return result;

	for (i = 0; i < num; i++) {
		lpi2c_imx->xferred = false;
		lpi2c_imx->using_dma = false;

		result = lpi2c_imx_start(lpi2c_imx, &msgs[i]);
		if (result)
			goto disable;

		/* quick smbus */
		if (num == 1 && msgs[0].len == 0)
			goto stop;

		if (is_use_dma(lpi2c_imx, &msgs[i])) {
			lpi2c_imx->using_dma = true;

			writel(0x1, lpi2c_imx->base + LPI2C_MFCR);

			lpi2c_imx->dma_buf = i2c_get_dma_safe_msg_buf(&msgs[i],
							    I2C_DMA_THRESHOLD);
			if (lpi2c_imx->dma_buf) {
				result = lpi2c_dma_xfer(lpi2c_imx, &msgs[i]);
				if (result != I2C_USE_PIO)
					goto stop;
			}
		}

		lpi2c_imx->using_dma = false;
		lpi2c_imx->delivered = 0;
		lpi2c_imx->msglen = msgs[i].len;
		reinit_completion(&lpi2c_imx->complete);

		if (msgs[i].flags & I2C_M_RD)
			lpi2c_imx_read(lpi2c_imx, &msgs[i]);
		else
			lpi2c_imx_write(lpi2c_imx, &msgs[i]);

		result = lpi2c_imx_msg_complete(lpi2c_imx);
		if (result)
			goto stop;

		if (!(msgs[i].flags & I2C_M_RD)) {
			result = lpi2c_imx_txfifo_empty(lpi2c_imx);
			if (result)
				goto stop;
		}

		if (lpi2c_imx->buf_time)
			udelay(lpi2c_imx->buf_time);
	}

stop:
	if (!lpi2c_imx->using_dma)
		lpi2c_imx_stop(lpi2c_imx);
	else {
		i2c_put_dma_safe_msg_buf(lpi2c_imx->dma_buf, lpi2c_imx->msg,
					 lpi2c_imx->xferred);
		if (result) {
			lpi2c_cleanup_dma(lpi2c_imx);
			writel(GEN_STOP << 8, lpi2c_imx->base + LPI2C_MTDR);
		}
	}

	temp = readl(lpi2c_imx->base + LPI2C_MSR);
	if ((temp & MSR_NDF) && !result)
		result = -EIO;

disable:
	lpi2c_imx_master_disable(lpi2c_imx);

	dev_dbg(&lpi2c_imx->adapter.dev, "<%s> exit with: %s: %d\n", __func__,
		(result < 0) ? "error" : "success msg",
		(result < 0) ? result : num);

	return (result < 0) ? result : num;
}

static irqreturn_t lpi2c_imx_isr(int irq, void *dev_id)
{
	struct lpi2c_imx_struct *lpi2c_imx = dev_id;
	unsigned int temp;

	lpi2c_imx_intctrl(lpi2c_imx, 0);
	temp = readl(lpi2c_imx->base + LPI2C_MSR);

	if (temp & MSR_NDF) {
<<<<<<< HEAD
=======
		if (lpi2c_imx->using_dma) {
			lpi2c_cleanup_dma(lpi2c_imx);
			writel(GEN_STOP << 8, lpi2c_imx->base + LPI2C_MTDR);
		}
>>>>>>> c1084c27
		complete(&lpi2c_imx->complete);
		goto ret;
	}

	if (temp & MSR_RDF)
		lpi2c_imx_read_rxfifo(lpi2c_imx);
	else if (temp & MSR_TDF)
		lpi2c_imx_write_txfifo(lpi2c_imx);

ret:
	return IRQ_HANDLED;
}

static void lpi2c_imx_prepare_recovery(struct i2c_adapter *adap)
{
	struct lpi2c_imx_struct *lpi2c_imx;

	lpi2c_imx = container_of(adap, struct lpi2c_imx_struct, adapter);

	pinctrl_select_state(lpi2c_imx->pinctrl, lpi2c_imx->pinctrl_pins_gpio);
}

static void lpi2c_imx_unprepare_recovery(struct i2c_adapter *adap)
{
	struct lpi2c_imx_struct *lpi2c_imx;

	lpi2c_imx = container_of(adap, struct lpi2c_imx_struct, adapter);

	pinctrl_select_state(lpi2c_imx->pinctrl, lpi2c_imx->pinctrl_pins_default);
}

/*
 * We switch SCL and SDA to their GPIO function and do some bitbanging
 * for bus recovery. These alternative pinmux settings can be
 * described in the device tree by a separate pinctrl state "gpio". If
 * this is missing this is not a big problem, the only implication is
 * that we can't do bus recovery.
 */
static int lpi2c_imx_init_recovery_info(struct lpi2c_imx_struct *lpi2c_imx,
		struct platform_device *pdev)
{
	struct i2c_bus_recovery_info *rinfo = &lpi2c_imx->rinfo;

	lpi2c_imx->pinctrl = devm_pinctrl_get(&pdev->dev);
	if (!lpi2c_imx->pinctrl || IS_ERR(lpi2c_imx->pinctrl)) {
		dev_info(&pdev->dev, "can't get pinctrl, bus recovery not supported\n");
		return PTR_ERR(lpi2c_imx->pinctrl);
	}

	lpi2c_imx->pinctrl_pins_default = pinctrl_lookup_state(lpi2c_imx->pinctrl,
			PINCTRL_STATE_DEFAULT);
	lpi2c_imx->pinctrl_pins_gpio = pinctrl_lookup_state(lpi2c_imx->pinctrl,
			"gpio");
<<<<<<< HEAD

=======
>>>>>>> c1084c27
	rinfo->sda_gpiod = devm_gpiod_get(&pdev->dev, "sda", GPIOD_IN);
	rinfo->scl_gpiod = devm_gpiod_get(&pdev->dev, "scl", GPIOD_OUT_HIGH_OPEN_DRAIN);

	if (PTR_ERR(rinfo->sda_gpiod) == -EPROBE_DEFER ||
	    PTR_ERR(rinfo->scl_gpiod) == -EPROBE_DEFER) {
		return -EPROBE_DEFER;
	} else if (IS_ERR(rinfo->sda_gpiod) ||
		   IS_ERR(rinfo->scl_gpiod) ||
		   IS_ERR(lpi2c_imx->pinctrl_pins_default) ||
		   IS_ERR(lpi2c_imx->pinctrl_pins_gpio)) {
		dev_dbg(&pdev->dev, "recovery information incomplete\n");
		return 0;
	}

	dev_info(&pdev->dev, "using scl%s for recovery\n",
		 rinfo->sda_gpiod ? ",sda" : "");

	rinfo->prepare_recovery = lpi2c_imx_prepare_recovery;
	rinfo->unprepare_recovery = lpi2c_imx_unprepare_recovery;
	rinfo->recover_bus = i2c_generic_scl_recovery;
	lpi2c_imx->adapter.bus_recovery_info = rinfo;

	return 0;
}

static u32 lpi2c_imx_func(struct i2c_adapter *adapter)
{
	return I2C_FUNC_I2C | I2C_FUNC_SMBUS_EMUL |
		I2C_FUNC_SMBUS_READ_BLOCK_DATA;
}

static const struct i2c_algorithm lpi2c_imx_algo = {
	.master_xfer	= lpi2c_imx_xfer,
	.functionality	= lpi2c_imx_func,
};

static const struct of_device_id lpi2c_imx_of_match[] = {
	{ .compatible = "fsl,imx7ulp-lpi2c" },
	{ },
};
MODULE_DEVICE_TABLE(of, lpi2c_imx_of_match);

static void lpi2c_dma_exit(struct lpi2c_imx_struct *lpi2c_imx)
{
	if (lpi2c_imx->dma_rx) {
		dma_release_channel(lpi2c_imx->dma_rx);
		lpi2c_imx->dma_rx = NULL;
	}

	if (lpi2c_imx->dma_tx) {
		dma_release_channel(lpi2c_imx->dma_tx);
		lpi2c_imx->dma_tx = NULL;
	}
}

static int lpi2c_dma_init(struct device *dev,
			  struct lpi2c_imx_struct *lpi2c_imx)
{
	int ret;
	struct dma_slave_config dma_sconfig;

	/* Prepare for TX DMA: */
	lpi2c_imx->dma_tx = dma_request_chan(dev, "tx");
	if (IS_ERR(lpi2c_imx->dma_tx)) {
		ret = PTR_ERR(lpi2c_imx->dma_tx);
		dev_dbg(dev, "can't get the TX DMA channel, error %d!\n", ret);
		lpi2c_imx->dma_tx = NULL;
		goto err;
	}

	memset(&dma_sconfig, 0, sizeof(dma_sconfig));
	dma_sconfig.dst_addr = lpi2c_imx->phy_addr + LPI2C_MTDR;
	dma_sconfig.dst_addr_width = DMA_SLAVE_BUSWIDTH_1_BYTE;
	dma_sconfig.dst_maxburst = 1;
	dma_sconfig.direction = DMA_MEM_TO_DEV;
	ret = dmaengine_slave_config(lpi2c_imx->dma_tx, &dma_sconfig);
	if (ret < 0) {
		dev_err(dev, "can't configure tx channel (%d)\n", ret);
		goto fail_tx;
	}

	/* Prepare for RX DMA: */
	lpi2c_imx->dma_rx = dma_request_chan(dev, "rx");
	if (IS_ERR(lpi2c_imx->dma_rx)) {
		ret = PTR_ERR(lpi2c_imx->dma_rx);
		dev_dbg(dev, "can't get the RX DMA channel, error %d\n", ret);
		lpi2c_imx->dma_rx = NULL;
		goto fail_tx;
	}

	dma_sconfig.src_addr = lpi2c_imx->phy_addr + LPI2C_MRDR;
	dma_sconfig.src_addr_width = DMA_SLAVE_BUSWIDTH_1_BYTE;
	dma_sconfig.src_maxburst = 1;
	dma_sconfig.direction = DMA_DEV_TO_MEM;
	ret = dmaengine_slave_config(lpi2c_imx->dma_rx, &dma_sconfig);
	if (ret < 0) {
		dev_err(dev, "can't configure rx channel (%d)\n", ret);
		goto fail_rx;
	}

	lpi2c_imx->can_use_dma = true;
	lpi2c_imx->using_dma = false;

	return 0;
fail_rx:
	dma_release_channel(lpi2c_imx->dma_rx);
fail_tx:
	dma_release_channel(lpi2c_imx->dma_tx);
err:
	lpi2c_dma_exit(lpi2c_imx);
	lpi2c_imx->can_use_dma = false;
	return ret;
}

static int lpi2c_imx_probe(struct platform_device *pdev)
{
	struct lpi2c_imx_struct *lpi2c_imx;
	unsigned int temp;
	int ret;
<<<<<<< HEAD
=======
	struct resource *res;
>>>>>>> c1084c27

	lpi2c_imx = devm_kzalloc(&pdev->dev, sizeof(*lpi2c_imx), GFP_KERNEL);
	if (!lpi2c_imx)
		return -ENOMEM;

	res = platform_get_resource(pdev, IORESOURCE_MEM, 0);
	lpi2c_imx->base = devm_platform_ioremap_resource(pdev, 0);
	if (IS_ERR(lpi2c_imx->base))
		return PTR_ERR(lpi2c_imx->base);

<<<<<<< HEAD
	lpi2c_imx->irq = platform_get_irq(pdev, 0);
	if (lpi2c_imx->irq < 0) {
		dev_err(&pdev->dev, "can't get irq number\n");
		return lpi2c_imx->irq;
	}
=======
	lpi2c_imx->phy_addr = (dma_addr_t)res->start;
	lpi2c_imx->irq = platform_get_irq(pdev, 0);
	if (lpi2c_imx->irq < 0)
		return lpi2c_imx->irq;
>>>>>>> c1084c27

	lpi2c_imx->adapter.owner	= THIS_MODULE;
	lpi2c_imx->adapter.algo		= &lpi2c_imx_algo;
	lpi2c_imx->adapter.dev.parent	= &pdev->dev;
	lpi2c_imx->adapter.dev.of_node	= pdev->dev.of_node;
	strlcpy(lpi2c_imx->adapter.name, pdev->name,
		sizeof(lpi2c_imx->adapter.name));

	lpi2c_imx->clk_per = devm_clk_get(&pdev->dev, "per");
	if (IS_ERR(lpi2c_imx->clk_per)) {
		dev_err(&pdev->dev, "can't get I2C peripheral clock\n");
		return PTR_ERR(lpi2c_imx->clk_per);
	}

	lpi2c_imx->clk_ipg = devm_clk_get(&pdev->dev, "ipg");
	if (IS_ERR(lpi2c_imx->clk_ipg)) {
		dev_err(&pdev->dev, "can't get I2C ipg clock\n");
		return PTR_ERR(lpi2c_imx->clk_ipg);
	}

	ret = of_property_read_u32(pdev->dev.of_node,
				   "clock-frequency", &lpi2c_imx->bitrate);
	if (ret)
<<<<<<< HEAD
		lpi2c_imx->bitrate = STARDARD_MAX_BITRATE;

	ret = of_property_read_u32(pdev->dev.of_node,
				   "digi,hold-time-ns", &lpi2c_imx->hold_time);
	if (ret)
		lpi2c_imx->hold_time = 0;

	ret = of_property_read_u32(pdev->dev.of_node,
				   "digi,buffer-time-us", &lpi2c_imx->buf_time);
	if (ret)
		lpi2c_imx->buf_time = 0;

	/* Init optional bus recovery function */
	ret = lpi2c_imx_init_recovery_info(lpi2c_imx, pdev);
	/* Give it another chance if pinctrl used is not ready yet */
	if (ret == -EPROBE_DEFER)
		goto rpm_disable;
=======
		lpi2c_imx->bitrate = I2C_MAX_STANDARD_MODE_FREQ;
>>>>>>> c1084c27

	i2c_set_adapdata(&lpi2c_imx->adapter, lpi2c_imx);
	platform_set_drvdata(pdev, lpi2c_imx);

	pm_runtime_set_autosuspend_delay(&pdev->dev, I2C_PM_TIMEOUT);
	pm_runtime_use_autosuspend(&pdev->dev);
	pm_runtime_enable(&pdev->dev);

	pm_runtime_get_sync(&pdev->dev);
	temp = readl(lpi2c_imx->base + LPI2C_PARAM);
	lpi2c_imx->txfifosize = 1 << (temp & 0x0f);
	lpi2c_imx->rxfifosize = 1 << ((temp >> 8) & 0x0f);

<<<<<<< HEAD
	pm_runtime_put(&pdev->dev);
=======
	/* Init optional bus recovery function */
	ret = lpi2c_imx_init_recovery_info(lpi2c_imx, pdev);
	/* Give it another chance if pinctrl used is not ready yet */
	if (ret == -EPROBE_DEFER)
		goto rpm_disable;

	/* Init DMA */
	lpi2c_imx->dma_direction = DMA_NONE;
	lpi2c_imx->dma_rx = lpi2c_imx->dma_tx = NULL;
	ret = lpi2c_dma_init(&pdev->dev, lpi2c_imx);
	if (ret) {
		if (ret == -EPROBE_DEFER)
			goto rpm_disable;
		dev_info(&pdev->dev, "use pio mode\n");
	}

	init_completion(&lpi2c_imx->complete);
>>>>>>> c1084c27

	ret = i2c_add_adapter(&lpi2c_imx->adapter);
	if (ret)
		goto rpm_disable;

	dev_info(&lpi2c_imx->adapter.dev, "LPI2C adapter registered\n");

	return 0;

rpm_disable:
<<<<<<< HEAD
	pm_runtime_disable(&pdev->dev);
=======
>>>>>>> c1084c27
	pm_runtime_dont_use_autosuspend(&pdev->dev);
	pm_runtime_put_sync(&pdev->dev);
	pm_runtime_disable(&pdev->dev);

	return ret;
}

static int lpi2c_imx_remove(struct platform_device *pdev)
{
	struct lpi2c_imx_struct *lpi2c_imx = platform_get_drvdata(pdev);

	i2c_del_adapter(&lpi2c_imx->adapter);

	pm_runtime_disable(&pdev->dev);
	pm_runtime_dont_use_autosuspend(&pdev->dev);

	return 0;
}

static int __maybe_unused lpi2c_runtime_suspend(struct device *dev)
{
	struct lpi2c_imx_struct *lpi2c_imx = dev_get_drvdata(dev);

	devm_free_irq(dev, lpi2c_imx->irq, lpi2c_imx);
	clk_disable_unprepare(lpi2c_imx->clk_ipg);
	clk_disable_unprepare(lpi2c_imx->clk_per);
	pinctrl_pm_select_idle_state(dev);

	return 0;
}

static int __maybe_unused lpi2c_runtime_resume(struct device *dev)
{
	struct lpi2c_imx_struct *lpi2c_imx = dev_get_drvdata(dev);
	int ret;

	pinctrl_pm_select_default_state(dev);
	ret = clk_prepare_enable(lpi2c_imx->clk_per);
<<<<<<< HEAD
	if (ret) {
		dev_err(dev, "can't enable I2C per clock, ret=%d\n", ret);
		return ret;
	}

	ret = clk_prepare_enable(lpi2c_imx->clk_ipg);
	if (ret) {
		clk_disable_unprepare(lpi2c_imx->clk_per);
		dev_err(dev, "can't enable I2C ipg clock, ret=%d\n", ret);
	}

	ret = devm_request_irq(dev, lpi2c_imx->irq, lpi2c_imx_isr,
			       IRQF_NO_SUSPEND,
			       dev_name(dev), lpi2c_imx);
	if (ret) {
		dev_err(dev, "can't claim irq %d\n", lpi2c_imx->irq);
		return ret;
	}

=======
	if (ret) {
		dev_err(dev, "can't enable I2C per clock, ret=%d\n", ret);
		return ret;
	}

	ret = clk_prepare_enable(lpi2c_imx->clk_ipg);
	if (ret) {
		clk_disable_unprepare(lpi2c_imx->clk_per);
		dev_err(dev, "can't enable I2C ipg clock, ret=%d\n", ret);
	}

	ret = devm_request_irq(dev, lpi2c_imx->irq, lpi2c_imx_isr,
			       IRQF_NO_SUSPEND,
			       dev_name(dev), lpi2c_imx);
	if (ret) {
		dev_err(dev, "can't claim irq %d\n", lpi2c_imx->irq);
		return ret;
	}

>>>>>>> c1084c27
	return ret;
}

static int lpi2c_suspend_noirq(struct device *dev)
{
	int ret;

	ret = pm_runtime_force_suspend(dev);
	if (ret)
		return ret;

	pinctrl_pm_select_sleep_state(dev);

	return 0;
}

static int lpi2c_resume_noirq(struct device *dev)
{
	return pm_runtime_force_resume(dev);
}

static const struct dev_pm_ops lpi2c_pm_ops = {
	SET_NOIRQ_SYSTEM_SLEEP_PM_OPS(lpi2c_suspend_noirq,
				     lpi2c_resume_noirq)
	SET_RUNTIME_PM_OPS(lpi2c_runtime_suspend,
			   lpi2c_runtime_resume, NULL)
};

static struct platform_driver lpi2c_imx_driver = {
	.probe = lpi2c_imx_probe,
	.remove = lpi2c_imx_remove,
	.driver = {
		.name = DRIVER_NAME,
		.of_match_table = lpi2c_imx_of_match,
		.pm = &lpi2c_pm_ops,
	},
};

static int __init lpi2c_imx_init(void)
{
	return platform_driver_register(&lpi2c_imx_driver);
}
subsys_initcall(lpi2c_imx_init);

static void __exit lpi2c_imx_exit(void)
{
	platform_driver_unregister(&lpi2c_imx_driver);
}
module_exit(lpi2c_imx_exit);

MODULE_AUTHOR("Gao Pan <pandy.gao@nxp.com>");
MODULE_DESCRIPTION("I2C adapter driver for LPI2C bus");
MODULE_LICENSE("GPL");<|MERGE_RESOLUTION|>--- conflicted
+++ resolved
@@ -79,29 +79,15 @@
 #define MDER_TDDE	BIT(0)
 #define MDER_RDDE	BIT(1)
 
-<<<<<<< HEAD
 #define MCCRx_SETHOLF_MASK     0x3F
 #define MCFGR1_PRESCALE_MASK   0x07
 
-#define I2C_CLK_RATIO	24 / 59
-
-#define CHUNK_DATA	256
-
-#define STARDARD_MAX_BITRATE	100000
-#define FAST_MAX_BITRATE	400000
-#define FAST_PLUS_MAX_BITRATE	1000000
-#define HIGHSPEED_MAX_BITRATE	3400000
-#define ULTRA_FAST_MAX_BITRATE	5000000
-
-#define I2C_PM_TIMEOUT		1000 /* ms */
-=======
 #define I2C_CLK_RATIO	24 / 59
 #define CHUNK_DATA	256
 
 #define I2C_PM_TIMEOUT		1000 /* ms */
 #define I2C_DMA_THRESHOLD	16 /* bytes */
 #define I2C_USE_PIO		(-150)
->>>>>>> c1084c27
 
 enum lpi2c_imx_mode {
 	STANDARD,	/* <=100Kbps */
@@ -120,10 +106,7 @@
 
 struct lpi2c_imx_struct {
 	struct i2c_adapter	adapter;
-<<<<<<< HEAD
-=======
 	resource_size_t		phy_addr;
->>>>>>> c1084c27
 	int			irq;
 	struct clk		*clk_per;
 	struct clk		*clk_ipg;
@@ -143,10 +126,6 @@
 	struct pinctrl *pinctrl;
 	struct pinctrl_state *pinctrl_pins_default;
 	struct pinctrl_state *pinctrl_pins_gpio;
-<<<<<<< HEAD
-	unsigned int		hold_time;
-	unsigned int		buf_time;
-=======
 
 	bool			can_use_dma;
 	bool			using_dma;
@@ -158,7 +137,8 @@
 	enum dma_data_direction dma_direction;
 	u8			*dma_buf;
 	unsigned int		dma_len;
->>>>>>> c1084c27
+	unsigned int		hold_time;
+	unsigned int		buf_time;
 };
 
 static void lpi2c_imx_intctrl(struct lpi2c_imx_struct *lpi2c_imx,
@@ -201,15 +181,6 @@
 	unsigned int bitrate = lpi2c_imx->bitrate;
 	enum lpi2c_imx_mode mode;
 
-<<<<<<< HEAD
-	if (bitrate <= STARDARD_MAX_BITRATE)
-		mode = STANDARD;
-	else if (bitrate <= FAST_MAX_BITRATE)
-		mode = FAST;
-	else if (bitrate <= FAST_PLUS_MAX_BITRATE)
-		mode = FAST_PLUS;
-	else if (bitrate <= HIGHSPEED_MAX_BITRATE)
-=======
 	if (bitrate <= I2C_MAX_STANDARD_MODE_FREQ)
 		mode = STANDARD;
 	else if (bitrate <= I2C_MAX_FAST_MODE_FREQ)
@@ -217,7 +188,6 @@
 	else if (bitrate <= I2C_MAX_FAST_MODE_PLUS_FREQ)
 		mode = FAST_PLUS;
 	else if (bitrate <= I2C_MAX_HIGH_SPEED_MODE_FREQ)
->>>>>>> c1084c27
 		mode = HS;
 	else
 		mode = ULTRA_FAST;
@@ -268,11 +238,7 @@
    CLKHI = I2C_CLK_RATIO * clk_cycle */
 static int lpi2c_imx_config(struct lpi2c_imx_struct *lpi2c_imx)
 {
-<<<<<<< HEAD
 	u16 prescale, filt, sethold = 0, datavd;
-=======
-	u8 prescale, filt, sethold, datavd;
->>>>>>> c1084c27
 	unsigned int clk_rate, clk_cycle, clkhi, clklo;
 	enum lpi2c_imx_pincfg pincfg;
 	unsigned int temp;
@@ -808,13 +774,10 @@
 	temp = readl(lpi2c_imx->base + LPI2C_MSR);
 
 	if (temp & MSR_NDF) {
-<<<<<<< HEAD
-=======
 		if (lpi2c_imx->using_dma) {
 			lpi2c_cleanup_dma(lpi2c_imx);
 			writel(GEN_STOP << 8, lpi2c_imx->base + LPI2C_MTDR);
 		}
->>>>>>> c1084c27
 		complete(&lpi2c_imx->complete);
 		goto ret;
 	}
@@ -868,10 +831,6 @@
 			PINCTRL_STATE_DEFAULT);
 	lpi2c_imx->pinctrl_pins_gpio = pinctrl_lookup_state(lpi2c_imx->pinctrl,
 			"gpio");
-<<<<<<< HEAD
-
-=======
->>>>>>> c1084c27
 	rinfo->sda_gpiod = devm_gpiod_get(&pdev->dev, "sda", GPIOD_IN);
 	rinfo->scl_gpiod = devm_gpiod_get(&pdev->dev, "scl", GPIOD_OUT_HIGH_OPEN_DRAIN);
 
@@ -991,10 +950,7 @@
 	struct lpi2c_imx_struct *lpi2c_imx;
 	unsigned int temp;
 	int ret;
-<<<<<<< HEAD
-=======
 	struct resource *res;
->>>>>>> c1084c27
 
 	lpi2c_imx = devm_kzalloc(&pdev->dev, sizeof(*lpi2c_imx), GFP_KERNEL);
 	if (!lpi2c_imx)
@@ -1005,18 +961,10 @@
 	if (IS_ERR(lpi2c_imx->base))
 		return PTR_ERR(lpi2c_imx->base);
 
-<<<<<<< HEAD
-	lpi2c_imx->irq = platform_get_irq(pdev, 0);
-	if (lpi2c_imx->irq < 0) {
-		dev_err(&pdev->dev, "can't get irq number\n");
-		return lpi2c_imx->irq;
-	}
-=======
 	lpi2c_imx->phy_addr = (dma_addr_t)res->start;
 	lpi2c_imx->irq = platform_get_irq(pdev, 0);
 	if (lpi2c_imx->irq < 0)
 		return lpi2c_imx->irq;
->>>>>>> c1084c27
 
 	lpi2c_imx->adapter.owner	= THIS_MODULE;
 	lpi2c_imx->adapter.algo		= &lpi2c_imx_algo;
@@ -1040,8 +988,7 @@
 	ret = of_property_read_u32(pdev->dev.of_node,
 				   "clock-frequency", &lpi2c_imx->bitrate);
 	if (ret)
-<<<<<<< HEAD
-		lpi2c_imx->bitrate = STARDARD_MAX_BITRATE;
+		lpi2c_imx->bitrate = I2C_MAX_STANDARD_MODE_FREQ;
 
 	ret = of_property_read_u32(pdev->dev.of_node,
 				   "digi,hold-time-ns", &lpi2c_imx->hold_time);
@@ -1058,9 +1005,6 @@
 	/* Give it another chance if pinctrl used is not ready yet */
 	if (ret == -EPROBE_DEFER)
 		goto rpm_disable;
-=======
-		lpi2c_imx->bitrate = I2C_MAX_STANDARD_MODE_FREQ;
->>>>>>> c1084c27
 
 	i2c_set_adapdata(&lpi2c_imx->adapter, lpi2c_imx);
 	platform_set_drvdata(pdev, lpi2c_imx);
@@ -1073,15 +1017,6 @@
 	temp = readl(lpi2c_imx->base + LPI2C_PARAM);
 	lpi2c_imx->txfifosize = 1 << (temp & 0x0f);
 	lpi2c_imx->rxfifosize = 1 << ((temp >> 8) & 0x0f);
-
-<<<<<<< HEAD
-	pm_runtime_put(&pdev->dev);
-=======
-	/* Init optional bus recovery function */
-	ret = lpi2c_imx_init_recovery_info(lpi2c_imx, pdev);
-	/* Give it another chance if pinctrl used is not ready yet */
-	if (ret == -EPROBE_DEFER)
-		goto rpm_disable;
 
 	/* Init DMA */
 	lpi2c_imx->dma_direction = DMA_NONE;
@@ -1094,21 +1029,19 @@
 	}
 
 	init_completion(&lpi2c_imx->complete);
->>>>>>> c1084c27
 
 	ret = i2c_add_adapter(&lpi2c_imx->adapter);
 	if (ret)
 		goto rpm_disable;
 
+	pm_runtime_mark_last_busy(&pdev->dev);
+	pm_runtime_put_autosuspend(&pdev->dev);
+
 	dev_info(&lpi2c_imx->adapter.dev, "LPI2C adapter registered\n");
 
 	return 0;
 
 rpm_disable:
-<<<<<<< HEAD
-	pm_runtime_disable(&pdev->dev);
-=======
->>>>>>> c1084c27
 	pm_runtime_dont_use_autosuspend(&pdev->dev);
 	pm_runtime_put_sync(&pdev->dev);
 	pm_runtime_disable(&pdev->dev);
@@ -1147,7 +1080,6 @@
 
 	pinctrl_pm_select_default_state(dev);
 	ret = clk_prepare_enable(lpi2c_imx->clk_per);
-<<<<<<< HEAD
 	if (ret) {
 		dev_err(dev, "can't enable I2C per clock, ret=%d\n", ret);
 		return ret;
@@ -1167,27 +1099,6 @@
 		return ret;
 	}
 
-=======
-	if (ret) {
-		dev_err(dev, "can't enable I2C per clock, ret=%d\n", ret);
-		return ret;
-	}
-
-	ret = clk_prepare_enable(lpi2c_imx->clk_ipg);
-	if (ret) {
-		clk_disable_unprepare(lpi2c_imx->clk_per);
-		dev_err(dev, "can't enable I2C ipg clock, ret=%d\n", ret);
-	}
-
-	ret = devm_request_irq(dev, lpi2c_imx->irq, lpi2c_imx_isr,
-			       IRQF_NO_SUSPEND,
-			       dev_name(dev), lpi2c_imx);
-	if (ret) {
-		dev_err(dev, "can't claim irq %d\n", lpi2c_imx->irq);
-		return ret;
-	}
-
->>>>>>> c1084c27
 	return ret;
 }
 
