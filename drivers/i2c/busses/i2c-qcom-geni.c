// SPDX-License-Identifier: GPL-2.0
// Copyright (c) 2017-2018, The Linux Foundation. All rights reserved.

#include <linux/acpi.h>
#include <linux/clk.h>
#include <linux/dma-mapping.h>
#include <linux/err.h>
#include <linux/i2c.h>
#include <linux/interrupt.h>
#include <linux/io.h>
#include <linux/module.h>
#include <linux/of.h>
#include <linux/platform_device.h>
#include <linux/pm_runtime.h>
#include <linux/qcom-geni-se.h>
#include <linux/spinlock.h>

#define SE_I2C_TX_TRANS_LEN		0x26c
#define SE_I2C_RX_TRANS_LEN		0x270
#define SE_I2C_SCL_COUNTERS		0x278

#define SE_I2C_ERR  (M_CMD_OVERRUN_EN | M_ILLEGAL_CMD_EN | M_CMD_FAILURE_EN |\
			M_GP_IRQ_1_EN | M_GP_IRQ_3_EN | M_GP_IRQ_4_EN)
#define SE_I2C_ABORT		BIT(1)

/* M_CMD OP codes for I2C */
#define I2C_WRITE		0x1
#define I2C_READ		0x2
#define I2C_WRITE_READ		0x3
#define I2C_ADDR_ONLY		0x4
#define I2C_BUS_CLEAR		0x6
#define I2C_STOP_ON_BUS		0x7
/* M_CMD params for I2C */
#define PRE_CMD_DELAY		BIT(0)
#define TIMESTAMP_BEFORE	BIT(1)
#define STOP_STRETCH		BIT(2)
#define TIMESTAMP_AFTER		BIT(3)
#define POST_COMMAND_DELAY	BIT(4)
#define IGNORE_ADD_NACK		BIT(6)
#define READ_FINISHED_WITH_ACK	BIT(7)
#define BYPASS_ADDR_PHASE	BIT(8)
#define SLV_ADDR_MSK		GENMASK(15, 9)
#define SLV_ADDR_SHFT		9
/* I2C SCL COUNTER fields */
#define HIGH_COUNTER_MSK	GENMASK(29, 20)
#define HIGH_COUNTER_SHFT	20
#define LOW_COUNTER_MSK		GENMASK(19, 10)
#define LOW_COUNTER_SHFT	10
#define CYCLE_COUNTER_MSK	GENMASK(9, 0)

enum geni_i2c_err_code {
	GP_IRQ0,
	NACK,
	GP_IRQ2,
	BUS_PROTO,
	ARB_LOST,
	GP_IRQ5,
	GENI_OVERRUN,
	GENI_ILLEGAL_CMD,
	GENI_ABORT_DONE,
	GENI_TIMEOUT,
};

#define DM_I2C_CB_ERR		((BIT(NACK) | BIT(BUS_PROTO) | BIT(ARB_LOST)) \
									<< 5)

#define I2C_AUTO_SUSPEND_DELAY	250
#define KHZ(freq)		(1000 * freq)
#define PACKING_BYTES_PW	4

#define ABORT_TIMEOUT		HZ
#define XFER_TIMEOUT		HZ
#define RST_TIMEOUT		HZ

struct geni_i2c_dev {
	struct geni_se se;
	u32 tx_wm;
	int irq;
	int err;
	struct i2c_adapter adap;
	struct completion done;
	struct i2c_msg *cur;
	int cur_wr;
	int cur_rd;
	spinlock_t lock;
	u32 clk_freq_out;
	const struct geni_i2c_clk_fld *clk_fld;
	int suspended;
	void *dma_buf;
	size_t xfer_len;
	dma_addr_t dma_addr;
};

struct geni_i2c_err_log {
	int err;
	const char *msg;
};

static const struct geni_i2c_err_log gi2c_log[] = {
	[GP_IRQ0] = {-EIO, "Unknown I2C err GP_IRQ0"},
	[NACK] = {-ENXIO, "NACK: slv unresponsive, check its power/reset-ln"},
	[GP_IRQ2] = {-EIO, "Unknown I2C err GP IRQ2"},
	[BUS_PROTO] = {-EPROTO, "Bus proto err, noisy/unexpected start/stop"},
	[ARB_LOST] = {-EAGAIN, "Bus arbitration lost, clock line undriveable"},
	[GP_IRQ5] = {-EIO, "Unknown I2C err GP IRQ5"},
	[GENI_OVERRUN] = {-EIO, "Cmd overrun, check GENI cmd-state machine"},
	[GENI_ILLEGAL_CMD] = {-EIO, "Illegal cmd, check GENI cmd-state machine"},
	[GENI_ABORT_DONE] = {-ETIMEDOUT, "Abort after timeout successful"},
	[GENI_TIMEOUT] = {-ETIMEDOUT, "I2C TXN timed out"},
};

struct geni_i2c_clk_fld {
	u32	clk_freq_out;
	u8	clk_div;
	u8	t_high_cnt;
	u8	t_low_cnt;
	u8	t_cycle_cnt;
};

/*
 * Hardware uses the underlying formula to calculate time periods of
 * SCL clock cycle. Firmware uses some additional cycles excluded from the
 * below formula and it is confirmed that the time periods are within
 * specification limits.
 *
 * time of high period of SCL: t_high = (t_high_cnt * clk_div) / source_clock
 * time of low period of SCL: t_low = (t_low_cnt * clk_div) / source_clock
 * time of full period of SCL: t_cycle = (t_cycle_cnt * clk_div) / source_clock
 * clk_freq_out = t / t_cycle
 * source_clock = 19.2 MHz
 */
static const struct geni_i2c_clk_fld geni_i2c_clk_map[] = {
	{KHZ(100), 7, 10, 11, 26},
	{KHZ(400), 2,  5, 12, 24},
	{KHZ(1000), 1, 3,  9, 18},
};

static int geni_i2c_clk_map_idx(struct geni_i2c_dev *gi2c)
{
	int i;
	const struct geni_i2c_clk_fld *itr = geni_i2c_clk_map;

	for (i = 0; i < ARRAY_SIZE(geni_i2c_clk_map); i++, itr++) {
		if (itr->clk_freq_out == gi2c->clk_freq_out) {
			gi2c->clk_fld = itr;
			return 0;
		}
	}
	return -EINVAL;
}

static void qcom_geni_i2c_conf(struct geni_i2c_dev *gi2c)
{
	const struct geni_i2c_clk_fld *itr = gi2c->clk_fld;
	u32 val;

	writel_relaxed(0, gi2c->se.base + SE_GENI_CLK_SEL);

	val = (itr->clk_div << CLK_DIV_SHFT) | SER_CLK_EN;
	writel_relaxed(val, gi2c->se.base + GENI_SER_M_CLK_CFG);

	val = itr->t_high_cnt << HIGH_COUNTER_SHFT;
	val |= itr->t_low_cnt << LOW_COUNTER_SHFT;
	val |= itr->t_cycle_cnt;
	writel_relaxed(val, gi2c->se.base + SE_I2C_SCL_COUNTERS);
}

static void geni_i2c_err_misc(struct geni_i2c_dev *gi2c)
{
	u32 m_cmd = readl_relaxed(gi2c->se.base + SE_GENI_M_CMD0);
	u32 m_stat = readl_relaxed(gi2c->se.base + SE_GENI_M_IRQ_STATUS);
	u32 geni_s = readl_relaxed(gi2c->se.base + SE_GENI_STATUS);
	u32 geni_ios = readl_relaxed(gi2c->se.base + SE_GENI_IOS);
	u32 dma = readl_relaxed(gi2c->se.base + SE_GENI_DMA_MODE_EN);
	u32 rx_st, tx_st;

	if (dma) {
		rx_st = readl_relaxed(gi2c->se.base + SE_DMA_RX_IRQ_STAT);
		tx_st = readl_relaxed(gi2c->se.base + SE_DMA_TX_IRQ_STAT);
	} else {
		rx_st = readl_relaxed(gi2c->se.base + SE_GENI_RX_FIFO_STATUS);
		tx_st = readl_relaxed(gi2c->se.base + SE_GENI_TX_FIFO_STATUS);
	}
	dev_dbg(gi2c->se.dev, "DMA:%d tx_stat:0x%x, rx_stat:0x%x, irq-stat:0x%x\n",
		dma, tx_st, rx_st, m_stat);
	dev_dbg(gi2c->se.dev, "m_cmd:0x%x, geni_status:0x%x, geni_ios:0x%x\n",
		m_cmd, geni_s, geni_ios);
}

static void geni_i2c_err(struct geni_i2c_dev *gi2c, int err)
{
	if (!gi2c->err)
		gi2c->err = gi2c_log[err].err;
	if (gi2c->cur)
		dev_dbg(gi2c->se.dev, "len:%d, slv-addr:0x%x, RD/WR:%d\n",
			gi2c->cur->len, gi2c->cur->addr, gi2c->cur->flags);

	if (err != NACK && err != GENI_ABORT_DONE) {
		dev_err(gi2c->se.dev, "%s\n", gi2c_log[err].msg);
		geni_i2c_err_misc(gi2c);
	}
}

static irqreturn_t geni_i2c_irq(int irq, void *dev)
{
	struct geni_i2c_dev *gi2c = dev;
	void __iomem *base = gi2c->se.base;
	int j, p;
	u32 m_stat;
	u32 rx_st;
	u32 dm_tx_st;
	u32 dm_rx_st;
	u32 dma;
	u32 val;
	struct i2c_msg *cur;

	spin_lock(&gi2c->lock);
	m_stat = readl_relaxed(base + SE_GENI_M_IRQ_STATUS);
	rx_st = readl_relaxed(base + SE_GENI_RX_FIFO_STATUS);
	dm_tx_st = readl_relaxed(base + SE_DMA_TX_IRQ_STAT);
	dm_rx_st = readl_relaxed(base + SE_DMA_RX_IRQ_STAT);
	dma = readl_relaxed(base + SE_GENI_DMA_MODE_EN);
	cur = gi2c->cur;

	if (!cur ||
	    m_stat & (M_CMD_FAILURE_EN | M_CMD_ABORT_EN) ||
	    dm_rx_st & (DM_I2C_CB_ERR)) {
		if (m_stat & M_GP_IRQ_1_EN)
			geni_i2c_err(gi2c, NACK);
		if (m_stat & M_GP_IRQ_3_EN)
			geni_i2c_err(gi2c, BUS_PROTO);
		if (m_stat & M_GP_IRQ_4_EN)
			geni_i2c_err(gi2c, ARB_LOST);
		if (m_stat & M_CMD_OVERRUN_EN)
			geni_i2c_err(gi2c, GENI_OVERRUN);
		if (m_stat & M_ILLEGAL_CMD_EN)
			geni_i2c_err(gi2c, GENI_ILLEGAL_CMD);
		if (m_stat & M_CMD_ABORT_EN)
			geni_i2c_err(gi2c, GENI_ABORT_DONE);
		if (m_stat & M_GP_IRQ_0_EN)
			geni_i2c_err(gi2c, GP_IRQ0);

		/* Disable the TX Watermark interrupt to stop TX */
		if (!dma)
			writel_relaxed(0, base + SE_GENI_TX_WATERMARK_REG);
	} else if (dma) {
		dev_dbg(gi2c->se.dev, "i2c dma tx:0x%x, dma rx:0x%x\n",
			dm_tx_st, dm_rx_st);
	} else if (cur->flags & I2C_M_RD &&
		   m_stat & (M_RX_FIFO_WATERMARK_EN | M_RX_FIFO_LAST_EN)) {
		u32 rxcnt = rx_st & RX_FIFO_WC_MSK;

		for (j = 0; j < rxcnt; j++) {
			p = 0;
			val = readl_relaxed(base + SE_GENI_RX_FIFOn);
			while (gi2c->cur_rd < cur->len && p < sizeof(val)) {
				cur->buf[gi2c->cur_rd++] = val & 0xff;
				val >>= 8;
				p++;
			}
			if (gi2c->cur_rd == cur->len)
				break;
		}
	} else if (!(cur->flags & I2C_M_RD) &&
		   m_stat & M_TX_FIFO_WATERMARK_EN) {
		for (j = 0; j < gi2c->tx_wm; j++) {
			u32 temp;

			val = 0;
			p = 0;
			while (gi2c->cur_wr < cur->len && p < sizeof(val)) {
				temp = cur->buf[gi2c->cur_wr++];
				val |= temp << (p * 8);
				p++;
			}
			writel_relaxed(val, base + SE_GENI_TX_FIFOn);
			/* TX Complete, Disable the TX Watermark interrupt */
			if (gi2c->cur_wr == cur->len) {
				writel_relaxed(0, base + SE_GENI_TX_WATERMARK_REG);
				break;
			}
		}
	}

	if (m_stat)
		writel_relaxed(m_stat, base + SE_GENI_M_IRQ_CLEAR);

	if (dma && dm_tx_st)
		writel_relaxed(dm_tx_st, base + SE_DMA_TX_IRQ_CLR);
	if (dma && dm_rx_st)
		writel_relaxed(dm_rx_st, base + SE_DMA_RX_IRQ_CLR);

	/* if this is err with done-bit not set, handle that through timeout. */
	if (m_stat & M_CMD_DONE_EN || m_stat & M_CMD_ABORT_EN ||
	    dm_tx_st & TX_DMA_DONE || dm_tx_st & TX_RESET_DONE ||
	    dm_rx_st & RX_DMA_DONE || dm_rx_st & RX_RESET_DONE)
		complete(&gi2c->done);

	spin_unlock(&gi2c->lock);

	return IRQ_HANDLED;
}

static void geni_i2c_abort_xfer(struct geni_i2c_dev *gi2c)
{
	u32 val;
	unsigned long time_left = ABORT_TIMEOUT;
	unsigned long flags;

	spin_lock_irqsave(&gi2c->lock, flags);
	geni_i2c_err(gi2c, GENI_TIMEOUT);
	gi2c->cur = NULL;
	geni_se_abort_m_cmd(&gi2c->se);
	spin_unlock_irqrestore(&gi2c->lock, flags);
	do {
		time_left = wait_for_completion_timeout(&gi2c->done, time_left);
		val = readl_relaxed(gi2c->se.base + SE_GENI_M_IRQ_STATUS);
	} while (!(val & M_CMD_ABORT_EN) && time_left);

	if (!(val & M_CMD_ABORT_EN))
		dev_err(gi2c->se.dev, "Timeout abort_m_cmd\n");
}

static void geni_i2c_rx_fsm_rst(struct geni_i2c_dev *gi2c)
{
	u32 val;
	unsigned long time_left = RST_TIMEOUT;

	writel_relaxed(1, gi2c->se.base + SE_DMA_RX_FSM_RST);
	do {
		time_left = wait_for_completion_timeout(&gi2c->done, time_left);
		val = readl_relaxed(gi2c->se.base + SE_DMA_RX_IRQ_STAT);
	} while (!(val & RX_RESET_DONE) && time_left);

	if (!(val & RX_RESET_DONE))
		dev_err(gi2c->se.dev, "Timeout resetting RX_FSM\n");
}

static void geni_i2c_tx_fsm_rst(struct geni_i2c_dev *gi2c)
{
	u32 val;
	unsigned long time_left = RST_TIMEOUT;

	writel_relaxed(1, gi2c->se.base + SE_DMA_TX_FSM_RST);
	do {
		time_left = wait_for_completion_timeout(&gi2c->done, time_left);
		val = readl_relaxed(gi2c->se.base + SE_DMA_TX_IRQ_STAT);
	} while (!(val & TX_RESET_DONE) && time_left);

	if (!(val & TX_RESET_DONE))
		dev_err(gi2c->se.dev, "Timeout resetting TX_FSM\n");
}

static void geni_i2c_rx_msg_cleanup(struct geni_i2c_dev *gi2c,
				     struct i2c_msg *cur)
{
	gi2c->cur_rd = 0;
	if (gi2c->dma_buf) {
		if (gi2c->err)
			geni_i2c_rx_fsm_rst(gi2c);
		geni_se_rx_dma_unprep(&gi2c->se, gi2c->dma_addr, gi2c->xfer_len);
		i2c_put_dma_safe_msg_buf(gi2c->dma_buf, cur, !gi2c->err);
	}
}

static void geni_i2c_tx_msg_cleanup(struct geni_i2c_dev *gi2c,
				     struct i2c_msg *cur)
{
	gi2c->cur_wr = 0;
	if (gi2c->dma_buf) {
		if (gi2c->err)
			geni_i2c_tx_fsm_rst(gi2c);
		geni_se_tx_dma_unprep(&gi2c->se, gi2c->dma_addr, gi2c->xfer_len);
		i2c_put_dma_safe_msg_buf(gi2c->dma_buf, cur, !gi2c->err);
	}
}

static int geni_i2c_rx_one_msg(struct geni_i2c_dev *gi2c, struct i2c_msg *msg,
				u32 m_param)
{
	dma_addr_t rx_dma = 0;
	unsigned long time_left;
	void *dma_buf;
	struct geni_se *se = &gi2c->se;
	size_t len = msg->len;
	struct i2c_msg *cur;

	dma_buf = i2c_get_dma_safe_msg_buf(msg, 32);
	if (dma_buf)
		geni_se_select_mode(se, GENI_SE_DMA);
	else
		geni_se_select_mode(se, GENI_SE_FIFO);

	writel_relaxed(len, se->base + SE_I2C_RX_TRANS_LEN);

	if (dma_buf && geni_se_rx_dma_prep(se, dma_buf, len, &rx_dma)) {
		geni_se_select_mode(se, GENI_SE_FIFO);
		i2c_put_dma_safe_msg_buf(dma_buf, msg, false);
		dma_buf = NULL;
	} else {
		gi2c->xfer_len = len;
		gi2c->dma_addr = rx_dma;
		gi2c->dma_buf = dma_buf;
	}

<<<<<<< HEAD
	geni_se_setup_m_cmd(se, I2C_READ, m_param);

=======
	cur = gi2c->cur;
>>>>>>> c1084c27
	time_left = wait_for_completion_timeout(&gi2c->done, XFER_TIMEOUT);
	if (!time_left)
		geni_i2c_abort_xfer(gi2c);

	geni_i2c_rx_msg_cleanup(gi2c, cur);

	return gi2c->err;
}

static int geni_i2c_tx_one_msg(struct geni_i2c_dev *gi2c, struct i2c_msg *msg,
				u32 m_param)
{
	dma_addr_t tx_dma = 0;
	unsigned long time_left;
	void *dma_buf;
	struct geni_se *se = &gi2c->se;
	size_t len = msg->len;
	struct i2c_msg *cur;

	dma_buf = i2c_get_dma_safe_msg_buf(msg, 32);
	if (dma_buf)
		geni_se_select_mode(se, GENI_SE_DMA);
	else
		geni_se_select_mode(se, GENI_SE_FIFO);

	writel_relaxed(len, se->base + SE_I2C_TX_TRANS_LEN);

	if (dma_buf && geni_se_tx_dma_prep(se, dma_buf, len, &tx_dma)) {
		geni_se_select_mode(se, GENI_SE_FIFO);
		i2c_put_dma_safe_msg_buf(dma_buf, msg, false);
		dma_buf = NULL;
	} else {
		gi2c->xfer_len = len;
		gi2c->dma_addr = tx_dma;
		gi2c->dma_buf = dma_buf;
	}

	geni_se_setup_m_cmd(se, I2C_WRITE, m_param);

	if (!dma_buf) /* Get FIFO IRQ */
		writel_relaxed(1, se->base + SE_GENI_TX_WATERMARK_REG);

	cur = gi2c->cur;
	time_left = wait_for_completion_timeout(&gi2c->done, XFER_TIMEOUT);
	if (!time_left)
		geni_i2c_abort_xfer(gi2c);

	geni_i2c_tx_msg_cleanup(gi2c, cur);

	return gi2c->err;
}

static int geni_i2c_xfer(struct i2c_adapter *adap,
			 struct i2c_msg msgs[],
			 int num)
{
	struct geni_i2c_dev *gi2c = i2c_get_adapdata(adap);
	int i, ret;

	gi2c->err = 0;
	reinit_completion(&gi2c->done);
	ret = pm_runtime_get_sync(gi2c->se.dev);
	if (ret < 0) {
		dev_err(gi2c->se.dev, "error turning SE resources:%d\n", ret);
		pm_runtime_put_noidle(gi2c->se.dev);
		/* Set device in suspended since resume failed */
		pm_runtime_set_suspended(gi2c->se.dev);
		return ret;
	}

	qcom_geni_i2c_conf(gi2c);
	for (i = 0; i < num; i++) {
		u32 m_param = i < (num - 1) ? STOP_STRETCH : 0;

		m_param |= ((msgs[i].addr << SLV_ADDR_SHFT) & SLV_ADDR_MSK);

		gi2c->cur = &msgs[i];
		if (msgs[i].flags & I2C_M_RD)
			ret = geni_i2c_rx_one_msg(gi2c, &msgs[i], m_param);
		else
			ret = geni_i2c_tx_one_msg(gi2c, &msgs[i], m_param);

		if (ret)
			break;
	}
	if (ret == 0)
		ret = num;

	pm_runtime_mark_last_busy(gi2c->se.dev);
	pm_runtime_put_autosuspend(gi2c->se.dev);
	gi2c->cur = NULL;
	gi2c->err = 0;
	return ret;
}

static u32 geni_i2c_func(struct i2c_adapter *adap)
{
	return I2C_FUNC_I2C | (I2C_FUNC_SMBUS_EMUL & ~I2C_FUNC_SMBUS_QUICK);
}

static const struct i2c_algorithm geni_i2c_algo = {
	.master_xfer	= geni_i2c_xfer,
	.functionality	= geni_i2c_func,
};

#ifdef CONFIG_ACPI
static const struct acpi_device_id geni_i2c_acpi_match[] = {
	{ "QCOM0220"},
	{ },
};
MODULE_DEVICE_TABLE(acpi, geni_i2c_acpi_match);
#endif

static int geni_i2c_probe(struct platform_device *pdev)
{
	struct geni_i2c_dev *gi2c;
	struct resource *res;
	u32 proto, tx_depth;
	int ret;
	struct device *dev = &pdev->dev;

	gi2c = devm_kzalloc(dev, sizeof(*gi2c), GFP_KERNEL);
	if (!gi2c)
		return -ENOMEM;

	gi2c->se.dev = dev;
	gi2c->se.wrapper = dev_get_drvdata(dev->parent);
	res = platform_get_resource(pdev, IORESOURCE_MEM, 0);
	gi2c->se.base = devm_ioremap_resource(dev, res);
	if (IS_ERR(gi2c->se.base))
		return PTR_ERR(gi2c->se.base);

	gi2c->se.clk = devm_clk_get(dev, "se");
	if (IS_ERR(gi2c->se.clk) && !has_acpi_companion(dev))
		return PTR_ERR(gi2c->se.clk);

	ret = device_property_read_u32(dev, "clock-frequency",
				       &gi2c->clk_freq_out);
	if (ret) {
		dev_info(dev, "Bus frequency not specified, default to 100kHz.\n");
		gi2c->clk_freq_out = KHZ(100);
	}

	if (has_acpi_companion(dev))
		ACPI_COMPANION_SET(&gi2c->adap.dev, ACPI_COMPANION(dev));

	gi2c->irq = platform_get_irq(pdev, 0);
	if (gi2c->irq < 0)
		return gi2c->irq;

	ret = geni_i2c_clk_map_idx(gi2c);
	if (ret) {
		dev_err(dev, "Invalid clk frequency %d Hz: %d\n",
			gi2c->clk_freq_out, ret);
		return ret;
	}

	gi2c->adap.algo = &geni_i2c_algo;
	init_completion(&gi2c->done);
	spin_lock_init(&gi2c->lock);
	platform_set_drvdata(pdev, gi2c);
	ret = devm_request_irq(dev, gi2c->irq, geni_i2c_irq, 0,
			       dev_name(dev), gi2c);
	if (ret) {
		dev_err(dev, "Request_irq failed:%d: err:%d\n",
			gi2c->irq, ret);
		return ret;
	}
	/* Disable the interrupt so that the system can enter low-power mode */
	disable_irq(gi2c->irq);
	i2c_set_adapdata(&gi2c->adap, gi2c);
	gi2c->adap.dev.parent = dev;
	gi2c->adap.dev.of_node = dev->of_node;
	strlcpy(gi2c->adap.name, "Geni-I2C", sizeof(gi2c->adap.name));

	ret = geni_icc_get(&gi2c->se, "qup-memory");
	if (ret)
		return ret;
	/*
	 * Set the bus quota for core and cpu to a reasonable value for
	 * register access.
	 * Set quota for DDR based on bus speed.
	 */
	gi2c->se.icc_paths[GENI_TO_CORE].avg_bw = GENI_DEFAULT_BW;
	gi2c->se.icc_paths[CPU_TO_GENI].avg_bw = GENI_DEFAULT_BW;
	gi2c->se.icc_paths[GENI_TO_DDR].avg_bw = Bps_to_icc(gi2c->clk_freq_out);

	ret = geni_icc_set_bw(&gi2c->se);
	if (ret)
		return ret;

	ret = geni_se_resources_on(&gi2c->se);
	if (ret) {
		dev_err(dev, "Error turning on resources %d\n", ret);
		return ret;
	}
	proto = geni_se_read_proto(&gi2c->se);
	tx_depth = geni_se_get_tx_fifo_depth(&gi2c->se);
	if (proto != GENI_SE_I2C) {
		dev_err(dev, "Invalid proto %d\n", proto);
		geni_se_resources_off(&gi2c->se);
		return -ENXIO;
	}
	gi2c->tx_wm = tx_depth - 1;
	geni_se_init(&gi2c->se, gi2c->tx_wm, tx_depth);
	geni_se_config_packing(&gi2c->se, BITS_PER_BYTE, PACKING_BYTES_PW,
							true, true, true);
	ret = geni_se_resources_off(&gi2c->se);
	if (ret) {
		dev_err(dev, "Error turning off resources %d\n", ret);
		return ret;
	}

	ret = geni_icc_disable(&gi2c->se);
	if (ret)
		return ret;

	dev_dbg(dev, "i2c fifo/se-dma mode. fifo depth:%d\n", tx_depth);

	gi2c->suspended = 1;
	pm_runtime_set_suspended(gi2c->se.dev);
	pm_runtime_set_autosuspend_delay(gi2c->se.dev, I2C_AUTO_SUSPEND_DELAY);
	pm_runtime_use_autosuspend(gi2c->se.dev);
	pm_runtime_enable(gi2c->se.dev);

	ret = i2c_add_adapter(&gi2c->adap);
	if (ret) {
		dev_err(dev, "Error adding i2c adapter %d\n", ret);
		pm_runtime_disable(gi2c->se.dev);
		return ret;
	}

	dev_dbg(dev, "Geni-I2C adaptor successfully added\n");

	return 0;
}

static int geni_i2c_remove(struct platform_device *pdev)
{
	struct geni_i2c_dev *gi2c = platform_get_drvdata(pdev);

	i2c_del_adapter(&gi2c->adap);
	pm_runtime_disable(gi2c->se.dev);
	return 0;
}

static void geni_i2c_shutdown(struct platform_device *pdev)
{
	struct geni_i2c_dev *gi2c = platform_get_drvdata(pdev);

	/* Make client i2c transfers start failing */
	i2c_mark_adapter_suspended(&gi2c->adap);
}

static int __maybe_unused geni_i2c_runtime_suspend(struct device *dev)
{
	int ret;
	struct geni_i2c_dev *gi2c = dev_get_drvdata(dev);

	disable_irq(gi2c->irq);
	ret = geni_se_resources_off(&gi2c->se);
	if (ret) {
		enable_irq(gi2c->irq);
		return ret;

	} else {
		gi2c->suspended = 1;
	}

	return geni_icc_disable(&gi2c->se);
}

static int __maybe_unused geni_i2c_runtime_resume(struct device *dev)
{
	int ret;
	struct geni_i2c_dev *gi2c = dev_get_drvdata(dev);

	ret = geni_icc_enable(&gi2c->se);
	if (ret)
		return ret;

	ret = geni_se_resources_on(&gi2c->se);
	if (ret)
		return ret;

	enable_irq(gi2c->irq);
	gi2c->suspended = 0;
	return 0;
}

static int __maybe_unused geni_i2c_suspend_noirq(struct device *dev)
{
	struct geni_i2c_dev *gi2c = dev_get_drvdata(dev);

	i2c_mark_adapter_suspended(&gi2c->adap);

	if (!gi2c->suspended) {
		geni_i2c_runtime_suspend(dev);
		pm_runtime_disable(dev);
		pm_runtime_set_suspended(dev);
		pm_runtime_enable(dev);
	}
	return 0;
}

static int __maybe_unused geni_i2c_resume_noirq(struct device *dev)
{
	struct geni_i2c_dev *gi2c = dev_get_drvdata(dev);

	i2c_mark_adapter_resumed(&gi2c->adap);
	return 0;
}

static const struct dev_pm_ops geni_i2c_pm_ops = {
	SET_NOIRQ_SYSTEM_SLEEP_PM_OPS(geni_i2c_suspend_noirq, geni_i2c_resume_noirq)
	SET_RUNTIME_PM_OPS(geni_i2c_runtime_suspend, geni_i2c_runtime_resume,
									NULL)
};

static const struct of_device_id geni_i2c_dt_match[] = {
	{ .compatible = "qcom,geni-i2c" },
	{}
};
MODULE_DEVICE_TABLE(of, geni_i2c_dt_match);

static struct platform_driver geni_i2c_driver = {
	.probe  = geni_i2c_probe,
	.remove = geni_i2c_remove,
	.shutdown = geni_i2c_shutdown,
	.driver = {
		.name = "geni_i2c",
		.pm = &geni_i2c_pm_ops,
		.of_match_table = geni_i2c_dt_match,
		.acpi_match_table = ACPI_PTR(geni_i2c_acpi_match),
	},
};

module_platform_driver(geni_i2c_driver);

MODULE_DESCRIPTION("I2C Controller Driver for GENI based QUP cores");
MODULE_LICENSE("GPL v2");<|MERGE_RESOLUTION|>--- conflicted
+++ resolved
@@ -392,6 +392,7 @@
 		geni_se_select_mode(se, GENI_SE_FIFO);
 
 	writel_relaxed(len, se->base + SE_I2C_RX_TRANS_LEN);
+	geni_se_setup_m_cmd(se, I2C_READ, m_param);
 
 	if (dma_buf && geni_se_rx_dma_prep(se, dma_buf, len, &rx_dma)) {
 		geni_se_select_mode(se, GENI_SE_FIFO);
@@ -403,12 +404,7 @@
 		gi2c->dma_buf = dma_buf;
 	}
 
-<<<<<<< HEAD
-	geni_se_setup_m_cmd(se, I2C_READ, m_param);
-
-=======
 	cur = gi2c->cur;
->>>>>>> c1084c27
 	time_left = wait_for_completion_timeout(&gi2c->done, XFER_TIMEOUT);
 	if (!time_left)
 		geni_i2c_abort_xfer(gi2c);
@@ -435,6 +431,7 @@
 		geni_se_select_mode(se, GENI_SE_FIFO);
 
 	writel_relaxed(len, se->base + SE_I2C_TX_TRANS_LEN);
+	geni_se_setup_m_cmd(se, I2C_WRITE, m_param);
 
 	if (dma_buf && geni_se_tx_dma_prep(se, dma_buf, len, &tx_dma)) {
 		geni_se_select_mode(se, GENI_SE_FIFO);
@@ -445,8 +442,6 @@
 		gi2c->dma_addr = tx_dma;
 		gi2c->dma_buf = dma_buf;
 	}
-
-	geni_se_setup_m_cmd(se, I2C_WRITE, m_param);
 
 	if (!dma_buf) /* Get FIFO IRQ */
 		writel_relaxed(1, se->base + SE_GENI_TX_WATERMARK_REG);
