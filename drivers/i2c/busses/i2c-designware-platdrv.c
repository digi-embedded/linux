--- conflicted
+++ resolved
@@ -269,22 +269,11 @@
 		pm_runtime_enable(&pdev->dev);
 	}
 
-<<<<<<< HEAD
-	r = i2c_add_numbered_adapter(adap);
-	if (r) {
-		dev_err(&pdev->dev, "failure adding adapter\n");
-		pm_runtime_disable(&pdev->dev);
-		return r;
-	}
-
-	return 0;
-=======
 	r = i2c_dw_probe(dev);
 	if (r && !dev->pm_runtime_disabled)
 		pm_runtime_disable(&pdev->dev);
 
 	return r;
->>>>>>> f2ed3bfc
 }
 
 static int dw_i2c_plat_remove(struct platform_device *pdev)
