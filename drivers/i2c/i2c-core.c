/* i2c-core.c - a device driver for the iic-bus interface		     */
/* ------------------------------------------------------------------------- */
/*   Copyright (C) 1995-99 Simon G. Vogl

    This program is free software; you can redistribute it and/or modify
    it under the terms of the GNU General Public License as published by
    the Free Software Foundation; either version 2 of the License, or
    (at your option) any later version.

    This program is distributed in the hope that it will be useful,
    but WITHOUT ANY WARRANTY; without even the implied warranty of
    MERCHANTABILITY or FITNESS FOR A PARTICULAR PURPOSE.  See the
    GNU General Public License for more details.			     */
/* ------------------------------------------------------------------------- */

/* With some changes from Kyösti Mälkki <kmalkki@cc.hut.fi>.
   All SMBus-related things are written by Frodo Looijaard <frodol@dds.nl>
   SMBus 2.0 support by Mark Studebaker <mdsxyz123@yahoo.com> and
   Jean Delvare <jdelvare@suse.de>
   Mux support by Rodolfo Giometti <giometti@enneenne.com> and
   Michael Lawnick <michael.lawnick.ext@nsn.com>
   OF support is copyright (c) 2008 Jochen Friedrich <jochen@scram.de>
   (based on a previous patch from Jon Smirl <jonsmirl@gmail.com>) and
   (c) 2013  Wolfram Sang <wsa@the-dreams.de>
   I2C ACPI code Copyright (C) 2014 Intel Corp
   Author: Lan Tianyu <tianyu.lan@intel.com>
   I2C slave support (c) 2014 by Wolfram Sang <wsa@sang-engineering.com>
 */

#include <linux/module.h>
#include <linux/kernel.h>
#include <linux/delay.h>
#include <linux/errno.h>
#include <linux/gpio.h>
#include <linux/slab.h>
#include <linux/i2c.h>
#include <linux/init.h>
#include <linux/idr.h>
#include <linux/mutex.h>
#include <linux/of.h>
#include <linux/of_device.h>
#include <linux/of_irq.h>
#include <linux/clk/clk-conf.h>
#include <linux/completion.h>
#include <linux/hardirq.h>
#include <linux/irqflags.h>
#include <linux/rwsem.h>
#include <linux/pm_runtime.h>
#include <linux/pm_domain.h>
#include <linux/acpi.h>
#include <linux/jump_label.h>
#include <asm/uaccess.h>
#include <linux/err.h>

#include "i2c-core.h"

#define CREATE_TRACE_POINTS
#include <trace/events/i2c.h>

/* core_lock protects i2c_adapter_idr, and guarantees
   that device detection, deletion of detected devices, and attach_adapter
   calls are serialized */
static DEFINE_MUTEX(core_lock);
static DEFINE_IDR(i2c_adapter_idr);

static struct device_type i2c_client_type;
static int i2c_detect(struct i2c_adapter *adapter, struct i2c_driver *driver);

static struct static_key i2c_trace_msg = STATIC_KEY_INIT_FALSE;

void i2c_transfer_trace_reg(void)
{
	static_key_slow_inc(&i2c_trace_msg);
}

void i2c_transfer_trace_unreg(void)
{
	static_key_slow_dec(&i2c_trace_msg);
}

#if defined(CONFIG_ACPI)
struct acpi_i2c_handler_data {
	struct acpi_connection_info info;
	struct i2c_adapter *adapter;
};

struct gsb_buffer {
	u8	status;
	u8	len;
	union {
		u16	wdata;
		u8	bdata;
		u8	data[0];
	};
} __packed;

static int acpi_i2c_add_resource(struct acpi_resource *ares, void *data)
{
	struct i2c_board_info *info = data;

	if (ares->type == ACPI_RESOURCE_TYPE_SERIAL_BUS) {
		struct acpi_resource_i2c_serialbus *sb;

		sb = &ares->data.i2c_serial_bus;
		if (!info->addr && sb->type == ACPI_RESOURCE_SERIAL_TYPE_I2C) {
			info->addr = sb->slave_address;
			if (sb->access_mode == ACPI_I2C_10BIT_MODE)
				info->flags |= I2C_CLIENT_TEN;
		}
	} else if (info->irq < 0) {
		struct resource r;

		if (acpi_dev_resource_interrupt(ares, 0, &r))
			info->irq = r.start;
	}

	/* Tell the ACPI core to skip this resource */
	return 1;
}

static acpi_status acpi_i2c_add_device(acpi_handle handle, u32 level,
				       void *data, void **return_value)
{
	struct i2c_adapter *adapter = data;
	struct list_head resource_list;
	struct i2c_board_info info;
	struct acpi_device *adev;
	int ret;

	if (acpi_bus_get_device(handle, &adev))
		return AE_OK;
	if (acpi_bus_get_status(adev) || !adev->status.present)
		return AE_OK;

	memset(&info, 0, sizeof(info));
	info.fwnode = acpi_fwnode_handle(adev);
	info.irq = -1;

	INIT_LIST_HEAD(&resource_list);
	ret = acpi_dev_get_resources(adev, &resource_list,
				     acpi_i2c_add_resource, &info);
	acpi_dev_free_resource_list(&resource_list);

	if (ret < 0 || !info.addr)
		return AE_OK;

	adev->power.flags.ignore_parent = true;
	strlcpy(info.type, dev_name(&adev->dev), sizeof(info.type));
	if (!i2c_new_device(adapter, &info)) {
		adev->power.flags.ignore_parent = false;
		dev_err(&adapter->dev,
			"failed to add I2C device %s from ACPI\n",
			dev_name(&adev->dev));
	}

	return AE_OK;
}

/**
 * acpi_i2c_register_devices - enumerate I2C slave devices behind adapter
 * @adap: pointer to adapter
 *
 * Enumerate all I2C slave devices behind this adapter by walking the ACPI
 * namespace. When a device is found it will be added to the Linux device
 * model and bound to the corresponding ACPI handle.
 */
static void acpi_i2c_register_devices(struct i2c_adapter *adap)
{
	acpi_handle handle;
	acpi_status status;

	if (!adap->dev.parent)
		return;

	handle = ACPI_HANDLE(adap->dev.parent);
	if (!handle)
		return;

	status = acpi_walk_namespace(ACPI_TYPE_DEVICE, handle, 1,
				     acpi_i2c_add_device, NULL,
				     adap, NULL);
	if (ACPI_FAILURE(status))
		dev_warn(&adap->dev, "failed to enumerate I2C slaves\n");
}

#else /* CONFIG_ACPI */
static inline void acpi_i2c_register_devices(struct i2c_adapter *adap) { }
#endif /* CONFIG_ACPI */

#ifdef CONFIG_ACPI_I2C_OPREGION
static int acpi_gsb_i2c_read_bytes(struct i2c_client *client,
		u8 cmd, u8 *data, u8 data_len)
{

	struct i2c_msg msgs[2];
	int ret;
	u8 *buffer;

	buffer = kzalloc(data_len, GFP_KERNEL);
	if (!buffer)
		return AE_NO_MEMORY;

	msgs[0].addr = client->addr;
	msgs[0].flags = client->flags;
	msgs[0].len = 1;
	msgs[0].buf = &cmd;

	msgs[1].addr = client->addr;
	msgs[1].flags = client->flags | I2C_M_RD;
	msgs[1].len = data_len;
	msgs[1].buf = buffer;

	ret = i2c_transfer(client->adapter, msgs, ARRAY_SIZE(msgs));
	if (ret < 0)
		dev_err(&client->adapter->dev, "i2c read failed\n");
	else
		memcpy(data, buffer, data_len);

	kfree(buffer);
	return ret;
}

static int acpi_gsb_i2c_write_bytes(struct i2c_client *client,
		u8 cmd, u8 *data, u8 data_len)
{

	struct i2c_msg msgs[1];
	u8 *buffer;
	int ret = AE_OK;

	buffer = kzalloc(data_len + 1, GFP_KERNEL);
	if (!buffer)
		return AE_NO_MEMORY;

	buffer[0] = cmd;
	memcpy(buffer + 1, data, data_len);

	msgs[0].addr = client->addr;
	msgs[0].flags = client->flags;
	msgs[0].len = data_len + 1;
	msgs[0].buf = buffer;

	ret = i2c_transfer(client->adapter, msgs, ARRAY_SIZE(msgs));
	if (ret < 0)
		dev_err(&client->adapter->dev, "i2c write failed\n");

	kfree(buffer);
	return ret;
}

static acpi_status
acpi_i2c_space_handler(u32 function, acpi_physical_address command,
			u32 bits, u64 *value64,
			void *handler_context, void *region_context)
{
	struct gsb_buffer *gsb = (struct gsb_buffer *)value64;
	struct acpi_i2c_handler_data *data = handler_context;
	struct acpi_connection_info *info = &data->info;
	struct acpi_resource_i2c_serialbus *sb;
	struct i2c_adapter *adapter = data->adapter;
	struct i2c_client client;
	struct acpi_resource *ares;
	u32 accessor_type = function >> 16;
	u8 action = function & ACPI_IO_MASK;
	acpi_status ret;
	int status;

	ret = acpi_buffer_to_resource(info->connection, info->length, &ares);
	if (ACPI_FAILURE(ret))
		return ret;

	if (!value64 || ares->type != ACPI_RESOURCE_TYPE_SERIAL_BUS) {
		ret = AE_BAD_PARAMETER;
		goto err;
	}

	sb = &ares->data.i2c_serial_bus;
	if (sb->type != ACPI_RESOURCE_SERIAL_TYPE_I2C) {
		ret = AE_BAD_PARAMETER;
		goto err;
	}

	memset(&client, 0, sizeof(client));
	client.adapter = adapter;
	client.addr = sb->slave_address;
	client.flags = 0;

	if (sb->access_mode == ACPI_I2C_10BIT_MODE)
		client.flags |= I2C_CLIENT_TEN;

	switch (accessor_type) {
	case ACPI_GSB_ACCESS_ATTRIB_SEND_RCV:
		if (action == ACPI_READ) {
			status = i2c_smbus_read_byte(&client);
			if (status >= 0) {
				gsb->bdata = status;
				status = 0;
			}
		} else {
			status = i2c_smbus_write_byte(&client, gsb->bdata);
		}
		break;

	case ACPI_GSB_ACCESS_ATTRIB_BYTE:
		if (action == ACPI_READ) {
			status = i2c_smbus_read_byte_data(&client, command);
			if (status >= 0) {
				gsb->bdata = status;
				status = 0;
			}
		} else {
			status = i2c_smbus_write_byte_data(&client, command,
					gsb->bdata);
		}
		break;

	case ACPI_GSB_ACCESS_ATTRIB_WORD:
		if (action == ACPI_READ) {
			status = i2c_smbus_read_word_data(&client, command);
			if (status >= 0) {
				gsb->wdata = status;
				status = 0;
			}
		} else {
			status = i2c_smbus_write_word_data(&client, command,
					gsb->wdata);
		}
		break;

	case ACPI_GSB_ACCESS_ATTRIB_BLOCK:
		if (action == ACPI_READ) {
			status = i2c_smbus_read_block_data(&client, command,
					gsb->data);
			if (status >= 0) {
				gsb->len = status;
				status = 0;
			}
		} else {
			status = i2c_smbus_write_block_data(&client, command,
					gsb->len, gsb->data);
		}
		break;

	case ACPI_GSB_ACCESS_ATTRIB_MULTIBYTE:
		if (action == ACPI_READ) {
			status = acpi_gsb_i2c_read_bytes(&client, command,
					gsb->data, info->access_length);
			if (status > 0)
				status = 0;
		} else {
			status = acpi_gsb_i2c_write_bytes(&client, command,
					gsb->data, info->access_length);
		}
		break;

	default:
		pr_info("protocol(0x%02x) is not supported.\n", accessor_type);
		ret = AE_BAD_PARAMETER;
		goto err;
	}

	gsb->status = status;

 err:
	ACPI_FREE(ares);
	return ret;
}


static int acpi_i2c_install_space_handler(struct i2c_adapter *adapter)
{
	acpi_handle handle;
	struct acpi_i2c_handler_data *data;
	acpi_status status;

	if (!adapter->dev.parent)
		return -ENODEV;

	handle = ACPI_HANDLE(adapter->dev.parent);

	if (!handle)
		return -ENODEV;

	data = kzalloc(sizeof(struct acpi_i2c_handler_data),
			    GFP_KERNEL);
	if (!data)
		return -ENOMEM;

	data->adapter = adapter;
	status = acpi_bus_attach_private_data(handle, (void *)data);
	if (ACPI_FAILURE(status)) {
		kfree(data);
		return -ENOMEM;
	}

	status = acpi_install_address_space_handler(handle,
				ACPI_ADR_SPACE_GSBUS,
				&acpi_i2c_space_handler,
				NULL,
				data);
	if (ACPI_FAILURE(status)) {
		dev_err(&adapter->dev, "Error installing i2c space handler\n");
		acpi_bus_detach_private_data(handle);
		kfree(data);
		return -ENOMEM;
	}

	acpi_walk_dep_device_list(handle);
	return 0;
}

static void acpi_i2c_remove_space_handler(struct i2c_adapter *adapter)
{
	acpi_handle handle;
	struct acpi_i2c_handler_data *data;
	acpi_status status;

	if (!adapter->dev.parent)
		return;

	handle = ACPI_HANDLE(adapter->dev.parent);

	if (!handle)
		return;

	acpi_remove_address_space_handler(handle,
				ACPI_ADR_SPACE_GSBUS,
				&acpi_i2c_space_handler);

	status = acpi_bus_get_private_data(handle, (void **)&data);
	if (ACPI_SUCCESS(status))
		kfree(data);

	acpi_bus_detach_private_data(handle);
}
#else /* CONFIG_ACPI_I2C_OPREGION */
static inline void acpi_i2c_remove_space_handler(struct i2c_adapter *adapter)
{ }

static inline int acpi_i2c_install_space_handler(struct i2c_adapter *adapter)
{ return 0; }
#endif /* CONFIG_ACPI_I2C_OPREGION */

/* ------------------------------------------------------------------------- */

static const struct i2c_device_id *i2c_match_id(const struct i2c_device_id *id,
						const struct i2c_client *client)
{
	while (id->name[0]) {
		if (strcmp(client->name, id->name) == 0)
			return id;
		id++;
	}
	return NULL;
}

static int i2c_device_match(struct device *dev, struct device_driver *drv)
{
	struct i2c_client	*client = i2c_verify_client(dev);
	struct i2c_driver	*driver;

	if (!client)
		return 0;

	/* Attempt an OF style match */
	if (of_driver_match_device(dev, drv))
		return 1;

	/* Then ACPI style match */
	if (acpi_driver_match_device(dev, drv))
		return 1;

	driver = to_i2c_driver(drv);
	/* match on an id table if there is one */
	if (driver->id_table)
		return i2c_match_id(driver->id_table, client) != NULL;

	return 0;
}


/* uevent helps with hotplug: modprobe -q $(MODALIAS) */
static int i2c_device_uevent(struct device *dev, struct kobj_uevent_env *env)
{
	struct i2c_client	*client = to_i2c_client(dev);
	int rc;

	rc = acpi_device_uevent_modalias(dev, env);
	if (rc != -ENODEV)
		return rc;

	if (add_uevent_var(env, "MODALIAS=%s%s",
			   I2C_MODULE_PREFIX, client->name))
		return -ENOMEM;
	dev_dbg(dev, "uevent\n");
	return 0;
}

/* i2c bus recovery routines */
static int get_scl_gpio_value(struct i2c_adapter *adap)
{
	return gpio_get_value(adap->bus_recovery_info->scl_gpio);
}

static void set_scl_gpio_value(struct i2c_adapter *adap, int val)
{
	gpio_set_value(adap->bus_recovery_info->scl_gpio, val);
}

static int get_sda_gpio_value(struct i2c_adapter *adap)
{
	return gpio_get_value(adap->bus_recovery_info->sda_gpio);
}

static int i2c_get_gpios_for_recovery(struct i2c_adapter *adap)
{
	struct i2c_bus_recovery_info *bri = adap->bus_recovery_info;
	struct device *dev = &adap->dev;
	int ret = 0;

	ret = gpio_request_one(bri->scl_gpio, GPIOF_OPEN_DRAIN |
			GPIOF_OUT_INIT_HIGH, "i2c-scl");
	if (ret) {
		dev_warn(dev, "Can't get SCL gpio: %d\n", bri->scl_gpio);
		return ret;
	}

	if (bri->get_sda) {
		if (gpio_request_one(bri->sda_gpio, GPIOF_IN, "i2c-sda")) {
			/* work without SDA polling */
			dev_warn(dev, "Can't get SDA gpio: %d. Not using SDA polling\n",
					bri->sda_gpio);
			bri->get_sda = NULL;
		}
	}

	return ret;
}

static void i2c_put_gpios_for_recovery(struct i2c_adapter *adap)
{
	struct i2c_bus_recovery_info *bri = adap->bus_recovery_info;

	if (bri->get_sda)
		gpio_free(bri->sda_gpio);

	gpio_free(bri->scl_gpio);
}

/*
 * We are generating clock pulses. ndelay() determines durating of clk pulses.
 * We will generate clock with rate 100 KHz and so duration of both clock levels
 * is: delay in ns = (10^6 / 100) / 2
 */
#define RECOVERY_NDELAY		5000
#define RECOVERY_CLK_CNT	9

static int i2c_generic_recovery(struct i2c_adapter *adap)
{
	struct i2c_bus_recovery_info *bri = adap->bus_recovery_info;
	int i = 0, val = 1, ret = 0;

	if (bri->prepare_recovery)
		bri->prepare_recovery(adap);

	/*
	 * By this time SCL is high, as we need to give 9 falling-rising edges
	 */
	while (i++ < RECOVERY_CLK_CNT * 2) {
		if (val) {
			/* Break if SDA is high */
			if (bri->get_sda && bri->get_sda(adap))
					break;
			/* SCL shouldn't be low here */
			if (!bri->get_scl(adap)) {
				dev_err(&adap->dev,
					"SCL is stuck low, exit recovery\n");
				ret = -EBUSY;
				break;
			}
		}

		val = !val;
		bri->set_scl(adap, val);
		ndelay(RECOVERY_NDELAY);
	}

	if (bri->unprepare_recovery)
		bri->unprepare_recovery(adap);

	return ret;
}

int i2c_generic_scl_recovery(struct i2c_adapter *adap)
{
	adap->bus_recovery_info->set_scl(adap, 1);
	return i2c_generic_recovery(adap);
}
EXPORT_SYMBOL_GPL(i2c_generic_scl_recovery);

int i2c_generic_gpio_recovery(struct i2c_adapter *adap)
{
	int ret;

	ret = i2c_get_gpios_for_recovery(adap);
	if (ret)
		return ret;

	ret = i2c_generic_recovery(adap);
	i2c_put_gpios_for_recovery(adap);

	return ret;
}
EXPORT_SYMBOL_GPL(i2c_generic_gpio_recovery);

int i2c_recover_bus(struct i2c_adapter *adap)
{
	if (!adap->bus_recovery_info)
		return -EOPNOTSUPP;

	dev_dbg(&adap->dev, "Trying i2c bus recovery\n");
	return adap->bus_recovery_info->recover_bus(adap);
}
EXPORT_SYMBOL_GPL(i2c_recover_bus);

static int i2c_device_probe(struct device *dev)
{
	struct i2c_client	*client = i2c_verify_client(dev);
	struct i2c_driver	*driver;
	int status;

	if (!client)
		return 0;

	if (!client->irq && dev->of_node) {
		int irq = of_irq_get(dev->of_node, 0);

		if (irq == -EPROBE_DEFER)
			return irq;
		if (irq < 0)
			irq = 0;

		client->irq = irq;
	}

	driver = to_i2c_driver(dev->driver);
	if (!driver->probe || !driver->id_table)
		return -ENODEV;

	if (!device_can_wakeup(&client->dev))
		device_init_wakeup(&client->dev,
					client->flags & I2C_CLIENT_WAKE);
	dev_dbg(dev, "probe\n");

	status = of_clk_set_defaults(dev->of_node, false);
	if (status < 0)
		return status;

<<<<<<< HEAD
	acpi_dev_pm_attach(&client->dev, true);
	status = driver->probe(client, i2c_match_id(driver->id_table, client));
	if (status)
		acpi_dev_pm_detach(&client->dev, true);
=======
	status = dev_pm_domain_attach(&client->dev, true);
	if (status != -EPROBE_DEFER) {
		status = driver->probe(client, i2c_match_id(driver->id_table,
					client));
		if (status)
			dev_pm_domain_detach(&client->dev, true);
	}
>>>>>>> 33e8bb5d

	return status;
}

static int i2c_device_remove(struct device *dev)
{
	struct i2c_client	*client = i2c_verify_client(dev);
	struct i2c_driver	*driver;
	int status = 0;

	if (!client || !dev->driver)
		return 0;

	driver = to_i2c_driver(dev->driver);
	if (driver->remove) {
		dev_dbg(dev, "remove\n");
		status = driver->remove(client);
	}

	dev_pm_domain_detach(&client->dev, true);
	return status;
}

static void i2c_device_shutdown(struct device *dev)
{
	struct i2c_client *client = i2c_verify_client(dev);
	struct i2c_driver *driver;

	if (!client || !dev->driver)
		return;
	driver = to_i2c_driver(dev->driver);
	if (driver->shutdown)
		driver->shutdown(client);
}

static void i2c_client_dev_release(struct device *dev)
{
	kfree(to_i2c_client(dev));
}

static ssize_t
show_name(struct device *dev, struct device_attribute *attr, char *buf)
{
	return sprintf(buf, "%s\n", dev->type == &i2c_client_type ?
		       to_i2c_client(dev)->name : to_i2c_adapter(dev)->name);
}
static DEVICE_ATTR(name, S_IRUGO, show_name, NULL);

static ssize_t
show_modalias(struct device *dev, struct device_attribute *attr, char *buf)
{
	struct i2c_client *client = to_i2c_client(dev);
	int len;

	len = acpi_device_modalias(dev, buf, PAGE_SIZE -1);
	if (len != -ENODEV)
		return len;

	return sprintf(buf, "%s%s\n", I2C_MODULE_PREFIX, client->name);
}
static DEVICE_ATTR(modalias, S_IRUGO, show_modalias, NULL);

static struct attribute *i2c_dev_attrs[] = {
	&dev_attr_name.attr,
	/* modalias helps coldplug:  modprobe $(cat .../modalias) */
	&dev_attr_modalias.attr,
	NULL
};
ATTRIBUTE_GROUPS(i2c_dev);

struct bus_type i2c_bus_type = {
	.name		= "i2c",
	.match		= i2c_device_match,
	.probe		= i2c_device_probe,
	.remove		= i2c_device_remove,
	.shutdown	= i2c_device_shutdown,
};
EXPORT_SYMBOL_GPL(i2c_bus_type);

static struct device_type i2c_client_type = {
	.groups		= i2c_dev_groups,
	.uevent		= i2c_device_uevent,
	.release	= i2c_client_dev_release,
};


/**
 * i2c_verify_client - return parameter as i2c_client, or NULL
 * @dev: device, probably from some driver model iterator
 *
 * When traversing the driver model tree, perhaps using driver model
 * iterators like @device_for_each_child(), you can't assume very much
 * about the nodes you find.  Use this function to avoid oopses caused
 * by wrongly treating some non-I2C device as an i2c_client.
 */
struct i2c_client *i2c_verify_client(struct device *dev)
{
	return (dev->type == &i2c_client_type)
			? to_i2c_client(dev)
			: NULL;
}
EXPORT_SYMBOL(i2c_verify_client);


/* This is a permissive address validity check, I2C address map constraints
 * are purposely not enforced, except for the general call address. */
static int i2c_check_client_addr_validity(const struct i2c_client *client)
{
	if (client->flags & I2C_CLIENT_TEN) {
		/* 10-bit address, all values are valid */
		if (client->addr > 0x3ff)
			return -EINVAL;
	} else {
		/* 7-bit address, reject the general call address */
		if (client->addr == 0x00 || client->addr > 0x7f)
			return -EINVAL;
	}
	return 0;
}

/* And this is a strict address validity check, used when probing. If a
 * device uses a reserved address, then it shouldn't be probed. 7-bit
 * addressing is assumed, 10-bit address devices are rare and should be
 * explicitly enumerated. */
static int i2c_check_addr_validity(unsigned short addr)
{
	/*
	 * Reserved addresses per I2C specification:
	 *  0x00       General call address / START byte
	 *  0x01       CBUS address
	 *  0x02       Reserved for different bus format
	 *  0x03       Reserved for future purposes
	 *  0x04-0x07  Hs-mode master code
	 *  0x78-0x7b  10-bit slave addressing
	 *  0x7c-0x7f  Reserved for future purposes
	 */
	if (addr < 0x08 || addr > 0x77)
		return -EINVAL;
	return 0;
}

static int __i2c_check_addr_busy(struct device *dev, void *addrp)
{
	struct i2c_client	*client = i2c_verify_client(dev);
	int			addr = *(int *)addrp;

	if (client && client->addr == addr)
		return -EBUSY;
	return 0;
}

/* walk up mux tree */
static int i2c_check_mux_parents(struct i2c_adapter *adapter, int addr)
{
	struct i2c_adapter *parent = i2c_parent_is_i2c_adapter(adapter);
	int result;

	result = device_for_each_child(&adapter->dev, &addr,
					__i2c_check_addr_busy);

	if (!result && parent)
		result = i2c_check_mux_parents(parent, addr);

	return result;
}

/* recurse down mux tree */
static int i2c_check_mux_children(struct device *dev, void *addrp)
{
	int result;

	if (dev->type == &i2c_adapter_type)
		result = device_for_each_child(dev, addrp,
						i2c_check_mux_children);
	else
		result = __i2c_check_addr_busy(dev, addrp);

	return result;
}

static int i2c_check_addr_busy(struct i2c_adapter *adapter, int addr)
{
	struct i2c_adapter *parent = i2c_parent_is_i2c_adapter(adapter);
	int result = 0;

	if (parent)
		result = i2c_check_mux_parents(parent, addr);

	if (!result)
		result = device_for_each_child(&adapter->dev, &addr,
						i2c_check_mux_children);

	return result;
}

/**
 * i2c_lock_adapter - Get exclusive access to an I2C bus segment
 * @adapter: Target I2C bus segment
 */
void i2c_lock_adapter(struct i2c_adapter *adapter)
{
	struct i2c_adapter *parent = i2c_parent_is_i2c_adapter(adapter);

	if (parent)
		i2c_lock_adapter(parent);
	else
		rt_mutex_lock(&adapter->bus_lock);
}
EXPORT_SYMBOL_GPL(i2c_lock_adapter);

/**
 * i2c_trylock_adapter - Try to get exclusive access to an I2C bus segment
 * @adapter: Target I2C bus segment
 */
static int i2c_trylock_adapter(struct i2c_adapter *adapter)
{
	struct i2c_adapter *parent = i2c_parent_is_i2c_adapter(adapter);

	if (parent)
		return i2c_trylock_adapter(parent);
	else
		return rt_mutex_trylock(&adapter->bus_lock);
}

/**
 * i2c_unlock_adapter - Release exclusive access to an I2C bus segment
 * @adapter: Target I2C bus segment
 */
void i2c_unlock_adapter(struct i2c_adapter *adapter)
{
	struct i2c_adapter *parent = i2c_parent_is_i2c_adapter(adapter);

	if (parent)
		i2c_unlock_adapter(parent);
	else
		rt_mutex_unlock(&adapter->bus_lock);
}
EXPORT_SYMBOL_GPL(i2c_unlock_adapter);

static void i2c_dev_set_name(struct i2c_adapter *adap,
			     struct i2c_client *client)
{
	struct acpi_device *adev = ACPI_COMPANION(&client->dev);

	if (adev) {
		dev_set_name(&client->dev, "i2c-%s", acpi_dev_name(adev));
		return;
	}

	/* For 10-bit clients, add an arbitrary offset to avoid collisions */
	dev_set_name(&client->dev, "%d-%04x", i2c_adapter_id(adap),
		     client->addr | ((client->flags & I2C_CLIENT_TEN)
				     ? 0xa000 : 0));
}

/**
 * i2c_new_device - instantiate an i2c device
 * @adap: the adapter managing the device
 * @info: describes one I2C device; bus_num is ignored
 * Context: can sleep
 *
 * Create an i2c device. Binding is handled through driver model
 * probe()/remove() methods.  A driver may be bound to this device when we
 * return from this function, or any later moment (e.g. maybe hotplugging will
 * load the driver module).  This call is not appropriate for use by mainboard
 * initialization logic, which usually runs during an arch_initcall() long
 * before any i2c_adapter could exist.
 *
 * This returns the new i2c client, which may be saved for later use with
 * i2c_unregister_device(); or NULL to indicate an error.
 */
struct i2c_client *
i2c_new_device(struct i2c_adapter *adap, struct i2c_board_info const *info)
{
	struct i2c_client	*client;
	int			status;

	client = kzalloc(sizeof *client, GFP_KERNEL);
	if (!client)
		return NULL;

	client->adapter = adap;

	client->dev.platform_data = info->platform_data;

	if (info->archdata)
		client->dev.archdata = *info->archdata;

	client->flags = info->flags;
	client->addr = info->addr;
	client->irq = info->irq;

	strlcpy(client->name, info->type, sizeof(client->name));

	/* Check for address validity */
	status = i2c_check_client_addr_validity(client);
	if (status) {
		dev_err(&adap->dev, "Invalid %d-bit I2C address 0x%02hx\n",
			client->flags & I2C_CLIENT_TEN ? 10 : 7, client->addr);
		goto out_err_silent;
	}

	/* Check for address business */
	status = i2c_check_addr_busy(adap, client->addr);
	if (status)
		goto out_err;

	client->dev.parent = &client->adapter->dev;
	client->dev.bus = &i2c_bus_type;
	client->dev.type = &i2c_client_type;
	client->dev.of_node = info->of_node;
	client->dev.fwnode = info->fwnode;

	i2c_dev_set_name(adap, client);
	status = device_register(&client->dev);
	if (status)
		goto out_err;

	dev_dbg(&adap->dev, "client [%s] registered with bus id %s\n",
		client->name, dev_name(&client->dev));

	return client;

out_err:
	dev_err(&adap->dev, "Failed to register i2c client %s at 0x%02x "
		"(%d)\n", client->name, client->addr, status);
out_err_silent:
	kfree(client);
	return NULL;
}
EXPORT_SYMBOL_GPL(i2c_new_device);


/**
 * i2c_unregister_device - reverse effect of i2c_new_device()
 * @client: value returned from i2c_new_device()
 * Context: can sleep
 */
void i2c_unregister_device(struct i2c_client *client)
{
	device_unregister(&client->dev);
}
EXPORT_SYMBOL_GPL(i2c_unregister_device);


static const struct i2c_device_id dummy_id[] = {
	{ "dummy", 0 },
	{ },
};

static int dummy_probe(struct i2c_client *client,
		       const struct i2c_device_id *id)
{
	return 0;
}

static int dummy_remove(struct i2c_client *client)
{
	return 0;
}

static struct i2c_driver dummy_driver = {
	.driver.name	= "dummy",
	.probe		= dummy_probe,
	.remove		= dummy_remove,
	.id_table	= dummy_id,
};

/**
 * i2c_new_dummy - return a new i2c device bound to a dummy driver
 * @adapter: the adapter managing the device
 * @address: seven bit address to be used
 * Context: can sleep
 *
 * This returns an I2C client bound to the "dummy" driver, intended for use
 * with devices that consume multiple addresses.  Examples of such chips
 * include various EEPROMS (like 24c04 and 24c08 models).
 *
 * These dummy devices have two main uses.  First, most I2C and SMBus calls
 * except i2c_transfer() need a client handle; the dummy will be that handle.
 * And second, this prevents the specified address from being bound to a
 * different driver.
 *
 * This returns the new i2c client, which should be saved for later use with
 * i2c_unregister_device(); or NULL to indicate an error.
 */
struct i2c_client *i2c_new_dummy(struct i2c_adapter *adapter, u16 address)
{
	struct i2c_board_info info = {
		I2C_BOARD_INFO("dummy", address),
	};

	return i2c_new_device(adapter, &info);
}
EXPORT_SYMBOL_GPL(i2c_new_dummy);

/* ------------------------------------------------------------------------- */

/* I2C bus adapters -- one roots each I2C or SMBUS segment */

static void i2c_adapter_dev_release(struct device *dev)
{
	struct i2c_adapter *adap = to_i2c_adapter(dev);
	complete(&adap->dev_released);
}

/*
 * This function is only needed for mutex_lock_nested, so it is never
 * called unless locking correctness checking is enabled. Thus we
 * make it inline to avoid a compiler warning. That's what gcc ends up
 * doing anyway.
 */
static inline unsigned int i2c_adapter_depth(struct i2c_adapter *adapter)
{
	unsigned int depth = 0;

	while ((adapter = i2c_parent_is_i2c_adapter(adapter)))
		depth++;

	return depth;
}

/*
 * Let users instantiate I2C devices through sysfs. This can be used when
 * platform initialization code doesn't contain the proper data for
 * whatever reason. Also useful for drivers that do device detection and
 * detection fails, either because the device uses an unexpected address,
 * or this is a compatible device with different ID register values.
 *
 * Parameter checking may look overzealous, but we really don't want
 * the user to provide incorrect parameters.
 */
static ssize_t
i2c_sysfs_new_device(struct device *dev, struct device_attribute *attr,
		     const char *buf, size_t count)
{
	struct i2c_adapter *adap = to_i2c_adapter(dev);
	struct i2c_board_info info;
	struct i2c_client *client;
	char *blank, end;
	int res;

	memset(&info, 0, sizeof(struct i2c_board_info));

	blank = strchr(buf, ' ');
	if (!blank) {
		dev_err(dev, "%s: Missing parameters\n", "new_device");
		return -EINVAL;
	}
	if (blank - buf > I2C_NAME_SIZE - 1) {
		dev_err(dev, "%s: Invalid device name\n", "new_device");
		return -EINVAL;
	}
	memcpy(info.type, buf, blank - buf);

	/* Parse remaining parameters, reject extra parameters */
	res = sscanf(++blank, "%hi%c", &info.addr, &end);
	if (res < 1) {
		dev_err(dev, "%s: Can't parse I2C address\n", "new_device");
		return -EINVAL;
	}
	if (res > 1  && end != '\n') {
		dev_err(dev, "%s: Extra parameters\n", "new_device");
		return -EINVAL;
	}

	client = i2c_new_device(adap, &info);
	if (!client)
		return -EINVAL;

	/* Keep track of the added device */
	mutex_lock(&adap->userspace_clients_lock);
	list_add_tail(&client->detected, &adap->userspace_clients);
	mutex_unlock(&adap->userspace_clients_lock);
	dev_info(dev, "%s: Instantiated device %s at 0x%02hx\n", "new_device",
		 info.type, info.addr);

	return count;
}
static DEVICE_ATTR(new_device, S_IWUSR, NULL, i2c_sysfs_new_device);

/*
 * And of course let the users delete the devices they instantiated, if
 * they got it wrong. This interface can only be used to delete devices
 * instantiated by i2c_sysfs_new_device above. This guarantees that we
 * don't delete devices to which some kernel code still has references.
 *
 * Parameter checking may look overzealous, but we really don't want
 * the user to delete the wrong device.
 */
static ssize_t
i2c_sysfs_delete_device(struct device *dev, struct device_attribute *attr,
			const char *buf, size_t count)
{
	struct i2c_adapter *adap = to_i2c_adapter(dev);
	struct i2c_client *client, *next;
	unsigned short addr;
	char end;
	int res;

	/* Parse parameters, reject extra parameters */
	res = sscanf(buf, "%hi%c", &addr, &end);
	if (res < 1) {
		dev_err(dev, "%s: Can't parse I2C address\n", "delete_device");
		return -EINVAL;
	}
	if (res > 1  && end != '\n') {
		dev_err(dev, "%s: Extra parameters\n", "delete_device");
		return -EINVAL;
	}

	/* Make sure the device was added through sysfs */
	res = -ENOENT;
	mutex_lock_nested(&adap->userspace_clients_lock,
			  i2c_adapter_depth(adap));
	list_for_each_entry_safe(client, next, &adap->userspace_clients,
				 detected) {
		if (client->addr == addr) {
			dev_info(dev, "%s: Deleting device %s at 0x%02hx\n",
				 "delete_device", client->name, client->addr);

			list_del(&client->detected);
			i2c_unregister_device(client);
			res = count;
			break;
		}
	}
	mutex_unlock(&adap->userspace_clients_lock);

	if (res < 0)
		dev_err(dev, "%s: Can't find device in list\n",
			"delete_device");
	return res;
}
static DEVICE_ATTR_IGNORE_LOCKDEP(delete_device, S_IWUSR, NULL,
				   i2c_sysfs_delete_device);

static struct attribute *i2c_adapter_attrs[] = {
	&dev_attr_name.attr,
	&dev_attr_new_device.attr,
	&dev_attr_delete_device.attr,
	NULL
};
ATTRIBUTE_GROUPS(i2c_adapter);

struct device_type i2c_adapter_type = {
	.groups		= i2c_adapter_groups,
	.release	= i2c_adapter_dev_release,
};
EXPORT_SYMBOL_GPL(i2c_adapter_type);

/**
 * i2c_verify_adapter - return parameter as i2c_adapter or NULL
 * @dev: device, probably from some driver model iterator
 *
 * When traversing the driver model tree, perhaps using driver model
 * iterators like @device_for_each_child(), you can't assume very much
 * about the nodes you find.  Use this function to avoid oopses caused
 * by wrongly treating some non-I2C device as an i2c_adapter.
 */
struct i2c_adapter *i2c_verify_adapter(struct device *dev)
{
	return (dev->type == &i2c_adapter_type)
			? to_i2c_adapter(dev)
			: NULL;
}
EXPORT_SYMBOL(i2c_verify_adapter);

#ifdef CONFIG_I2C_COMPAT
static struct class_compat *i2c_adapter_compat_class;
#endif

static void i2c_scan_static_board_info(struct i2c_adapter *adapter)
{
	struct i2c_devinfo	*devinfo;

	down_read(&__i2c_board_lock);
	list_for_each_entry(devinfo, &__i2c_board_list, list) {
		if (devinfo->busnum == adapter->nr
				&& !i2c_new_device(adapter,
						&devinfo->board_info))
			dev_err(&adapter->dev,
				"Can't create device at 0x%02x\n",
				devinfo->board_info.addr);
	}
	up_read(&__i2c_board_lock);
}

/* OF support code */

#if IS_ENABLED(CONFIG_OF)
static struct i2c_client *of_i2c_register_device(struct i2c_adapter *adap,
						 struct device_node *node)
{
	struct i2c_client *result;
	struct i2c_board_info info = {};
	struct dev_archdata dev_ad = {};
	const __be32 *addr;
	int len;

	dev_dbg(&adap->dev, "of_i2c: register %s\n", node->full_name);

	if (of_modalias_node(node, info.type, sizeof(info.type)) < 0) {
		dev_err(&adap->dev, "of_i2c: modalias failure on %s\n",
			node->full_name);
		return ERR_PTR(-EINVAL);
	}

	addr = of_get_property(node, "reg", &len);
	if (!addr || (len < sizeof(int))) {
		dev_err(&adap->dev, "of_i2c: invalid reg on %s\n",
			node->full_name);
		return ERR_PTR(-EINVAL);
	}

	info.addr = be32_to_cpup(addr);
	if (info.addr > (1 << 10) - 1) {
		dev_err(&adap->dev, "of_i2c: invalid addr=%x on %s\n",
			info.addr, node->full_name);
		return ERR_PTR(-EINVAL);
	}

	info.of_node = of_node_get(node);
	info.archdata = &dev_ad;

	if (of_get_property(node, "wakeup-source", NULL))
		info.flags |= I2C_CLIENT_WAKE;

	result = i2c_new_device(adap, &info);
	if (result == NULL) {
		dev_err(&adap->dev, "of_i2c: Failure registering %s\n",
			node->full_name);
		of_node_put(node);
		return ERR_PTR(-EINVAL);
	}
	return result;
}

static void of_i2c_register_devices(struct i2c_adapter *adap)
{
	struct device_node *node;

	/* Only register child devices if the adapter has a node pointer set */
	if (!adap->dev.of_node)
		return;

	dev_dbg(&adap->dev, "of_i2c: walking child nodes\n");

	for_each_available_child_of_node(adap->dev.of_node, node)
		of_i2c_register_device(adap, node);
}

static int of_dev_node_match(struct device *dev, void *data)
{
	return dev->of_node == data;
}

/* must call put_device() when done with returned i2c_client device */
struct i2c_client *of_find_i2c_device_by_node(struct device_node *node)
{
	struct device *dev;

	dev = bus_find_device(&i2c_bus_type, NULL, node,
					 of_dev_node_match);
	if (!dev)
		return NULL;

	return i2c_verify_client(dev);
}
EXPORT_SYMBOL(of_find_i2c_device_by_node);

/* must call put_device() when done with returned i2c_adapter device */
struct i2c_adapter *of_find_i2c_adapter_by_node(struct device_node *node)
{
	struct device *dev;

	dev = bus_find_device(&i2c_bus_type, NULL, node,
					 of_dev_node_match);
	if (!dev)
		return NULL;

	return i2c_verify_adapter(dev);
}
EXPORT_SYMBOL(of_find_i2c_adapter_by_node);
#else
static void of_i2c_register_devices(struct i2c_adapter *adap) { }
#endif /* CONFIG_OF */

static int i2c_do_add_adapter(struct i2c_driver *driver,
			      struct i2c_adapter *adap)
{
	/* Detect supported devices on that bus, and instantiate them */
	i2c_detect(adap, driver);

	/* Let legacy drivers scan this bus for matching devices */
	if (driver->attach_adapter) {
		dev_warn(&adap->dev, "%s: attach_adapter method is deprecated\n",
			 driver->driver.name);
		dev_warn(&adap->dev, "Please use another way to instantiate "
			 "your i2c_client\n");
		/* We ignore the return code; if it fails, too bad */
		driver->attach_adapter(adap);
	}
	return 0;
}

static int __process_new_adapter(struct device_driver *d, void *data)
{
	return i2c_do_add_adapter(to_i2c_driver(d), data);
}

static int i2c_register_adapter(struct i2c_adapter *adap)
{
	int res = 0;

	/* Can't register until after driver model init */
	if (unlikely(WARN_ON(!i2c_bus_type.p))) {
		res = -EAGAIN;
		goto out_list;
	}

	/* Sanity checks */
	if (unlikely(adap->name[0] == '\0')) {
		pr_err("i2c-core: Attempt to register an adapter with "
		       "no name!\n");
		return -EINVAL;
	}
	if (unlikely(!adap->algo)) {
		pr_err("i2c-core: Attempt to register adapter '%s' with "
		       "no algo!\n", adap->name);
		return -EINVAL;
	}

	rt_mutex_init(&adap->bus_lock);
	mutex_init(&adap->userspace_clients_lock);
	INIT_LIST_HEAD(&adap->userspace_clients);

	/* Set default timeout to 1 second if not already set */
	if (adap->timeout == 0)
		adap->timeout = HZ;

	dev_set_name(&adap->dev, "i2c-%d", adap->nr);
	adap->dev.bus = &i2c_bus_type;
	adap->dev.type = &i2c_adapter_type;
	res = device_register(&adap->dev);
	if (res)
		goto out_list;

	dev_dbg(&adap->dev, "adapter [%s] registered\n", adap->name);

	pm_runtime_no_callbacks(&adap->dev);

#ifdef CONFIG_I2C_COMPAT
	res = class_compat_create_link(i2c_adapter_compat_class, &adap->dev,
				       adap->dev.parent);
	if (res)
		dev_warn(&adap->dev,
			 "Failed to create compatibility class link\n");
#endif

	/* bus recovery specific initialization */
	if (adap->bus_recovery_info) {
		struct i2c_bus_recovery_info *bri = adap->bus_recovery_info;

		if (!bri->recover_bus) {
			dev_err(&adap->dev, "No recover_bus() found, not using recovery\n");
			adap->bus_recovery_info = NULL;
			goto exit_recovery;
		}

		/* Generic GPIO recovery */
		if (bri->recover_bus == i2c_generic_gpio_recovery) {
			if (!gpio_is_valid(bri->scl_gpio)) {
				dev_err(&adap->dev, "Invalid SCL gpio, not using recovery\n");
				adap->bus_recovery_info = NULL;
				goto exit_recovery;
			}

			if (gpio_is_valid(bri->sda_gpio))
				bri->get_sda = get_sda_gpio_value;
			else
				bri->get_sda = NULL;

			bri->get_scl = get_scl_gpio_value;
			bri->set_scl = set_scl_gpio_value;
		} else if (!bri->set_scl || !bri->get_scl) {
			/* Generic SCL recovery */
			dev_err(&adap->dev, "No {get|set}_gpio() found, not using recovery\n");
			adap->bus_recovery_info = NULL;
		}
	}

exit_recovery:
	/* create pre-declared device nodes */
	of_i2c_register_devices(adap);
	acpi_i2c_register_devices(adap);
	acpi_i2c_install_space_handler(adap);

	if (adap->nr < __i2c_first_dynamic_bus_num)
		i2c_scan_static_board_info(adap);

	/* Notify drivers */
	mutex_lock(&core_lock);
	bus_for_each_drv(&i2c_bus_type, NULL, adap, __process_new_adapter);
	mutex_unlock(&core_lock);

	return 0;

out_list:
	mutex_lock(&core_lock);
	idr_remove(&i2c_adapter_idr, adap->nr);
	mutex_unlock(&core_lock);
	return res;
}

/**
 * __i2c_add_numbered_adapter - i2c_add_numbered_adapter where nr is never -1
 * @adap: the adapter to register (with adap->nr initialized)
 * Context: can sleep
 *
 * See i2c_add_numbered_adapter() for details.
 */
static int __i2c_add_numbered_adapter(struct i2c_adapter *adap)
{
	int	id;

	mutex_lock(&core_lock);
	id = idr_alloc(&i2c_adapter_idr, adap, adap->nr, adap->nr + 1,
		       GFP_KERNEL);
	mutex_unlock(&core_lock);
	if (id < 0)
		return id == -ENOSPC ? -EBUSY : id;

	return i2c_register_adapter(adap);
}

/**
 * i2c_add_adapter - declare i2c adapter, use dynamic bus number
 * @adapter: the adapter to add
 * Context: can sleep
 *
 * This routine is used to declare an I2C adapter when its bus number
 * doesn't matter or when its bus number is specified by an dt alias.
 * Examples of bases when the bus number doesn't matter: I2C adapters
 * dynamically added by USB links or PCI plugin cards.
 *
 * When this returns zero, a new bus number was allocated and stored
 * in adap->nr, and the specified adapter became available for clients.
 * Otherwise, a negative errno value is returned.
 */
int i2c_add_adapter(struct i2c_adapter *adapter)
{
	struct device *dev = &adapter->dev;
	int id;

	if (dev->of_node) {
		id = of_alias_get_id(dev->of_node, "i2c");
		if (id >= 0) {
			adapter->nr = id;
			return __i2c_add_numbered_adapter(adapter);
		}
	}

	mutex_lock(&core_lock);
	id = idr_alloc(&i2c_adapter_idr, adapter,
		       __i2c_first_dynamic_bus_num, 0, GFP_KERNEL);
	mutex_unlock(&core_lock);
	if (id < 0)
		return id;

	adapter->nr = id;

	return i2c_register_adapter(adapter);
}
EXPORT_SYMBOL(i2c_add_adapter);

/**
 * i2c_add_numbered_adapter - declare i2c adapter, use static bus number
 * @adap: the adapter to register (with adap->nr initialized)
 * Context: can sleep
 *
 * This routine is used to declare an I2C adapter when its bus number
 * matters.  For example, use it for I2C adapters from system-on-chip CPUs,
 * or otherwise built in to the system's mainboard, and where i2c_board_info
 * is used to properly configure I2C devices.
 *
 * If the requested bus number is set to -1, then this function will behave
 * identically to i2c_add_adapter, and will dynamically assign a bus number.
 *
 * If no devices have pre-been declared for this bus, then be sure to
 * register the adapter before any dynamically allocated ones.  Otherwise
 * the required bus ID may not be available.
 *
 * When this returns zero, the specified adapter became available for
 * clients using the bus number provided in adap->nr.  Also, the table
 * of I2C devices pre-declared using i2c_register_board_info() is scanned,
 * and the appropriate driver model device nodes are created.  Otherwise, a
 * negative errno value is returned.
 */
int i2c_add_numbered_adapter(struct i2c_adapter *adap)
{
	if (adap->nr == -1) /* -1 means dynamically assign bus id */
		return i2c_add_adapter(adap);

	return __i2c_add_numbered_adapter(adap);
}
EXPORT_SYMBOL_GPL(i2c_add_numbered_adapter);

static void i2c_do_del_adapter(struct i2c_driver *driver,
			      struct i2c_adapter *adapter)
{
	struct i2c_client *client, *_n;

	/* Remove the devices we created ourselves as the result of hardware
	 * probing (using a driver's detect method) */
	list_for_each_entry_safe(client, _n, &driver->clients, detected) {
		if (client->adapter == adapter) {
			dev_dbg(&adapter->dev, "Removing %s at 0x%x\n",
				client->name, client->addr);
			list_del(&client->detected);
			i2c_unregister_device(client);
		}
	}
}

static int __unregister_client(struct device *dev, void *dummy)
{
	struct i2c_client *client = i2c_verify_client(dev);
	if (client && strcmp(client->name, "dummy"))
		i2c_unregister_device(client);
	return 0;
}

static int __unregister_dummy(struct device *dev, void *dummy)
{
	struct i2c_client *client = i2c_verify_client(dev);
	if (client)
		i2c_unregister_device(client);
	return 0;
}

static int __process_removed_adapter(struct device_driver *d, void *data)
{
	i2c_do_del_adapter(to_i2c_driver(d), data);
	return 0;
}

/**
 * i2c_del_adapter - unregister I2C adapter
 * @adap: the adapter being unregistered
 * Context: can sleep
 *
 * This unregisters an I2C adapter which was previously registered
 * by @i2c_add_adapter or @i2c_add_numbered_adapter.
 */
void i2c_del_adapter(struct i2c_adapter *adap)
{
	struct i2c_adapter *found;
	struct i2c_client *client, *next;

	/* First make sure that this adapter was ever added */
	mutex_lock(&core_lock);
	found = idr_find(&i2c_adapter_idr, adap->nr);
	mutex_unlock(&core_lock);
	if (found != adap) {
		pr_debug("i2c-core: attempting to delete unregistered "
			 "adapter [%s]\n", adap->name);
		return;
	}

	acpi_i2c_remove_space_handler(adap);
	/* Tell drivers about this removal */
	mutex_lock(&core_lock);
	bus_for_each_drv(&i2c_bus_type, NULL, adap,
			       __process_removed_adapter);
	mutex_unlock(&core_lock);

	/* Remove devices instantiated from sysfs */
	mutex_lock_nested(&adap->userspace_clients_lock,
			  i2c_adapter_depth(adap));
	list_for_each_entry_safe(client, next, &adap->userspace_clients,
				 detected) {
		dev_dbg(&adap->dev, "Removing %s at 0x%x\n", client->name,
			client->addr);
		list_del(&client->detected);
		i2c_unregister_device(client);
	}
	mutex_unlock(&adap->userspace_clients_lock);

	/* Detach any active clients. This can't fail, thus we do not
	 * check the returned value. This is a two-pass process, because
	 * we can't remove the dummy devices during the first pass: they
	 * could have been instantiated by real devices wishing to clean
	 * them up properly, so we give them a chance to do that first. */
	device_for_each_child(&adap->dev, NULL, __unregister_client);
	device_for_each_child(&adap->dev, NULL, __unregister_dummy);

#ifdef CONFIG_I2C_COMPAT
	class_compat_remove_link(i2c_adapter_compat_class, &adap->dev,
				 adap->dev.parent);
#endif

	/* device name is gone after device_unregister */
	dev_dbg(&adap->dev, "adapter [%s] unregistered\n", adap->name);

	/* wait until all references to the device are gone
	 *
	 * FIXME: This is old code and should ideally be replaced by an
	 * alternative which results in decoupling the lifetime of the struct
	 * device from the i2c_adapter, like spi or netdev do. Any solution
	 * should be throughly tested with DEBUG_KOBJECT_RELEASE enabled!
	 */
	init_completion(&adap->dev_released);
	device_unregister(&adap->dev);
	wait_for_completion(&adap->dev_released);

	/* free bus id */
	mutex_lock(&core_lock);
	idr_remove(&i2c_adapter_idr, adap->nr);
	mutex_unlock(&core_lock);

	/* Clear the device structure in case this adapter is ever going to be
	   added again */
	memset(&adap->dev, 0, sizeof(adap->dev));
}
EXPORT_SYMBOL(i2c_del_adapter);

/* ------------------------------------------------------------------------- */

int i2c_for_each_dev(void *data, int (*fn)(struct device *, void *))
{
	int res;

	mutex_lock(&core_lock);
	res = bus_for_each_dev(&i2c_bus_type, NULL, data, fn);
	mutex_unlock(&core_lock);

	return res;
}
EXPORT_SYMBOL_GPL(i2c_for_each_dev);

static int __process_new_driver(struct device *dev, void *data)
{
	if (dev->type != &i2c_adapter_type)
		return 0;
	return i2c_do_add_adapter(data, to_i2c_adapter(dev));
}

/*
 * An i2c_driver is used with one or more i2c_client (device) nodes to access
 * i2c slave chips, on a bus instance associated with some i2c_adapter.
 */

int i2c_register_driver(struct module *owner, struct i2c_driver *driver)
{
	int res;

	/* Can't register until after driver model init */
	if (unlikely(WARN_ON(!i2c_bus_type.p)))
		return -EAGAIN;

	/* add the driver to the list of i2c drivers in the driver core */
	driver->driver.owner = owner;
	driver->driver.bus = &i2c_bus_type;

	/* When registration returns, the driver core
	 * will have called probe() for all matching-but-unbound devices.
	 */
	res = driver_register(&driver->driver);
	if (res)
		return res;

	pr_debug("i2c-core: driver [%s] registered\n", driver->driver.name);

	INIT_LIST_HEAD(&driver->clients);
	/* Walk the adapters that are already present */
	i2c_for_each_dev(driver, __process_new_driver);

	return 0;
}
EXPORT_SYMBOL(i2c_register_driver);

static int __process_removed_driver(struct device *dev, void *data)
{
	if (dev->type == &i2c_adapter_type)
		i2c_do_del_adapter(data, to_i2c_adapter(dev));
	return 0;
}

/**
 * i2c_del_driver - unregister I2C driver
 * @driver: the driver being unregistered
 * Context: can sleep
 */
void i2c_del_driver(struct i2c_driver *driver)
{
	i2c_for_each_dev(driver, __process_removed_driver);

	driver_unregister(&driver->driver);
	pr_debug("i2c-core: driver [%s] unregistered\n", driver->driver.name);
}
EXPORT_SYMBOL(i2c_del_driver);

/* ------------------------------------------------------------------------- */

/**
 * i2c_use_client - increments the reference count of the i2c client structure
 * @client: the client being referenced
 *
 * Each live reference to a client should be refcounted. The driver model does
 * that automatically as part of driver binding, so that most drivers don't
 * need to do this explicitly: they hold a reference until they're unbound
 * from the device.
 *
 * A pointer to the client with the incremented reference counter is returned.
 */
struct i2c_client *i2c_use_client(struct i2c_client *client)
{
	if (client && get_device(&client->dev))
		return client;
	return NULL;
}
EXPORT_SYMBOL(i2c_use_client);

/**
 * i2c_release_client - release a use of the i2c client structure
 * @client: the client being no longer referenced
 *
 * Must be called when a user of a client is finished with it.
 */
void i2c_release_client(struct i2c_client *client)
{
	if (client)
		put_device(&client->dev);
}
EXPORT_SYMBOL(i2c_release_client);

struct i2c_cmd_arg {
	unsigned	cmd;
	void		*arg;
};

static int i2c_cmd(struct device *dev, void *_arg)
{
	struct i2c_client	*client = i2c_verify_client(dev);
	struct i2c_cmd_arg	*arg = _arg;
	struct i2c_driver	*driver;

	if (!client || !client->dev.driver)
		return 0;

	driver = to_i2c_driver(client->dev.driver);
	if (driver->command)
		driver->command(client, arg->cmd, arg->arg);
	return 0;
}

void i2c_clients_command(struct i2c_adapter *adap, unsigned int cmd, void *arg)
{
	struct i2c_cmd_arg	cmd_arg;

	cmd_arg.cmd = cmd;
	cmd_arg.arg = arg;
	device_for_each_child(&adap->dev, &cmd_arg, i2c_cmd);
}
EXPORT_SYMBOL(i2c_clients_command);

#if IS_ENABLED(CONFIG_OF_DYNAMIC)
static int of_i2c_notify(struct notifier_block *nb, unsigned long action,
			 void *arg)
{
	struct of_reconfig_data *rd = arg;
	struct i2c_adapter *adap;
	struct i2c_client *client;

	switch (of_reconfig_get_state_change(action, rd)) {
	case OF_RECONFIG_CHANGE_ADD:
		adap = of_find_i2c_adapter_by_node(rd->dn->parent);
		if (adap == NULL)
			return NOTIFY_OK;	/* not for us */

		client = of_i2c_register_device(adap, rd->dn);
		put_device(&adap->dev);

		if (IS_ERR(client)) {
			pr_err("%s: failed to create for '%s'\n",
					__func__, rd->dn->full_name);
			return notifier_from_errno(PTR_ERR(client));
		}
		break;
	case OF_RECONFIG_CHANGE_REMOVE:
		/* find our device by node */
		client = of_find_i2c_device_by_node(rd->dn);
		if (client == NULL)
			return NOTIFY_OK;	/* no? not meant for us */

		/* unregister takes one ref away */
		i2c_unregister_device(client);

		/* and put the reference of the find */
		put_device(&client->dev);
		break;
	}

	return NOTIFY_OK;
}
static struct notifier_block i2c_of_notifier = {
	.notifier_call = of_i2c_notify,
};
#else
extern struct notifier_block i2c_of_notifier;
#endif /* CONFIG_OF_DYNAMIC */

static int __init i2c_init(void)
{
	int retval;

	retval = of_alias_get_highest_id("i2c");

	down_write(&__i2c_board_lock);
	if (retval >= __i2c_first_dynamic_bus_num)
		__i2c_first_dynamic_bus_num = retval + 1;
	up_write(&__i2c_board_lock);

	retval = bus_register(&i2c_bus_type);
	if (retval)
		return retval;
#ifdef CONFIG_I2C_COMPAT
	i2c_adapter_compat_class = class_compat_register("i2c-adapter");
	if (!i2c_adapter_compat_class) {
		retval = -ENOMEM;
		goto bus_err;
	}
#endif
	retval = i2c_add_driver(&dummy_driver);
	if (retval)
		goto class_err;

	if (IS_ENABLED(CONFIG_OF_DYNAMIC))
		WARN_ON(of_reconfig_notifier_register(&i2c_of_notifier));

	return 0;

class_err:
#ifdef CONFIG_I2C_COMPAT
	class_compat_unregister(i2c_adapter_compat_class);
bus_err:
#endif
	bus_unregister(&i2c_bus_type);
	return retval;
}

static void __exit i2c_exit(void)
{
	if (IS_ENABLED(CONFIG_OF_DYNAMIC))
		WARN_ON(of_reconfig_notifier_unregister(&i2c_of_notifier));
	i2c_del_driver(&dummy_driver);
#ifdef CONFIG_I2C_COMPAT
	class_compat_unregister(i2c_adapter_compat_class);
#endif
	bus_unregister(&i2c_bus_type);
	tracepoint_synchronize_unregister();
}

/* We must initialize early, because some subsystems register i2c drivers
 * in subsys_initcall() code, but are linked (and initialized) before i2c.
 */
postcore_initcall(i2c_init);
module_exit(i2c_exit);

/* ----------------------------------------------------
 * the functional interface to the i2c busses.
 * ----------------------------------------------------
 */

/* Check if val is exceeding the quirk IFF quirk is non 0 */
#define i2c_quirk_exceeded(val, quirk) ((quirk) && ((val) > (quirk)))

static int i2c_quirk_error(struct i2c_adapter *adap, struct i2c_msg *msg, char *err_msg)
{
	dev_err_ratelimited(&adap->dev, "adapter quirk: %s (addr 0x%04x, size %u, %s)\n",
			    err_msg, msg->addr, msg->len,
			    msg->flags & I2C_M_RD ? "read" : "write");
	return -EOPNOTSUPP;
}

static int i2c_check_for_quirks(struct i2c_adapter *adap, struct i2c_msg *msgs, int num)
{
	const struct i2c_adapter_quirks *q = adap->quirks;
	int max_num = q->max_num_msgs, i;
	bool do_len_check = true;

	if (q->flags & I2C_AQ_COMB) {
		max_num = 2;

		/* special checks for combined messages */
		if (num == 2) {
			if (q->flags & I2C_AQ_COMB_WRITE_FIRST && msgs[0].flags & I2C_M_RD)
				return i2c_quirk_error(adap, &msgs[0], "1st comb msg must be write");

			if (q->flags & I2C_AQ_COMB_READ_SECOND && !(msgs[1].flags & I2C_M_RD))
				return i2c_quirk_error(adap, &msgs[1], "2nd comb msg must be read");

			if (q->flags & I2C_AQ_COMB_SAME_ADDR && msgs[0].addr != msgs[1].addr)
				return i2c_quirk_error(adap, &msgs[0], "comb msg only to same addr");

			if (i2c_quirk_exceeded(msgs[0].len, q->max_comb_1st_msg_len))
				return i2c_quirk_error(adap, &msgs[0], "msg too long");

			if (i2c_quirk_exceeded(msgs[1].len, q->max_comb_2nd_msg_len))
				return i2c_quirk_error(adap, &msgs[1], "msg too long");

			do_len_check = false;
		}
	}

	if (i2c_quirk_exceeded(num, max_num))
		return i2c_quirk_error(adap, &msgs[0], "too many messages");

	for (i = 0; i < num; i++) {
		u16 len = msgs[i].len;

		if (msgs[i].flags & I2C_M_RD) {
			if (do_len_check && i2c_quirk_exceeded(len, q->max_read_len))
				return i2c_quirk_error(adap, &msgs[i], "msg too long");
		} else {
			if (do_len_check && i2c_quirk_exceeded(len, q->max_write_len))
				return i2c_quirk_error(adap, &msgs[i], "msg too long");
		}
	}

	return 0;
}

/**
 * __i2c_transfer - unlocked flavor of i2c_transfer
 * @adap: Handle to I2C bus
 * @msgs: One or more messages to execute before STOP is issued to
 *	terminate the operation; each message begins with a START.
 * @num: Number of messages to be executed.
 *
 * Returns negative errno, else the number of messages executed.
 *
 * Adapter lock must be held when calling this function. No debug logging
 * takes place. adap->algo->master_xfer existence isn't checked.
 */
int __i2c_transfer(struct i2c_adapter *adap, struct i2c_msg *msgs, int num)
{
	unsigned long orig_jiffies;
	int ret, try;

	if (adap->quirks && i2c_check_for_quirks(adap, msgs, num))
		return -EOPNOTSUPP;

	/* i2c_trace_msg gets enabled when tracepoint i2c_transfer gets
	 * enabled.  This is an efficient way of keeping the for-loop from
	 * being executed when not needed.
	 */
	if (static_key_false(&i2c_trace_msg)) {
		int i;
		for (i = 0; i < num; i++)
			if (msgs[i].flags & I2C_M_RD)
				trace_i2c_read(adap, &msgs[i], i);
			else
				trace_i2c_write(adap, &msgs[i], i);
	}

	/* Retry automatically on arbitration loss */
	orig_jiffies = jiffies;
	for (ret = 0, try = 0; try <= adap->retries; try++) {
		ret = adap->algo->master_xfer(adap, msgs, num);
		if (ret != -EAGAIN)
			break;
		if (time_after(jiffies, orig_jiffies + adap->timeout))
			break;
	}

	if (static_key_false(&i2c_trace_msg)) {
		int i;
		for (i = 0; i < ret; i++)
			if (msgs[i].flags & I2C_M_RD)
				trace_i2c_reply(adap, &msgs[i], i);
		trace_i2c_result(adap, i, ret);
	}

	return ret;
}
EXPORT_SYMBOL(__i2c_transfer);

/**
 * i2c_transfer - execute a single or combined I2C message
 * @adap: Handle to I2C bus
 * @msgs: One or more messages to execute before STOP is issued to
 *	terminate the operation; each message begins with a START.
 * @num: Number of messages to be executed.
 *
 * Returns negative errno, else the number of messages executed.
 *
 * Note that there is no requirement that each message be sent to
 * the same slave address, although that is the most common model.
 */
int i2c_transfer(struct i2c_adapter *adap, struct i2c_msg *msgs, int num)
{
	int ret;

	/* REVISIT the fault reporting model here is weak:
	 *
	 *  - When we get an error after receiving N bytes from a slave,
	 *    there is no way to report "N".
	 *
	 *  - When we get a NAK after transmitting N bytes to a slave,
	 *    there is no way to report "N" ... or to let the master
	 *    continue executing the rest of this combined message, if
	 *    that's the appropriate response.
	 *
	 *  - When for example "num" is two and we successfully complete
	 *    the first message but get an error part way through the
	 *    second, it's unclear whether that should be reported as
	 *    one (discarding status on the second message) or errno
	 *    (discarding status on the first one).
	 */

	if (adap->algo->master_xfer) {
#ifdef DEBUG
		for (ret = 0; ret < num; ret++) {
			dev_dbg(&adap->dev, "master_xfer[%d] %c, addr=0x%02x, "
				"len=%d%s\n", ret, (msgs[ret].flags & I2C_M_RD)
				? 'R' : 'W', msgs[ret].addr, msgs[ret].len,
				(msgs[ret].flags & I2C_M_RECV_LEN) ? "+" : "");
		}
#endif

		if (in_atomic() || irqs_disabled()) {
			ret = i2c_trylock_adapter(adap);
			if (!ret)
				/* I2C activity is ongoing. */
				return -EAGAIN;
		} else {
			i2c_lock_adapter(adap);
		}

		ret = __i2c_transfer(adap, msgs, num);
		i2c_unlock_adapter(adap);

		return ret;
	} else {
		dev_dbg(&adap->dev, "I2C level transfers not supported\n");
		return -EOPNOTSUPP;
	}
}
EXPORT_SYMBOL(i2c_transfer);

/**
 * i2c_master_send - issue a single I2C message in master transmit mode
 * @client: Handle to slave device
 * @buf: Data that will be written to the slave
 * @count: How many bytes to write, must be less than 64k since msg.len is u16
 *
 * Returns negative errno, or else the number of bytes written.
 */
int i2c_master_send(const struct i2c_client *client, const char *buf, int count)
{
	int ret;
	struct i2c_adapter *adap = client->adapter;
	struct i2c_msg msg;

	msg.addr = client->addr;
	msg.flags = client->flags & I2C_M_TEN;
	msg.len = count;
	msg.buf = (char *)buf;

	ret = i2c_transfer(adap, &msg, 1);

	/*
	 * If everything went ok (i.e. 1 msg transmitted), return #bytes
	 * transmitted, else error code.
	 */
	return (ret == 1) ? count : ret;
}
EXPORT_SYMBOL(i2c_master_send);

/**
 * i2c_master_recv - issue a single I2C message in master receive mode
 * @client: Handle to slave device
 * @buf: Where to store data read from slave
 * @count: How many bytes to read, must be less than 64k since msg.len is u16
 *
 * Returns negative errno, or else the number of bytes read.
 */
int i2c_master_recv(const struct i2c_client *client, char *buf, int count)
{
	struct i2c_adapter *adap = client->adapter;
	struct i2c_msg msg;
	int ret;

	msg.addr = client->addr;
	msg.flags = client->flags & I2C_M_TEN;
	msg.flags |= I2C_M_RD;
	msg.len = count;
	msg.buf = buf;

	ret = i2c_transfer(adap, &msg, 1);

	/*
	 * If everything went ok (i.e. 1 msg received), return #bytes received,
	 * else error code.
	 */
	return (ret == 1) ? count : ret;
}
EXPORT_SYMBOL(i2c_master_recv);

/* ----------------------------------------------------
 * the i2c address scanning function
 * Will not work for 10-bit addresses!
 * ----------------------------------------------------
 */

/*
 * Legacy default probe function, mostly relevant for SMBus. The default
 * probe method is a quick write, but it is known to corrupt the 24RF08
 * EEPROMs due to a state machine bug, and could also irreversibly
 * write-protect some EEPROMs, so for address ranges 0x30-0x37 and 0x50-0x5f,
 * we use a short byte read instead. Also, some bus drivers don't implement
 * quick write, so we fallback to a byte read in that case too.
 * On x86, there is another special case for FSC hardware monitoring chips,
 * which want regular byte reads (address 0x73.) Fortunately, these are the
 * only known chips using this I2C address on PC hardware.
 * Returns 1 if probe succeeded, 0 if not.
 */
static int i2c_default_probe(struct i2c_adapter *adap, unsigned short addr)
{
	int err;
	union i2c_smbus_data dummy;

#ifdef CONFIG_X86
	if (addr == 0x73 && (adap->class & I2C_CLASS_HWMON)
	 && i2c_check_functionality(adap, I2C_FUNC_SMBUS_READ_BYTE_DATA))
		err = i2c_smbus_xfer(adap, addr, 0, I2C_SMBUS_READ, 0,
				     I2C_SMBUS_BYTE_DATA, &dummy);
	else
#endif
	if (!((addr & ~0x07) == 0x30 || (addr & ~0x0f) == 0x50)
	 && i2c_check_functionality(adap, I2C_FUNC_SMBUS_QUICK))
		err = i2c_smbus_xfer(adap, addr, 0, I2C_SMBUS_WRITE, 0,
				     I2C_SMBUS_QUICK, NULL);
	else if (i2c_check_functionality(adap, I2C_FUNC_SMBUS_READ_BYTE))
		err = i2c_smbus_xfer(adap, addr, 0, I2C_SMBUS_READ, 0,
				     I2C_SMBUS_BYTE, &dummy);
	else {
		dev_warn(&adap->dev, "No suitable probing method supported for address 0x%02X\n",
			 addr);
		err = -EOPNOTSUPP;
	}

	return err >= 0;
}

static int i2c_detect_address(struct i2c_client *temp_client,
			      struct i2c_driver *driver)
{
	struct i2c_board_info info;
	struct i2c_adapter *adapter = temp_client->adapter;
	int addr = temp_client->addr;
	int err;

	/* Make sure the address is valid */
	err = i2c_check_addr_validity(addr);
	if (err) {
		dev_warn(&adapter->dev, "Invalid probe address 0x%02x\n",
			 addr);
		return err;
	}

	/* Skip if already in use */
	if (i2c_check_addr_busy(adapter, addr))
		return 0;

	/* Make sure there is something at this address */
	if (!i2c_default_probe(adapter, addr))
		return 0;

	/* Finally call the custom detection function */
	memset(&info, 0, sizeof(struct i2c_board_info));
	info.addr = addr;
	err = driver->detect(temp_client, &info);
	if (err) {
		/* -ENODEV is returned if the detection fails. We catch it
		   here as this isn't an error. */
		return err == -ENODEV ? 0 : err;
	}

	/* Consistency check */
	if (info.type[0] == '\0') {
		dev_err(&adapter->dev, "%s detection function provided "
			"no name for 0x%x\n", driver->driver.name,
			addr);
	} else {
		struct i2c_client *client;

		/* Detection succeeded, instantiate the device */
		if (adapter->class & I2C_CLASS_DEPRECATED)
			dev_warn(&adapter->dev,
				"This adapter will soon drop class based instantiation of devices. "
				"Please make sure client 0x%02x gets instantiated by other means. "
				"Check 'Documentation/i2c/instantiating-devices' for details.\n",
				info.addr);

		dev_dbg(&adapter->dev, "Creating %s at 0x%02x\n",
			info.type, info.addr);
		client = i2c_new_device(adapter, &info);
		if (client)
			list_add_tail(&client->detected, &driver->clients);
		else
			dev_err(&adapter->dev, "Failed creating %s at 0x%02x\n",
				info.type, info.addr);
	}
	return 0;
}

static int i2c_detect(struct i2c_adapter *adapter, struct i2c_driver *driver)
{
	const unsigned short *address_list;
	struct i2c_client *temp_client;
	int i, err = 0;
	int adap_id = i2c_adapter_id(adapter);

	address_list = driver->address_list;
	if (!driver->detect || !address_list)
		return 0;

	/* Warn that the adapter lost class based instantiation */
	if (adapter->class == I2C_CLASS_DEPRECATED) {
		dev_dbg(&adapter->dev,
			"This adapter dropped support for I2C classes and "
			"won't auto-detect %s devices anymore. If you need it, check "
			"'Documentation/i2c/instantiating-devices' for alternatives.\n",
			driver->driver.name);
		return 0;
	}

	/* Stop here if the classes do not match */
	if (!(adapter->class & driver->class))
		return 0;

	/* Set up a temporary client to help detect callback */
	temp_client = kzalloc(sizeof(struct i2c_client), GFP_KERNEL);
	if (!temp_client)
		return -ENOMEM;
	temp_client->adapter = adapter;

	for (i = 0; address_list[i] != I2C_CLIENT_END; i += 1) {
		dev_dbg(&adapter->dev, "found normal entry for adapter %d, "
			"addr 0x%02x\n", adap_id, address_list[i]);
		temp_client->addr = address_list[i];
		err = i2c_detect_address(temp_client, driver);
		if (unlikely(err))
			break;
	}

	kfree(temp_client);
	return err;
}

int i2c_probe_func_quick_read(struct i2c_adapter *adap, unsigned short addr)
{
	return i2c_smbus_xfer(adap, addr, 0, I2C_SMBUS_READ, 0,
			      I2C_SMBUS_QUICK, NULL) >= 0;
}
EXPORT_SYMBOL_GPL(i2c_probe_func_quick_read);

struct i2c_client *
i2c_new_probed_device(struct i2c_adapter *adap,
		      struct i2c_board_info *info,
		      unsigned short const *addr_list,
		      int (*probe)(struct i2c_adapter *, unsigned short addr))
{
	int i;

	if (!probe)
		probe = i2c_default_probe;

	for (i = 0; addr_list[i] != I2C_CLIENT_END; i++) {
		/* Check address validity */
		if (i2c_check_addr_validity(addr_list[i]) < 0) {
			dev_warn(&adap->dev, "Invalid 7-bit address "
				 "0x%02x\n", addr_list[i]);
			continue;
		}

		/* Check address availability */
		if (i2c_check_addr_busy(adap, addr_list[i])) {
			dev_dbg(&adap->dev, "Address 0x%02x already in "
				"use, not probing\n", addr_list[i]);
			continue;
		}

		/* Test address responsiveness */
		if (probe(adap, addr_list[i]))
			break;
	}

	if (addr_list[i] == I2C_CLIENT_END) {
		dev_dbg(&adap->dev, "Probing failed, no device found\n");
		return NULL;
	}

	info->addr = addr_list[i];
	return i2c_new_device(adap, info);
}
EXPORT_SYMBOL_GPL(i2c_new_probed_device);

struct i2c_adapter *i2c_get_adapter(int nr)
{
	struct i2c_adapter *adapter;

	mutex_lock(&core_lock);
	adapter = idr_find(&i2c_adapter_idr, nr);
	if (adapter && !try_module_get(adapter->owner))
		adapter = NULL;

	mutex_unlock(&core_lock);
	return adapter;
}
EXPORT_SYMBOL(i2c_get_adapter);

void i2c_put_adapter(struct i2c_adapter *adap)
{
	if (adap)
		module_put(adap->owner);
}
EXPORT_SYMBOL(i2c_put_adapter);

/* The SMBus parts */

#define POLY    (0x1070U << 3)
static u8 crc8(u16 data)
{
	int i;

	for (i = 0; i < 8; i++) {
		if (data & 0x8000)
			data = data ^ POLY;
		data = data << 1;
	}
	return (u8)(data >> 8);
}

/* Incremental CRC8 over count bytes in the array pointed to by p */
static u8 i2c_smbus_pec(u8 crc, u8 *p, size_t count)
{
	int i;

	for (i = 0; i < count; i++)
		crc = crc8((crc ^ p[i]) << 8);
	return crc;
}

/* Assume a 7-bit address, which is reasonable for SMBus */
static u8 i2c_smbus_msg_pec(u8 pec, struct i2c_msg *msg)
{
	/* The address will be sent first */
	u8 addr = (msg->addr << 1) | !!(msg->flags & I2C_M_RD);
	pec = i2c_smbus_pec(pec, &addr, 1);

	/* The data buffer follows */
	return i2c_smbus_pec(pec, msg->buf, msg->len);
}

/* Used for write only transactions */
static inline void i2c_smbus_add_pec(struct i2c_msg *msg)
{
	msg->buf[msg->len] = i2c_smbus_msg_pec(0, msg);
	msg->len++;
}

/* Return <0 on CRC error
   If there was a write before this read (most cases) we need to take the
   partial CRC from the write part into account.
   Note that this function does modify the message (we need to decrease the
   message length to hide the CRC byte from the caller). */
static int i2c_smbus_check_pec(u8 cpec, struct i2c_msg *msg)
{
	u8 rpec = msg->buf[--msg->len];
	cpec = i2c_smbus_msg_pec(cpec, msg);

	if (rpec != cpec) {
		pr_debug("i2c-core: Bad PEC 0x%02x vs. 0x%02x\n",
			rpec, cpec);
		return -EBADMSG;
	}
	return 0;
}

/**
 * i2c_smbus_read_byte - SMBus "receive byte" protocol
 * @client: Handle to slave device
 *
 * This executes the SMBus "receive byte" protocol, returning negative errno
 * else the byte received from the device.
 */
s32 i2c_smbus_read_byte(const struct i2c_client *client)
{
	union i2c_smbus_data data;
	int status;

	status = i2c_smbus_xfer(client->adapter, client->addr, client->flags,
				I2C_SMBUS_READ, 0,
				I2C_SMBUS_BYTE, &data);
	return (status < 0) ? status : data.byte;
}
EXPORT_SYMBOL(i2c_smbus_read_byte);

/**
 * i2c_smbus_write_byte - SMBus "send byte" protocol
 * @client: Handle to slave device
 * @value: Byte to be sent
 *
 * This executes the SMBus "send byte" protocol, returning negative errno
 * else zero on success.
 */
s32 i2c_smbus_write_byte(const struct i2c_client *client, u8 value)
{
	return i2c_smbus_xfer(client->adapter, client->addr, client->flags,
	                      I2C_SMBUS_WRITE, value, I2C_SMBUS_BYTE, NULL);
}
EXPORT_SYMBOL(i2c_smbus_write_byte);

/**
 * i2c_smbus_read_byte_data - SMBus "read byte" protocol
 * @client: Handle to slave device
 * @command: Byte interpreted by slave
 *
 * This executes the SMBus "read byte" protocol, returning negative errno
 * else a data byte received from the device.
 */
s32 i2c_smbus_read_byte_data(const struct i2c_client *client, u8 command)
{
	union i2c_smbus_data data;
	int status;

	status = i2c_smbus_xfer(client->adapter, client->addr, client->flags,
				I2C_SMBUS_READ, command,
				I2C_SMBUS_BYTE_DATA, &data);
	return (status < 0) ? status : data.byte;
}
EXPORT_SYMBOL(i2c_smbus_read_byte_data);

/**
 * i2c_smbus_write_byte_data - SMBus "write byte" protocol
 * @client: Handle to slave device
 * @command: Byte interpreted by slave
 * @value: Byte being written
 *
 * This executes the SMBus "write byte" protocol, returning negative errno
 * else zero on success.
 */
s32 i2c_smbus_write_byte_data(const struct i2c_client *client, u8 command,
			      u8 value)
{
	union i2c_smbus_data data;
	data.byte = value;
	return i2c_smbus_xfer(client->adapter, client->addr, client->flags,
			      I2C_SMBUS_WRITE, command,
			      I2C_SMBUS_BYTE_DATA, &data);
}
EXPORT_SYMBOL(i2c_smbus_write_byte_data);

/**
 * i2c_smbus_read_word_data - SMBus "read word" protocol
 * @client: Handle to slave device
 * @command: Byte interpreted by slave
 *
 * This executes the SMBus "read word" protocol, returning negative errno
 * else a 16-bit unsigned "word" received from the device.
 */
s32 i2c_smbus_read_word_data(const struct i2c_client *client, u8 command)
{
	union i2c_smbus_data data;
	int status;

	status = i2c_smbus_xfer(client->adapter, client->addr, client->flags,
				I2C_SMBUS_READ, command,
				I2C_SMBUS_WORD_DATA, &data);
	return (status < 0) ? status : data.word;
}
EXPORT_SYMBOL(i2c_smbus_read_word_data);

/**
 * i2c_smbus_write_word_data - SMBus "write word" protocol
 * @client: Handle to slave device
 * @command: Byte interpreted by slave
 * @value: 16-bit "word" being written
 *
 * This executes the SMBus "write word" protocol, returning negative errno
 * else zero on success.
 */
s32 i2c_smbus_write_word_data(const struct i2c_client *client, u8 command,
			      u16 value)
{
	union i2c_smbus_data data;
	data.word = value;
	return i2c_smbus_xfer(client->adapter, client->addr, client->flags,
			      I2C_SMBUS_WRITE, command,
			      I2C_SMBUS_WORD_DATA, &data);
}
EXPORT_SYMBOL(i2c_smbus_write_word_data);

/**
 * i2c_smbus_read_block_data - SMBus "block read" protocol
 * @client: Handle to slave device
 * @command: Byte interpreted by slave
 * @values: Byte array into which data will be read; big enough to hold
 *	the data returned by the slave.  SMBus allows at most 32 bytes.
 *
 * This executes the SMBus "block read" protocol, returning negative errno
 * else the number of data bytes in the slave's response.
 *
 * Note that using this function requires that the client's adapter support
 * the I2C_FUNC_SMBUS_READ_BLOCK_DATA functionality.  Not all adapter drivers
 * support this; its emulation through I2C messaging relies on a specific
 * mechanism (I2C_M_RECV_LEN) which may not be implemented.
 */
s32 i2c_smbus_read_block_data(const struct i2c_client *client, u8 command,
			      u8 *values)
{
	union i2c_smbus_data data;
	int status;

	status = i2c_smbus_xfer(client->adapter, client->addr, client->flags,
				I2C_SMBUS_READ, command,
				I2C_SMBUS_BLOCK_DATA, &data);
	if (status)
		return status;

	memcpy(values, &data.block[1], data.block[0]);
	return data.block[0];
}
EXPORT_SYMBOL(i2c_smbus_read_block_data);

/**
 * i2c_smbus_write_block_data - SMBus "block write" protocol
 * @client: Handle to slave device
 * @command: Byte interpreted by slave
 * @length: Size of data block; SMBus allows at most 32 bytes
 * @values: Byte array which will be written.
 *
 * This executes the SMBus "block write" protocol, returning negative errno
 * else zero on success.
 */
s32 i2c_smbus_write_block_data(const struct i2c_client *client, u8 command,
			       u8 length, const u8 *values)
{
	union i2c_smbus_data data;

	if (length > I2C_SMBUS_BLOCK_MAX)
		length = I2C_SMBUS_BLOCK_MAX;
	data.block[0] = length;
	memcpy(&data.block[1], values, length);
	return i2c_smbus_xfer(client->adapter, client->addr, client->flags,
			      I2C_SMBUS_WRITE, command,
			      I2C_SMBUS_BLOCK_DATA, &data);
}
EXPORT_SYMBOL(i2c_smbus_write_block_data);

/* Returns the number of read bytes */
s32 i2c_smbus_read_i2c_block_data(const struct i2c_client *client, u8 command,
				  u8 length, u8 *values)
{
	union i2c_smbus_data data;
	int status;

	if (length > I2C_SMBUS_BLOCK_MAX)
		length = I2C_SMBUS_BLOCK_MAX;
	data.block[0] = length;
	status = i2c_smbus_xfer(client->adapter, client->addr, client->flags,
				I2C_SMBUS_READ, command,
				I2C_SMBUS_I2C_BLOCK_DATA, &data);
	if (status < 0)
		return status;

	memcpy(values, &data.block[1], data.block[0]);
	return data.block[0];
}
EXPORT_SYMBOL(i2c_smbus_read_i2c_block_data);

s32 i2c_smbus_write_i2c_block_data(const struct i2c_client *client, u8 command,
				   u8 length, const u8 *values)
{
	union i2c_smbus_data data;

	if (length > I2C_SMBUS_BLOCK_MAX)
		length = I2C_SMBUS_BLOCK_MAX;
	data.block[0] = length;
	memcpy(data.block + 1, values, length);
	return i2c_smbus_xfer(client->adapter, client->addr, client->flags,
			      I2C_SMBUS_WRITE, command,
			      I2C_SMBUS_I2C_BLOCK_DATA, &data);
}
EXPORT_SYMBOL(i2c_smbus_write_i2c_block_data);

/* Simulate a SMBus command using the i2c protocol
   No checking of parameters is done!  */
static s32 i2c_smbus_xfer_emulated(struct i2c_adapter *adapter, u16 addr,
				   unsigned short flags,
				   char read_write, u8 command, int size,
				   union i2c_smbus_data *data)
{
	/* So we need to generate a series of msgs. In the case of writing, we
	  need to use only one message; when reading, we need two. We initialize
	  most things with sane defaults, to keep the code below somewhat
	  simpler. */
	unsigned char msgbuf0[I2C_SMBUS_BLOCK_MAX+3];
	unsigned char msgbuf1[I2C_SMBUS_BLOCK_MAX+2];
	int num = read_write == I2C_SMBUS_READ ? 2 : 1;
	int i;
	u8 partial_pec = 0;
	int status;
	struct i2c_msg msg[2] = {
		{
			.addr = addr,
			.flags = flags,
			.len = 1,
			.buf = msgbuf0,
		}, {
			.addr = addr,
			.flags = flags | I2C_M_RD,
			.len = 0,
			.buf = msgbuf1,
		},
	};

	msgbuf0[0] = command;
	switch (size) {
	case I2C_SMBUS_QUICK:
		msg[0].len = 0;
		/* Special case: The read/write field is used as data */
		msg[0].flags = flags | (read_write == I2C_SMBUS_READ ?
					I2C_M_RD : 0);
		num = 1;
		break;
	case I2C_SMBUS_BYTE:
		if (read_write == I2C_SMBUS_READ) {
			/* Special case: only a read! */
			msg[0].flags = I2C_M_RD | flags;
			num = 1;
		}
		break;
	case I2C_SMBUS_BYTE_DATA:
		if (read_write == I2C_SMBUS_READ)
			msg[1].len = 1;
		else {
			msg[0].len = 2;
			msgbuf0[1] = data->byte;
		}
		break;
	case I2C_SMBUS_WORD_DATA:
		if (read_write == I2C_SMBUS_READ)
			msg[1].len = 2;
		else {
			msg[0].len = 3;
			msgbuf0[1] = data->word & 0xff;
			msgbuf0[2] = data->word >> 8;
		}
		break;
	case I2C_SMBUS_PROC_CALL:
		num = 2; /* Special case */
		read_write = I2C_SMBUS_READ;
		msg[0].len = 3;
		msg[1].len = 2;
		msgbuf0[1] = data->word & 0xff;
		msgbuf0[2] = data->word >> 8;
		break;
	case I2C_SMBUS_BLOCK_DATA:
		if (read_write == I2C_SMBUS_READ) {
			msg[1].flags |= I2C_M_RECV_LEN;
			msg[1].len = 1; /* block length will be added by
					   the underlying bus driver */
		} else {
			msg[0].len = data->block[0] + 2;
			if (msg[0].len > I2C_SMBUS_BLOCK_MAX + 2) {
				dev_err(&adapter->dev,
					"Invalid block write size %d\n",
					data->block[0]);
				return -EINVAL;
			}
			for (i = 1; i < msg[0].len; i++)
				msgbuf0[i] = data->block[i-1];
		}
		break;
	case I2C_SMBUS_BLOCK_PROC_CALL:
		num = 2; /* Another special case */
		read_write = I2C_SMBUS_READ;
		if (data->block[0] > I2C_SMBUS_BLOCK_MAX) {
			dev_err(&adapter->dev,
				"Invalid block write size %d\n",
				data->block[0]);
			return -EINVAL;
		}
		msg[0].len = data->block[0] + 2;
		for (i = 1; i < msg[0].len; i++)
			msgbuf0[i] = data->block[i-1];
		msg[1].flags |= I2C_M_RECV_LEN;
		msg[1].len = 1; /* block length will be added by
				   the underlying bus driver */
		break;
	case I2C_SMBUS_I2C_BLOCK_DATA:
		if (read_write == I2C_SMBUS_READ) {
			msg[1].len = data->block[0];
		} else {
			msg[0].len = data->block[0] + 1;
			if (msg[0].len > I2C_SMBUS_BLOCK_MAX + 1) {
				dev_err(&adapter->dev,
					"Invalid block write size %d\n",
					data->block[0]);
				return -EINVAL;
			}
			for (i = 1; i <= data->block[0]; i++)
				msgbuf0[i] = data->block[i];
		}
		break;
	default:
		dev_err(&adapter->dev, "Unsupported transaction %d\n", size);
		return -EOPNOTSUPP;
	}

	i = ((flags & I2C_CLIENT_PEC) && size != I2C_SMBUS_QUICK
				      && size != I2C_SMBUS_I2C_BLOCK_DATA);
	if (i) {
		/* Compute PEC if first message is a write */
		if (!(msg[0].flags & I2C_M_RD)) {
			if (num == 1) /* Write only */
				i2c_smbus_add_pec(&msg[0]);
			else /* Write followed by read */
				partial_pec = i2c_smbus_msg_pec(0, &msg[0]);
		}
		/* Ask for PEC if last message is a read */
		if (msg[num-1].flags & I2C_M_RD)
			msg[num-1].len++;
	}

	status = i2c_transfer(adapter, msg, num);
	if (status < 0)
		return status;

	/* Check PEC if last message is a read */
	if (i && (msg[num-1].flags & I2C_M_RD)) {
		status = i2c_smbus_check_pec(partial_pec, &msg[num-1]);
		if (status < 0)
			return status;
	}

	if (read_write == I2C_SMBUS_READ)
		switch (size) {
		case I2C_SMBUS_BYTE:
			data->byte = msgbuf0[0];
			break;
		case I2C_SMBUS_BYTE_DATA:
			data->byte = msgbuf1[0];
			break;
		case I2C_SMBUS_WORD_DATA:
		case I2C_SMBUS_PROC_CALL:
			data->word = msgbuf1[0] | (msgbuf1[1] << 8);
			break;
		case I2C_SMBUS_I2C_BLOCK_DATA:
			for (i = 0; i < data->block[0]; i++)
				data->block[i+1] = msgbuf1[i];
			break;
		case I2C_SMBUS_BLOCK_DATA:
		case I2C_SMBUS_BLOCK_PROC_CALL:
			for (i = 0; i < msgbuf1[0] + 1; i++)
				data->block[i] = msgbuf1[i];
			break;
		}
	return 0;
}

/**
 * i2c_smbus_xfer - execute SMBus protocol operations
 * @adapter: Handle to I2C bus
 * @addr: Address of SMBus slave on that bus
 * @flags: I2C_CLIENT_* flags (usually zero or I2C_CLIENT_PEC)
 * @read_write: I2C_SMBUS_READ or I2C_SMBUS_WRITE
 * @command: Byte interpreted by slave, for protocols which use such bytes
 * @protocol: SMBus protocol operation to execute, such as I2C_SMBUS_PROC_CALL
 * @data: Data to be read or written
 *
 * This executes an SMBus protocol operation, and returns a negative
 * errno code else zero on success.
 */
s32 i2c_smbus_xfer(struct i2c_adapter *adapter, u16 addr, unsigned short flags,
		   char read_write, u8 command, int protocol,
		   union i2c_smbus_data *data)
{
	unsigned long orig_jiffies;
	int try;
	s32 res;

	/* If enabled, the following two tracepoints are conditional on
	 * read_write and protocol.
	 */
	trace_smbus_write(adapter, addr, flags, read_write,
			  command, protocol, data);
	trace_smbus_read(adapter, addr, flags, read_write,
			 command, protocol);

	flags &= I2C_M_TEN | I2C_CLIENT_PEC | I2C_CLIENT_SCCB;

	if (adapter->algo->smbus_xfer) {
		i2c_lock_adapter(adapter);

		/* Retry automatically on arbitration loss */
		orig_jiffies = jiffies;
		for (res = 0, try = 0; try <= adapter->retries; try++) {
			res = adapter->algo->smbus_xfer(adapter, addr, flags,
							read_write, command,
							protocol, data);
			if (res != -EAGAIN)
				break;
			if (time_after(jiffies,
				       orig_jiffies + adapter->timeout))
				break;
		}
		i2c_unlock_adapter(adapter);

		if (res != -EOPNOTSUPP || !adapter->algo->master_xfer)
			goto trace;
		/*
		 * Fall back to i2c_smbus_xfer_emulated if the adapter doesn't
		 * implement native support for the SMBus operation.
		 */
	}

	res = i2c_smbus_xfer_emulated(adapter, addr, flags, read_write,
				      command, protocol, data);

trace:
	/* If enabled, the reply tracepoint is conditional on read_write. */
	trace_smbus_reply(adapter, addr, flags, read_write,
			  command, protocol, data);
	trace_smbus_result(adapter, addr, flags, read_write,
			   command, protocol, res);

	return res;
}
EXPORT_SYMBOL(i2c_smbus_xfer);

#if IS_ENABLED(CONFIG_I2C_SLAVE)
int i2c_slave_register(struct i2c_client *client, i2c_slave_cb_t slave_cb)
{
	int ret;

	if (!client || !slave_cb)
		return -EINVAL;

	if (!(client->flags & I2C_CLIENT_TEN)) {
		/* Enforce stricter address checking */
		ret = i2c_check_addr_validity(client->addr);
		if (ret)
			return ret;
	}

	if (!client->adapter->algo->reg_slave)
		return -EOPNOTSUPP;

	client->slave_cb = slave_cb;

	i2c_lock_adapter(client->adapter);
	ret = client->adapter->algo->reg_slave(client);
	i2c_unlock_adapter(client->adapter);

	if (ret)
		client->slave_cb = NULL;

	return ret;
}
EXPORT_SYMBOL_GPL(i2c_slave_register);

int i2c_slave_unregister(struct i2c_client *client)
{
	int ret;

	if (!client->adapter->algo->unreg_slave)
		return -EOPNOTSUPP;

	i2c_lock_adapter(client->adapter);
	ret = client->adapter->algo->unreg_slave(client);
	i2c_unlock_adapter(client->adapter);

	if (ret == 0)
		client->slave_cb = NULL;

	return ret;
}
EXPORT_SYMBOL_GPL(i2c_slave_unregister);
#endif

MODULE_AUTHOR("Simon G. Vogl <simon@tk.uni-linz.ac.at>");
MODULE_DESCRIPTION("I2C-Bus main module");
MODULE_LICENSE("GPL");<|MERGE_RESOLUTION|>--- conflicted
+++ resolved
@@ -656,12 +656,6 @@
 	if (status < 0)
 		return status;
 
-<<<<<<< HEAD
-	acpi_dev_pm_attach(&client->dev, true);
-	status = driver->probe(client, i2c_match_id(driver->id_table, client));
-	if (status)
-		acpi_dev_pm_detach(&client->dev, true);
-=======
 	status = dev_pm_domain_attach(&client->dev, true);
 	if (status != -EPROBE_DEFER) {
 		status = driver->probe(client, i2c_match_id(driver->id_table,
@@ -669,7 +663,6 @@
 		if (status)
 			dev_pm_domain_detach(&client->dev, true);
 	}
->>>>>>> 33e8bb5d
 
 	return status;
 }
