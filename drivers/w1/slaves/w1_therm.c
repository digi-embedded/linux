/*
 *	w1_therm.c
 *
 * Copyright (c) 2004 Evgeniy Polyakov <zbr@ioremap.net>
 *
 *
 * This program is free software; you can redistribute it and/or modify
 * it under the therms of the GNU General Public License as published by
 * the Free Software Foundation; either version 2 of the License, or
 * (at your option) any later version.
 *
 * This program is distributed in the hope that it will be useful,
 * but WITHOUT ANY WARRANTY; without even the implied warranty of
 * MERCHANTABILITY or FITNESS FOR A PARTICULAR PURPOSE.  See the
 * GNU General Public License for more details.
 *
 * You should have received a copy of the GNU General Public License
 * along with this program; if not, write to the Free Software
 * Foundation, Inc., 59 Temple Place, Suite 330, Boston, MA 02111-1307 USA
 */

#include <asm/types.h>

#include <linux/kernel.h>
#include <linux/module.h>
#include <linux/moduleparam.h>
#include <linux/sched.h>
#include <linux/device.h>
#include <linux/types.h>
#include <linux/slab.h>
#include <linux/delay.h>

#include "../w1.h"
#include "../w1_int.h"
#include "../w1_family.h"

MODULE_LICENSE("GPL");
MODULE_AUTHOR("Evgeniy Polyakov <zbr@ioremap.net>");
MODULE_DESCRIPTION("Driver for 1-wire Dallas network protocol, temperature family.");
MODULE_ALIAS("w1-family-" __stringify(W1_THERM_DS18S20));
MODULE_ALIAS("w1-family-" __stringify(W1_THERM_DS1822));
MODULE_ALIAS("w1-family-" __stringify(W1_THERM_DS18B20));
MODULE_ALIAS("w1-family-" __stringify(W1_THERM_DS1825));
MODULE_ALIAS("w1-family-" __stringify(W1_THERM_DS28EA00));

/* Allow the strong pullup to be disabled, but default to enabled.
 * If it was disabled a parasite powered device might not get the require
 * current to do a temperature conversion.  If it is enabled parasite powered
 * devices have a better chance of getting the current required.
 * In case the parasite power-detection is not working (seems to be the case
 * for some DS18S20) the strong pullup can also be forced, regardless of the
 * power state of the devices.
 *
 * Summary of options:
 * - strong_pullup = 0	Disable strong pullup completely
 * - strong_pullup = 1	Enable automatic strong pullup detection
 * - strong_pullup = 2	Force strong pullup
 */
static int w1_strong_pullup = 1;
module_param_named(strong_pullup, w1_strong_pullup, int, 0);

struct w1_therm_family_data {
	uint8_t rom[9];
	atomic_t refcnt;
};

/* return the address of the refcnt in the family data */
#define THERM_REFCNT(family_data) \
<<<<<<< HEAD
	(&((struct w1_therm_family_data*)family_data)->refcnt)
=======
	(&((struct w1_therm_family_data *)family_data)->refcnt)
>>>>>>> f2ed3bfc

static int w1_therm_add_slave(struct w1_slave *sl)
{
	sl->family_data = kzalloc(sizeof(struct w1_therm_family_data),
		GFP_KERNEL);
	if (!sl->family_data)
		return -ENOMEM;
	atomic_set(THERM_REFCNT(sl->family_data), 1);
	return 0;
}

static void w1_therm_remove_slave(struct w1_slave *sl)
{
	int refcnt = atomic_sub_return(1, THERM_REFCNT(sl->family_data));
<<<<<<< HEAD
	while(refcnt) {
=======

	while (refcnt) {
>>>>>>> f2ed3bfc
		msleep(1000);
		refcnt = atomic_read(THERM_REFCNT(sl->family_data));
	}
	kfree(sl->family_data);
	sl->family_data = NULL;
}

static ssize_t w1_slave_show(struct device *device,
	struct device_attribute *attr, char *buf);

static ssize_t w1_slave_store(struct device *device,
	struct device_attribute *attr, const char *buf, size_t size);

static ssize_t w1_seq_show(struct device *device,
	struct device_attribute *attr, char *buf);

static DEVICE_ATTR_RW(w1_slave);
static DEVICE_ATTR_RO(w1_seq);

static struct attribute *w1_therm_attrs[] = {
	&dev_attr_w1_slave.attr,
	NULL,
};

static struct attribute *w1_ds28ea00_attrs[] = {
	&dev_attr_w1_slave.attr,
	&dev_attr_w1_seq.attr,
	NULL,
};
ATTRIBUTE_GROUPS(w1_therm);
ATTRIBUTE_GROUPS(w1_ds28ea00);

static struct w1_family_ops w1_therm_fops = {
	.add_slave	= w1_therm_add_slave,
	.remove_slave	= w1_therm_remove_slave,
	.groups		= w1_therm_groups,
};

static struct w1_family_ops w1_ds28ea00_fops = {
	.add_slave	= w1_therm_add_slave,
	.remove_slave	= w1_therm_remove_slave,
	.groups		= w1_ds28ea00_groups,
};

static struct w1_family w1_therm_family_DS18S20 = {
	.fid = W1_THERM_DS18S20,
	.fops = &w1_therm_fops,
};

static struct w1_family w1_therm_family_DS18B20 = {
	.fid = W1_THERM_DS18B20,
	.fops = &w1_therm_fops,
};

static struct w1_family w1_therm_family_DS1822 = {
	.fid = W1_THERM_DS1822,
	.fops = &w1_therm_fops,
};

static struct w1_family w1_therm_family_DS28EA00 = {
	.fid = W1_THERM_DS28EA00,
	.fops = &w1_ds28ea00_fops,
};

static struct w1_family w1_therm_family_DS1825 = {
	.fid = W1_THERM_DS1825,
	.fops = &w1_therm_fops,
};

struct w1_therm_family_converter {
	u8			broken;
	u16			reserved;
	struct w1_family	*f;
	int			(*convert)(u8 rom[9]);
	int			(*precision)(struct device *device, int val);
	int			(*eeprom)(struct device *device);
};

/* write configuration to eeprom */
static inline int w1_therm_eeprom(struct device *device);

/* Set precision for conversion */
static inline int w1_DS18B20_precision(struct device *device, int val);
static inline int w1_DS18S20_precision(struct device *device, int val);

/* The return value is millidegrees Centigrade. */
static inline int w1_DS18B20_convert_temp(u8 rom[9]);
static inline int w1_DS18S20_convert_temp(u8 rom[9]);

static struct w1_therm_family_converter w1_therm_families[] = {
	{
		.f		= &w1_therm_family_DS18S20,
		.convert	= w1_DS18S20_convert_temp,
		.precision	= w1_DS18S20_precision,
		.eeprom		= w1_therm_eeprom
	},
	{
		.f		= &w1_therm_family_DS1822,
		.convert	= w1_DS18B20_convert_temp,
		.precision	= w1_DS18S20_precision,
		.eeprom		= w1_therm_eeprom
	},
	{
		.f		= &w1_therm_family_DS18B20,
		.convert	= w1_DS18B20_convert_temp,
		.precision	= w1_DS18B20_precision,
		.eeprom		= w1_therm_eeprom
	},
	{
		.f		= &w1_therm_family_DS28EA00,
		.convert	= w1_DS18B20_convert_temp,
		.precision	= w1_DS18S20_precision,
		.eeprom		= w1_therm_eeprom
	},
	{
		.f		= &w1_therm_family_DS1825,
		.convert	= w1_DS18B20_convert_temp,
		.precision	= w1_DS18S20_precision,
		.eeprom		= w1_therm_eeprom
	}
};

static inline int w1_therm_eeprom(struct device *device)
{
	struct w1_slave *sl = dev_to_w1_slave(device);
	struct w1_master *dev = sl->master;
	u8 rom[9], external_power;
	int ret, max_trying = 10;
	u8 *family_data = sl->family_data;

	ret = mutex_lock_interruptible(&dev->bus_mutex);
	if (ret != 0)
		goto post_unlock;

	if (!sl->family_data) {
		ret = -ENODEV;
		goto pre_unlock;
	}

	/* prevent the slave from going away in sleep */
	atomic_inc(THERM_REFCNT(family_data));
	memset(rom, 0, sizeof(rom));

	while (max_trying--) {
		if (!w1_reset_select_slave(sl)) {
			unsigned int tm = 10;
			unsigned long sleep_rem;

			/* check if in parasite mode */
			w1_write_8(dev, W1_READ_PSUPPLY);
			external_power = w1_read_8(dev);

			if (w1_reset_select_slave(sl))
				continue;

			/* 10ms strong pullup/delay after the copy command */
			if (w1_strong_pullup == 2 ||
			    (!external_power && w1_strong_pullup))
				w1_next_pullup(dev, tm);

			w1_write_8(dev, W1_COPY_SCRATCHPAD);

			if (external_power) {
				mutex_unlock(&dev->bus_mutex);

				sleep_rem = msleep_interruptible(tm);
				if (sleep_rem != 0) {
					ret = -EINTR;
					goto post_unlock;
				}

				ret = mutex_lock_interruptible(&dev->bus_mutex);
				if (ret != 0)
					goto post_unlock;
			} else if (!w1_strong_pullup) {
				sleep_rem = msleep_interruptible(tm);
				if (sleep_rem != 0) {
					ret = -EINTR;
					goto pre_unlock;
				}
			}

			break;
		}
	}

pre_unlock:
	mutex_unlock(&dev->bus_mutex);

post_unlock:
	atomic_dec(THERM_REFCNT(family_data));
	return ret;
}

/* DS18S20 does not feature configuration register */
static inline int w1_DS18S20_precision(struct device *device, int val)
{
	return 0;
}

static inline int w1_DS18B20_precision(struct device *device, int val)
{
	struct w1_slave *sl = dev_to_w1_slave(device);
	struct w1_master *dev = sl->master;
	u8 rom[9], crc;
	int ret, max_trying = 10;
	u8 *family_data = sl->family_data;
	uint8_t precision_bits;
	uint8_t mask = 0x60;

	if (val > 12 || val < 9) {
		pr_warn("Unsupported precision\n");
		return -1;
	}

	ret = mutex_lock_interruptible(&dev->bus_mutex);
	if (ret != 0)
		goto post_unlock;

	if (!sl->family_data) {
		ret = -ENODEV;
		goto pre_unlock;
	}

	/* prevent the slave from going away in sleep */
	atomic_inc(THERM_REFCNT(family_data));
	memset(rom, 0, sizeof(rom));

	/* translate precision to bitmask (see datasheet page 9) */
	switch (val) {
	case 9:
		precision_bits = 0x00;
		break;
	case 10:
		precision_bits = 0x20;
		break;
	case 11:
		precision_bits = 0x40;
		break;
	case 12:
	default:
		precision_bits = 0x60;
		break;
	}

	while (max_trying--) {
		crc = 0;

		if (!w1_reset_select_slave(sl)) {
			int count = 0;

			/* read values to only alter precision bits */
			w1_write_8(dev, W1_READ_SCRATCHPAD);
			count = w1_read_block(dev, rom, 9);
			if (count != 9)
				dev_warn(device, "w1_read_block() returned %u instead of 9.\n",	count);

			crc = w1_calc_crc8(rom, 8);
			if (rom[8] == crc) {
				rom[4] = (rom[4] & ~mask) | (precision_bits & mask);

				if (!w1_reset_select_slave(sl)) {
					w1_write_8(dev, W1_WRITE_SCRATCHPAD);
					w1_write_8(dev, rom[2]);
					w1_write_8(dev, rom[3]);
					w1_write_8(dev, rom[4]);

					break;
				}
			}
		}
	}

pre_unlock:
	mutex_unlock(&dev->bus_mutex);

post_unlock:
	atomic_dec(THERM_REFCNT(family_data));
	return ret;
}

static inline int w1_DS18B20_convert_temp(u8 rom[9])
{
	s16 t = le16_to_cpup((__le16 *)rom);

	return t*1000/16;
}

static inline int w1_DS18S20_convert_temp(u8 rom[9])
{
	int t, h;

	if (!rom[7])
		return 0;

	if (rom[1] == 0)
		t = ((s32)rom[0] >> 1)*1000;
	else
		t = 1000*(-1*(s32)(0x100-rom[0]) >> 1);

	t -= 250;
	h = 1000*((s32)rom[7] - (s32)rom[6]);
	h /= (s32)rom[7];
	t += h;

	return t;
}

static inline int w1_convert_temp(u8 rom[9], u8 fid)
{
	int i;

	for (i = 0; i < ARRAY_SIZE(w1_therm_families); ++i)
		if (w1_therm_families[i].f->fid == fid)
			return w1_therm_families[i].convert(rom);

	return 0;
}

static ssize_t w1_slave_store(struct device *device,
			      struct device_attribute *attr, const char *buf,
			      size_t size)
{
	int val, ret;
	struct w1_slave *sl = dev_to_w1_slave(device);
	int i;

	ret = kstrtoint(buf, 0, &val);
	if (ret)
		return ret;

	for (i = 0; i < ARRAY_SIZE(w1_therm_families); ++i) {
		if (w1_therm_families[i].f->fid == sl->family->fid) {
			/* zero value indicates to write current configuration to eeprom */
			if (val == 0)
				ret = w1_therm_families[i].eeprom(device);
			else
				ret = w1_therm_families[i].precision(device, val);
			break;
		}
	}
	return ret ? : size;
}

static ssize_t w1_slave_show(struct device *device,
	struct device_attribute *attr, char *buf)
{
	struct w1_slave *sl = dev_to_w1_slave(device);
	struct w1_master *dev = sl->master;
	u8 rom[9], crc, verdict, external_power;
	int i, ret, max_trying = 10;
	ssize_t c = PAGE_SIZE;
	u8 *family_data = sl->family_data;

	ret = mutex_lock_interruptible(&dev->bus_mutex);
	if (ret != 0)
		goto post_unlock;

<<<<<<< HEAD
	if(!sl->family_data)
	{
=======
	if (!sl->family_data) {
>>>>>>> f2ed3bfc
		ret = -ENODEV;
		goto pre_unlock;
	}

	/* prevent the slave from going away in sleep */
	atomic_inc(THERM_REFCNT(family_data));
	memset(rom, 0, sizeof(rom));

	while (max_trying--) {

		verdict = 0;
		crc = 0;

		if (!w1_reset_select_slave(sl)) {
			int count = 0;
			unsigned int tm = 750;
			unsigned long sleep_rem;

			w1_write_8(dev, W1_READ_PSUPPLY);
			external_power = w1_read_8(dev);

			if (w1_reset_select_slave(sl))
				continue;

			/* 750ms strong pullup (or delay) after the convert */
			if (w1_strong_pullup == 2 ||
					(!external_power && w1_strong_pullup))
				w1_next_pullup(dev, tm);

			w1_write_8(dev, W1_CONVERT_TEMP);

			if (external_power) {
				mutex_unlock(&dev->bus_mutex);

				sleep_rem = msleep_interruptible(tm);
				if (sleep_rem != 0) {
					ret = -EINTR;
					goto post_unlock;
				}

				ret = mutex_lock_interruptible(&dev->bus_mutex);
				if (ret != 0)
					goto post_unlock;
			} else if (!w1_strong_pullup) {
				sleep_rem = msleep_interruptible(tm);
				if (sleep_rem != 0) {
					ret = -EINTR;
					goto pre_unlock;
				}
			}

			if (!w1_reset_select_slave(sl)) {

				w1_write_8(dev, W1_READ_SCRATCHPAD);
				count = w1_read_block(dev, rom, 9);
				if (count != 9) {
					dev_warn(device, "w1_read_block() "
						"returned %u instead of 9.\n",
						count);
				}

				crc = w1_calc_crc8(rom, 8);

				if (rom[8] == crc)
					verdict = 1;
			}
		}

		if (verdict)
			break;
	}

	for (i = 0; i < 9; ++i)
		c -= snprintf(buf + PAGE_SIZE - c, c, "%02x ", rom[i]);
	c -= snprintf(buf + PAGE_SIZE - c, c, ": crc=%02x %s\n",
		      crc, (verdict) ? "YES" : "NO");
	if (verdict)
		memcpy(family_data, rom, sizeof(rom));
	else
		dev_warn(device, "Read failed CRC check\n");

	for (i = 0; i < 9; ++i)
		c -= snprintf(buf + PAGE_SIZE - c, c, "%02x ",
			      ((u8 *)family_data)[i]);

	c -= snprintf(buf + PAGE_SIZE - c, c, "t=%d\n",
		w1_convert_temp(rom, sl->family->fid));
	ret = PAGE_SIZE - c;

pre_unlock:
	mutex_unlock(&dev->bus_mutex);

post_unlock:
	atomic_dec(THERM_REFCNT(family_data));
	return ret;
<<<<<<< HEAD
=======
}

#define W1_42_CHAIN	0x99
#define W1_42_CHAIN_OFF	0x3C
#define W1_42_CHAIN_OFF_INV	0xC3
#define W1_42_CHAIN_ON	0x5A
#define W1_42_CHAIN_ON_INV	0xA5
#define W1_42_CHAIN_DONE 0x96
#define W1_42_CHAIN_DONE_INV 0x69
#define W1_42_COND_READ	0x0F
#define W1_42_SUCCESS_CONFIRM_BYTE 0xAA
#define W1_42_FINISHED_BYTE 0xFF
static ssize_t w1_seq_show(struct device *device,
	struct device_attribute *attr, char *buf)
{
	struct w1_slave *sl = dev_to_w1_slave(device);
	ssize_t c = PAGE_SIZE;
	int rv;
	int i;
	u8 ack;
	u64 rn;
	struct w1_reg_num *reg_num;
	int seq = 0;

	mutex_lock(&sl->master->bus_mutex);
	/* Place all devices in CHAIN state */
	if (w1_reset_bus(sl->master))
		goto error;
	w1_write_8(sl->master, W1_SKIP_ROM);
	w1_write_8(sl->master, W1_42_CHAIN);
	w1_write_8(sl->master, W1_42_CHAIN_ON);
	w1_write_8(sl->master, W1_42_CHAIN_ON_INV);
	msleep(sl->master->pullup_duration);

	/* check for acknowledgment */
	ack = w1_read_8(sl->master);
	if (ack != W1_42_SUCCESS_CONFIRM_BYTE)
		goto error;

	/* In case the bus fails to send 0xFF, limit*/
	for (i = 0; i <= 64; i++) {
		if (w1_reset_bus(sl->master))
			goto error;

		w1_write_8(sl->master, W1_42_COND_READ);
		rv = w1_read_block(sl->master, (u8 *)&rn, 8);
		reg_num = (struct w1_reg_num *) &rn;
		if (reg_num->family == W1_42_FINISHED_BYTE)
			break;
		if (sl->reg_num.id == reg_num->id)
			seq = i;

		w1_write_8(sl->master, W1_42_CHAIN);
		w1_write_8(sl->master, W1_42_CHAIN_DONE);
		w1_write_8(sl->master, W1_42_CHAIN_DONE_INV);
		w1_read_block(sl->master, &ack, sizeof(ack));

		/* check for acknowledgment */
		ack = w1_read_8(sl->master);
		if (ack != W1_42_SUCCESS_CONFIRM_BYTE)
			goto error;

	}

	/* Exit from CHAIN state */
	if (w1_reset_bus(sl->master))
		goto error;
	w1_write_8(sl->master, W1_SKIP_ROM);
	w1_write_8(sl->master, W1_42_CHAIN);
	w1_write_8(sl->master, W1_42_CHAIN_OFF);
	w1_write_8(sl->master, W1_42_CHAIN_OFF_INV);

	/* check for acknowledgment */
	ack = w1_read_8(sl->master);
	if (ack != W1_42_SUCCESS_CONFIRM_BYTE)
		goto error;
	mutex_unlock(&sl->master->bus_mutex);

	c -= snprintf(buf + PAGE_SIZE - c, c, "%d\n", seq);
	return PAGE_SIZE - c;
error:
	mutex_unlock(&sl->master->bus_mutex);
	return -EIO;
>>>>>>> f2ed3bfc
}

static int __init w1_therm_init(void)
{
	int err, i;

	for (i = 0; i < ARRAY_SIZE(w1_therm_families); ++i) {
		err = w1_register_family(w1_therm_families[i].f);
		if (err)
			w1_therm_families[i].broken = 1;
	}

	return 0;
}

static void __exit w1_therm_fini(void)
{
	int i;

	for (i = 0; i < ARRAY_SIZE(w1_therm_families); ++i)
		if (!w1_therm_families[i].broken)
			w1_unregister_family(w1_therm_families[i].f);
}

module_init(w1_therm_init);
module_exit(w1_therm_fini);<|MERGE_RESOLUTION|>--- conflicted
+++ resolved
@@ -66,11 +66,7 @@
 
 /* return the address of the refcnt in the family data */
 #define THERM_REFCNT(family_data) \
-<<<<<<< HEAD
-	(&((struct w1_therm_family_data*)family_data)->refcnt)
-=======
 	(&((struct w1_therm_family_data *)family_data)->refcnt)
->>>>>>> f2ed3bfc
 
 static int w1_therm_add_slave(struct w1_slave *sl)
 {
@@ -85,12 +81,8 @@
 static void w1_therm_remove_slave(struct w1_slave *sl)
 {
 	int refcnt = atomic_sub_return(1, THERM_REFCNT(sl->family_data));
-<<<<<<< HEAD
-	while(refcnt) {
-=======
 
 	while (refcnt) {
->>>>>>> f2ed3bfc
 		msleep(1000);
 		refcnt = atomic_read(THERM_REFCNT(sl->family_data));
 	}
@@ -449,12 +441,7 @@
 	if (ret != 0)
 		goto post_unlock;
 
-<<<<<<< HEAD
-	if(!sl->family_data)
-	{
-=======
 	if (!sl->family_data) {
->>>>>>> f2ed3bfc
 		ret = -ENODEV;
 		goto pre_unlock;
 	}
@@ -550,8 +537,6 @@
 post_unlock:
 	atomic_dec(THERM_REFCNT(family_data));
 	return ret;
-<<<<<<< HEAD
-=======
 }
 
 #define W1_42_CHAIN	0x99
@@ -635,7 +620,6 @@
 error:
 	mutex_unlock(&sl->master->bus_mutex);
 	return -EIO;
->>>>>>> f2ed3bfc
 }
 
 static int __init w1_therm_init(void)
