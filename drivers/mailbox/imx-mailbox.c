--- conflicted
+++ resolved
@@ -5,10 +5,7 @@
 
 #include <linux/clk.h>
 #include <linux/firmware/imx/ipc.h>
-<<<<<<< HEAD
-=======
 #include <linux/firmware/imx/s4.h>
->>>>>>> c1084c27
 #include <linux/interrupt.h>
 #include <linux/io.h>
 #include <linux/iopoll.h>
@@ -18,30 +15,9 @@
 #include <linux/module.h>
 #include <linux/of_device.h>
 #include <linux/pm_runtime.h>
-<<<<<<< HEAD
-=======
 #include <linux/suspend.h>
->>>>>>> c1084c27
 #include <linux/slab.h>
-#include <linux/jiffies.h>
-
-<<<<<<< HEAD
-#define IMX_MU_xSR_GIPn(x)	BIT(28 + (3 - (x)))
-#define IMX_MU_xSR_RFn(x)	BIT(24 + (3 - (x)))
-#define IMX_MU_xSR_TEn(x)	BIT(20 + (3 - (x)))
-#define IMX_MU_xSR_BRDIP	BIT(9)
-
-/* General Purpose Interrupt Enable */
-#define IMX_MU_xCR_GIEn(x)	BIT(28 + (3 - (x)))
-/* Receive Interrupt Enable */
-#define IMX_MU_xCR_RIEn(x)	BIT(24 + (3 - (x)))
-/* Transmit Interrupt Enable */
-#define IMX_MU_xCR_TIEn(x)	BIT(20 + (3 - (x)))
-/* General Purpose Interrupt Request */
-#define IMX_MU_xCR_GIRn(x)	BIT(16 + (3 - (x)))
-
-=======
->>>>>>> c1084c27
+
 #define IMX_MU_CHANS		16
 /* TX0/RX0/RXDB[0-3] */
 #define IMX_MU_SCU_CHANS	6
@@ -59,8 +35,6 @@
 	IMX_MU_TYPE_RXDB,	/* Rx doorbell */
 };
 
-<<<<<<< HEAD
-=======
 enum imx_mu_xcr {
 	IMX_MU_GIER,
 	IMX_MU_GCR,
@@ -76,20 +50,16 @@
 	IMX_MU_RSR,
 };
 
->>>>>>> c1084c27
 struct imx_sc_rpc_msg_max {
 	struct imx_sc_rpc_msg hdr;
 	u32 data[30];
 };
 
-<<<<<<< HEAD
-=======
 struct imx_s4_rpc_msg_max {
 	struct imx_s4_rpc_msg hdr;
 	u32 data[254];
 };
 
->>>>>>> c1084c27
 struct imx_mu_con_priv {
 	unsigned int		idx;
 	char			irq_desc[IMX_MU_CHAN_NAME_SIZE];
@@ -115,26 +85,9 @@
 
 	u32 xcr[4];
 
-	/* for control register save and restore */
-	u32 xcr;
-
 	bool			side_b;
 };
 
-<<<<<<< HEAD
-struct imx_mu_dcfg {
-	int (*tx)(struct imx_mu_priv *priv, struct imx_mu_con_priv *cp,
-		  void *data);
-	int (*rx)(struct imx_mu_priv *priv, struct imx_mu_con_priv *cp);
-	int (*rxdb)(struct imx_mu_priv *priv, struct imx_mu_con_priv *cp);
-	void (*init)(struct imx_mu_priv *priv);
-	u32	xTR[4];		/* Transmit Registers */
-	u32	xRR[4];		/* Receive Registers */
-	u32	xSR;		/* Status Register */
-	u32	xCR;		/* Control Register */
-};
-
-=======
 enum imx_mu_type {
 	IMX_MU_V1,
 	IMX_MU_V2,
@@ -167,7 +120,6 @@
 #define IMX_MU_xCR_GIRn(type, x) (type & IMX_MU_V2 ? BIT(x) : BIT(16 + (3 - (x))))
 
 
->>>>>>> c1084c27
 static struct imx_mu_priv *to_imx_mu_priv(struct mbox_controller *mbox)
 {
 	return container_of(mbox, struct imx_mu_priv, mbox);
@@ -183,11 +135,7 @@
 	return ioread32(priv->base + offs);
 }
 
-<<<<<<< HEAD
-static int imx_mu_tx_waiting_write(struct imx_mu_priv *priv, u32 idx, u32 val)
-=======
 static int imx_mu_tx_waiting_write(struct imx_mu_priv *priv, u32 val, u32 idx)
->>>>>>> c1084c27
 {
 	u64 timeout_time = get_jiffies_64() + IMX_MU_SECO_TX_TOUT;
 	u32 status;
@@ -196,13 +144,8 @@
 	dev_dbg(priv->dev, "Trying to write %.8x to idx %d\n", val, idx);
 
 	do {
-<<<<<<< HEAD
-		status = imx_mu_read(priv, priv->dcfg->xSR);
-		can_write = status & IMX_MU_xSR_TEn(idx % 4);
-=======
 		status = imx_mu_read(priv, priv->dcfg->xSR[IMX_MU_TSR]);
 		can_write = status & IMX_MU_xSR_TEn(priv->dcfg->type, idx % 4);
->>>>>>> c1084c27
 	} while (!can_write && time_is_after_jiffies64(timeout_time));
 
 	if (!can_write) {
@@ -211,20 +154,12 @@
 		return -ETIME;
 	}
 
-<<<<<<< HEAD
-	imx_mu_write(priv, val, priv->dcfg->xTR[idx % 4]);
-=======
 	imx_mu_write(priv, val, priv->dcfg->xTR + (idx % 4) * 4);
->>>>>>> c1084c27
-
-	return 0;
-}
-
-<<<<<<< HEAD
-static int imx_mu_rx_waiting_read(struct imx_mu_priv *priv, u32 idx, u32 *val)
-=======
+
+	return 0;
+}
+
 static int imx_mu_rx_waiting_read(struct imx_mu_priv *priv, u32 *val, u32 idx)
->>>>>>> c1084c27
 {
 	u64 timeout_time = get_jiffies_64() + IMX_MU_SECO_RX_TOUT;
 	u32 status;
@@ -233,13 +168,8 @@
 	dev_dbg(priv->dev, "Trying to read from idx %d\n", idx);
 
 	do {
-<<<<<<< HEAD
-		status = imx_mu_read(priv, priv->dcfg->xSR);
-		can_read = status & IMX_MU_xSR_RFn(idx % 4);
-=======
 		status = imx_mu_read(priv, priv->dcfg->xSR[IMX_MU_RSR]);
 		can_read = status & IMX_MU_xSR_RFn(priv->dcfg->type, idx % 4);
->>>>>>> c1084c27
 	} while (!can_read && time_is_after_jiffies64(timeout_time));
 
 	if (!can_read) {
@@ -248,37 +178,22 @@
 		return -ETIME;
 	}
 
-<<<<<<< HEAD
-	*val = imx_mu_read(priv, priv->dcfg->xRR[idx % 4]);
-=======
 	*val = imx_mu_read(priv, priv->dcfg->xRR + (idx % 4) * 4);
->>>>>>> c1084c27
 	dev_dbg(priv->dev, "Read %.8x\n", *val);
 
 	return 0;
 }
 
-<<<<<<< HEAD
-static u32 imx_mu_xcr_rmw(struct imx_mu_priv *priv, u32 set, u32 clr)
-=======
 static u32 imx_mu_xcr_rmw(struct imx_mu_priv *priv, enum imx_mu_xcr type, u32 set, u32 clr)
->>>>>>> c1084c27
 {
 	unsigned long flags;
 	u32 val;
 
 	spin_lock_irqsave(&priv->xcr_lock, flags);
-<<<<<<< HEAD
-	val = imx_mu_read(priv, priv->dcfg->xCR);
-	val &= ~clr;
-	val |= set;
-	imx_mu_write(priv, val, priv->dcfg->xCR);
-=======
 	val = imx_mu_read(priv, priv->dcfg->xCR[type]);
 	val &= ~clr;
 	val |= set;
 	imx_mu_write(priv, val, priv->dcfg->xCR[type]);
->>>>>>> c1084c27
 	spin_unlock_irqrestore(&priv->xcr_lock, flags);
 
 	return val;
@@ -292,19 +207,6 @@
 
 	switch (cp->type) {
 	case IMX_MU_TYPE_TX:
-<<<<<<< HEAD
-		imx_mu_write(priv, *arg, priv->dcfg->xTR[cp->idx]);
-		imx_mu_xcr_rmw(priv, IMX_MU_xCR_TIEn(cp->idx), 0);
-		break;
-	case IMX_MU_TYPE_TXDB:
-		imx_mu_xcr_rmw(priv, IMX_MU_xCR_GIRn(cp->idx), 0);
-		tasklet_schedule(&cp->txdb_tasklet);
-		break;
-	default:
-		dev_warn_ratelimited(priv->dev,
-				     "Send data on wrong channel type: %d\n",
-				     cp->type);
-=======
 		imx_mu_write(priv, *arg, priv->dcfg->xTR + cp->idx * 4);
 		imx_mu_xcr_rmw(priv, IMX_MU_TCR, IMX_MU_xCR_TIEn(priv->dcfg->type, cp->idx), 0);
 		break;
@@ -314,7 +216,6 @@
 		break;
 	default:
 		dev_warn_ratelimited(priv->dev, "Send data on wrong channel type: %d\n", cp->type);
->>>>>>> c1084c27
 		return -EINVAL;
 	}
 
@@ -326,11 +227,7 @@
 {
 	u32 dat;
 
-<<<<<<< HEAD
-	dat = imx_mu_read(priv, priv->dcfg->xRR[cp->idx]);
-=======
 	dat = imx_mu_read(priv, priv->dcfg->xRR + (cp->idx) * 4);
->>>>>>> c1084c27
 	mbox_chan_received_data(cp->chan, (void *)&dat);
 
 	return 0;
@@ -339,19 +236,13 @@
 static int imx_mu_generic_rxdb(struct imx_mu_priv *priv,
 			       struct imx_mu_con_priv *cp)
 {
-<<<<<<< HEAD
-	imx_mu_write(priv, IMX_MU_xSR_GIPn(cp->idx), priv->dcfg->xSR);
-=======
 	imx_mu_write(priv, IMX_MU_xSR_GIPn(priv->dcfg->type, cp->idx),
 		     priv->dcfg->xSR[IMX_MU_GSR]);
->>>>>>> c1084c27
 	mbox_chan_received_data(cp->chan, NULL);
 
 	return 0;
 }
 
-<<<<<<< HEAD
-=======
 static int imx_mu_specific_tx(struct imx_mu_priv *priv, struct imx_mu_con_priv *cp, void *data)
 {
 	u32 *arg = data;
@@ -450,7 +341,6 @@
 	return 0;
 }
 
->>>>>>> c1084c27
 static int imx_mu_seco_tx(struct imx_mu_priv *priv, struct imx_mu_con_priv *cp,
 			  void *data)
 {
@@ -470,13 +360,9 @@
 			 * The real message size can be different to
 			 * struct imx_sc_rpc_msg_max size
 			 */
-<<<<<<< HEAD
-			dev_err(priv->dev, "Maximal message size (%zu bytes) exceeded on TX; got: %i bytes\n", sizeof(*msg), byte_size);
-=======
 			dev_err(priv->dev,
 				"Exceed max msg size (%zu) on TX, got: %i\n",
 				sizeof(*msg), byte_size);
->>>>>>> c1084c27
 			return -EINVAL;
 		}
 
@@ -485,40 +371,24 @@
 
 		/* Send first word */
 		dev_dbg(priv->dev, "Sending header\n");
-<<<<<<< HEAD
-		imx_mu_write(priv, *arg++, priv->dcfg->xTR[0]);
-
-		/* Send signaling */
-		dev_dbg(priv->dev, "Sending signaling\n");
-		imx_mu_xcr_rmw(priv, IMX_MU_xCR_GIRn(cp->idx), 0);
-=======
 		imx_mu_write(priv, *arg++, priv->dcfg->xTR);
 
 		/* Send signaling */
 		dev_dbg(priv->dev, "Sending signaling\n");
 		imx_mu_xcr_rmw(priv, IMX_MU_GCR,
 			       IMX_MU_xCR_GIRn(priv->dcfg->type, cp->idx), 0);
->>>>>>> c1084c27
 
 		/* Send words to fill the mailbox */
 		for (i = 1; i < 4 && i < msg->hdr.size; i++) {
 			dev_dbg(priv->dev, "Sending word %d\n", i);
-<<<<<<< HEAD
-			imx_mu_write(priv, *arg++, priv->dcfg->xTR[i % 4]);
-=======
 			imx_mu_write(priv, *arg++,
 				     priv->dcfg->xTR + (i % 4) * 4);
->>>>>>> c1084c27
 		}
 
 		/* Send rest of message waiting for remote read */
 		for (; i < msg->hdr.size; i++) {
 			dev_dbg(priv->dev, "Sending word %d\n", i);
-<<<<<<< HEAD
-			err = imx_mu_tx_waiting_write(priv, i, *arg++);
-=======
 			err = imx_mu_tx_waiting_write(priv, *arg++, i);
->>>>>>> c1084c27
 			if (err) {
 				dev_err(priv->dev, "Timeout tx %d\n", i);
 				return err;
@@ -551,18 +421,11 @@
 
 	/* Read header */
 	dev_dbg(priv->dev, "Receiving header\n");
-<<<<<<< HEAD
-	*data++ = imx_mu_read(priv, priv->dcfg->xRR[0]);
-	byte_size = msg.hdr.size * sizeof(u32);
-	if (byte_size > sizeof(msg)) {
-		dev_err(priv->dev, "Maximal message size (%zu bytes) exceeded on RX; got: %i bytes\n", sizeof(msg), byte_size);
-=======
 	*data++ = imx_mu_read(priv, priv->dcfg->xRR);
 	byte_size = msg.hdr.size * sizeof(u32);
 	if (byte_size > sizeof(msg)) {
 		dev_err(priv->dev, "Exceed max msg size (%zu) on RX, got: %i\n",
 			sizeof(msg), byte_size);
->>>>>>> c1084c27
 		err = -EINVAL;
 		goto error;
 	}
@@ -570,11 +433,7 @@
 	/* Read message waiting they are written */
 	for (i = 1; i < msg.hdr.size; i++) {
 		dev_dbg(priv->dev, "Receiving word %d\n", i);
-<<<<<<< HEAD
-		err = imx_mu_rx_waiting_read(priv, i, data++);
-=======
 		err = imx_mu_rx_waiting_read(priv, data++, i);
->>>>>>> c1084c27
 		if (err) {
 			dev_err(priv->dev, "Timeout rx %d\n", i);
 			goto error;
@@ -582,12 +441,8 @@
 	}
 
 	/* Clear GIP */
-<<<<<<< HEAD
-	imx_mu_write(priv, IMX_MU_xSR_GIPn(cp->idx), priv->dcfg->xSR);
-=======
 	imx_mu_write(priv, IMX_MU_xSR_GIPn(priv->dcfg->type, cp->idx),
 		     priv->dcfg->xSR[IMX_MU_GSR]);
->>>>>>> c1084c27
 
 	print_hex_dump_debug("to client ", DUMP_PREFIX_OFFSET, 4, 4,
 			     &msg, byte_size, false);
@@ -618,14 +473,6 @@
 	struct imx_mu_priv *priv = to_imx_mu_priv(chan->mbox);
 	struct imx_mu_con_priv *cp = chan->con_priv;
 	u32 val, ctrl;
-<<<<<<< HEAD
-
-	ctrl = imx_mu_read(priv, priv->dcfg->xCR);
-	val = imx_mu_read(priv, priv->dcfg->xSR);
-
-	dev_dbg(priv->dev, "isr: status: %.8x ctrl: %.8x\n", val, ctrl);
-=======
->>>>>>> c1084c27
 
 	switch (cp->type) {
 	case IMX_MU_TYPE_TX:
@@ -659,17 +506,11 @@
 	    (cp->type == IMX_MU_TYPE_TX)) {
 		imx_mu_xcr_rmw(priv, IMX_MU_TCR, 0, IMX_MU_xCR_TIEn(priv->dcfg->type, cp->idx));
 		mbox_chan_txdone(chan, 0);
-<<<<<<< HEAD
-	} else if (val == IMX_MU_xSR_RFn(cp->idx)) {
-		priv->dcfg->rx(priv, cp);
-	} else if (val == IMX_MU_xSR_GIPn(cp->idx)) {
-=======
 	} else if ((val == IMX_MU_xSR_RFn(priv->dcfg->type, cp->idx)) &&
 		   (cp->type == IMX_MU_TYPE_RX)) {
 		priv->dcfg->rx(priv, cp);
 	} else if ((val == IMX_MU_xSR_GIPn(priv->dcfg->type, cp->idx)) &&
 		   (cp->type == IMX_MU_TYPE_RXDB)) {
->>>>>>> c1084c27
 		priv->dcfg->rxdb(priv, cp);
 	} else {
 		dev_warn_ratelimited(priv->dev, "Not handled interrupt\n");
@@ -744,15 +585,6 @@
 
 	switch (cp->type) {
 	case IMX_MU_TYPE_TX:
-<<<<<<< HEAD
-		imx_mu_xcr_rmw(priv, 0, IMX_MU_xCR_TIEn(cp->idx));
-		break;
-	case IMX_MU_TYPE_RX:
-		imx_mu_xcr_rmw(priv, 0, IMX_MU_xCR_RIEn(cp->idx));
-		break;
-	case IMX_MU_TYPE_RXDB:
-		imx_mu_xcr_rmw(priv, 0, IMX_MU_xCR_GIEn(cp->idx));
-=======
 		imx_mu_xcr_rmw(priv, IMX_MU_TCR, 0, IMX_MU_xCR_TIEn(priv->dcfg->type, cp->idx));
 		break;
 	case IMX_MU_TYPE_RX:
@@ -760,7 +592,6 @@
 		break;
 	case IMX_MU_TYPE_RXDB:
 		imx_mu_xcr_rmw(priv, IMX_MU_GIER, 0, IMX_MU_xCR_GIEn(priv->dcfg->type, cp->idx));
->>>>>>> c1084c27
 		break;
 	default:
 		break;
@@ -818,8 +649,7 @@
 	u32 type, idx, chan;
 
 	if (sp->args_count != 2) {
-		dev_err(mbox->dev, "Invalid argument count %d\n",
-			sp->args_count);
+		dev_err(mbox->dev, "Invalid argument count %d\n", sp->args_count);
 		return ERR_PTR(-EINVAL);
 	}
 
@@ -828,22 +658,15 @@
 	chan = type * 4 + idx;
 
 	if (chan >= mbox->num_chans) {
-		dev_err(mbox->dev,
-			"Not supported chan number: %d. (type: %d, idx: %d)\n",
-			chan, type, idx);
+		dev_err(mbox->dev, "Not supported channel number: %d. (type: %d, idx: %d)\n", chan, type, idx);
 		return ERR_PTR(-EINVAL);
 	}
 
 	return &mbox->chans[chan];
 }
 
-<<<<<<< HEAD
-static struct mbox_chan * imx_mu_seco_xlate(struct mbox_controller *mbox,
-					    const struct of_phandle_args *sp)
-=======
 static struct mbox_chan *imx_mu_seco_xlate(struct mbox_controller *mbox,
 					   const struct of_phandle_args *sp)
->>>>>>> c1084c27
 {
 	u32 type;
 
@@ -886,12 +709,6 @@
 		return;
 
 	/* Set default MU configuration */
-<<<<<<< HEAD
-	imx_mu_write(priv, 0, priv->dcfg->xCR);
-}
-
-static void imx_mu_seco_init(struct imx_mu_priv *priv)
-=======
 	for (i = 0; i < IMX_MU_xCR_MAX; i++)
 		imx_mu_write(priv, 0, priv->dcfg->xCR[i]);
 }
@@ -921,7 +738,6 @@
 }
 
 static void imx_mu_init_seco(struct imx_mu_priv *priv)
->>>>>>> c1084c27
 {
 	imx_mu_init_generic(priv);
 	priv->mbox.of_xlate = imx_mu_seco_xlate;
@@ -955,8 +771,6 @@
 		return -EINVAL;
 	priv->dcfg = dcfg;
 
-<<<<<<< HEAD
-=======
 	if (priv->dcfg->type & IMX_MU_V2_S4)
 		size = sizeof(struct imx_s4_rpc_msg_max);
 	else
@@ -966,7 +780,6 @@
 	if (IS_ERR(priv->msg))
 		return PTR_ERR(priv->msg);
 
->>>>>>> c1084c27
 	priv->clk = devm_clk_get(dev, NULL);
 	if (IS_ERR(priv->clk)) {
 		if (PTR_ERR(priv->clk) != -ENOENT)
@@ -995,15 +808,10 @@
 	platform_set_drvdata(pdev, priv);
 
 	ret = devm_mbox_controller_register(dev, &priv->mbox);
-<<<<<<< HEAD
-	if (ret)
-		return ret;
-=======
 	if (ret) {
 		clk_disable_unprepare(priv->clk);
 		return ret;
 	}
->>>>>>> c1084c27
 
 	pm_runtime_enable(dev);
 
@@ -1016,23 +824,14 @@
 	ret = pm_runtime_put_sync(dev);
 	if (ret < 0)
 		goto disable_runtime_pm;
-<<<<<<< HEAD
 
 	clk_disable_unprepare(priv->clk);
 
-=======
-
-	clk_disable_unprepare(priv->clk);
-
->>>>>>> c1084c27
 	return 0;
 
 disable_runtime_pm:
 	pm_runtime_disable(dev);
-<<<<<<< HEAD
-=======
 	clk_disable_unprepare(priv->clk);
->>>>>>> c1084c27
 	return ret;
 }
 
@@ -1041,88 +840,19 @@
 	struct imx_mu_priv *priv = platform_get_drvdata(pdev);
 
 	pm_runtime_disable(priv->dev);
-<<<<<<< HEAD
-
-	return 0;
-}
-
-static int imx_mu_suspend_noirq(struct device *dev)
-{
-	struct imx_mu_priv *priv = dev_get_drvdata(dev);
-
-	if (!priv->clk)
-		priv->xcr = imx_mu_read(priv, priv->dcfg->xCR);
-
-        return 0;
-}
-
-static int imx_mu_resume_noirq(struct device *dev)
-{
-	struct imx_mu_priv *priv = dev_get_drvdata(dev);
-
-	/*
-	 * ONLY restore MU when context lost, the TIE could
-	 * be set during noirq resume as there is MU data
-	 * communication going on, and restore the saved
-	 * value will overwrite the TIE and cause MU data
-	 * send failed, may lead to system freeze. This issue
-	 * is observed by testing freeze mode suspend.
-	 */
-	if (!imx_mu_read(priv, priv->dcfg->xCR) && !priv->clk)
-		imx_mu_write(priv, priv->xcr, priv->dcfg->xCR);
-
-	return 0;
-}
-
-static int imx_mu_runtime_suspend(struct device *dev)
-{
-	struct imx_mu_priv *priv = dev_get_drvdata(dev);
-
-	clk_disable_unprepare(priv->clk);
-=======
->>>>>>> c1084c27
-
-	return 0;
-}
-
-<<<<<<< HEAD
-static int imx_mu_runtime_resume(struct device *dev)
-{
-	struct imx_mu_priv *priv = dev_get_drvdata(dev);
-	int ret;
-
-	ret = clk_prepare_enable(priv->clk);
-	if (ret)
-		dev_err(dev, "failed to enable clock\n");
-
-	return ret;
-}
-
-static const struct dev_pm_ops imx_mu_pm_ops = {
-	SET_NOIRQ_SYSTEM_SLEEP_PM_OPS(imx_mu_suspend_noirq,
-				      imx_mu_resume_noirq)
-	SET_RUNTIME_PM_OPS(imx_mu_runtime_suspend,
-			   imx_mu_runtime_resume, NULL)
-};
-
-=======
->>>>>>> c1084c27
+
+	return 0;
+}
+
 static const struct imx_mu_dcfg imx_mu_cfg_imx6sx = {
 	.tx	= imx_mu_generic_tx,
 	.rx	= imx_mu_generic_rx,
 	.rxdb	= imx_mu_generic_rxdb,
 	.init	= imx_mu_init_generic,
-<<<<<<< HEAD
-	.xTR	= {0x0, 0x4, 0x8, 0xc},
-	.xRR	= {0x10, 0x14, 0x18, 0x1c},
-	.xSR	= 0x20,
-	.xCR	= 0x24,
-=======
 	.xTR	= 0x0,
 	.xRR	= 0x10,
 	.xSR	= {0x20, 0x20, 0x20, 0x20},
 	.xCR	= {0x24, 0x24, 0x24, 0x24},
->>>>>>> c1084c27
 };
 
 static const struct imx_mu_dcfg imx_mu_cfg_imx7ulp = {
@@ -1130,12 +860,6 @@
 	.rx	= imx_mu_generic_rx,
 	.rxdb	= imx_mu_generic_rxdb,
 	.init	= imx_mu_init_generic,
-<<<<<<< HEAD
-	.xTR	= {0x20, 0x24, 0x28, 0x2c},
-	.xRR	= {0x40, 0x44, 0x48, 0x4c},
-	.xSR	= 0x60,
-	.xCR	= 0x64,
-=======
 	.xTR	= 0x20,
 	.xRR	= 0x40,
 	.xSR	= {0x60, 0x60, 0x60, 0x60},
@@ -1175,19 +899,10 @@
 	.xRR	= 0x10,
 	.xSR	= {0x20, 0x20, 0x20, 0x20},
 	.xCR	= {0x24, 0x24, 0x24, 0x24},
->>>>>>> c1084c27
 };
 
 static const struct imx_mu_dcfg imx_mu_cfg_imx8_seco = {
 	.tx	= imx_mu_seco_tx,
-<<<<<<< HEAD
-	.rxdb	= imx_mu_seco_rxdb,
-	.init	= imx_mu_seco_init,
-	.xTR	= {0x0, 0x4, 0x8, 0xc},
-	.xRR	= {0x10, 0x14, 0x18, 0x1c},
-	.xSR	= 0x20,
-	.xCR	= 0x24,
-=======
 	.rx	= imx_mu_generic_rx,
 	.rxdb	= imx_mu_seco_rxdb,
 	.init	= imx_mu_init_seco,
@@ -1195,18 +910,14 @@
 	.xRR	= 0x10,
 	.xSR	= {0x20, 0x20, 0x20, 0x20},
 	.xCR	= {0x24, 0x24, 0x24, 0x24},
->>>>>>> c1084c27
 };
 
 static const struct of_device_id imx_mu_dt_ids[] = {
 	{ .compatible = "fsl,imx7ulp-mu", .data = &imx_mu_cfg_imx7ulp },
 	{ .compatible = "fsl,imx6sx-mu", .data = &imx_mu_cfg_imx6sx },
-<<<<<<< HEAD
-=======
 	{ .compatible = "fsl,imx8ulp-mu", .data = &imx_mu_cfg_imx8ulp },
 	{ .compatible = "fsl,imx8ulp-mu-s4", .data = &imx_mu_cfg_imx8ulp_s4 },
 	{ .compatible = "fsl,imx8-mu-scu", .data = &imx_mu_cfg_imx8_scu },
->>>>>>> c1084c27
 	{ .compatible = "fsl,imx8-mu-seco", .data = &imx_mu_cfg_imx8_seco },
 	{ },
 };
