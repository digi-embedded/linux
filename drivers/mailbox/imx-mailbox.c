--- conflicted
+++ resolved
@@ -103,11 +103,7 @@
 
 static int imx_mu_tx_waiting_write(struct imx_mu_priv *priv, u32 idx, u32 val)
 {
-<<<<<<< HEAD
-	u32 timeout = 500;
-=======
 	u64 timeout_time = get_jiffies_64() + IMX_MU_SECO_TX_TOUT;
->>>>>>> f69558f3
 	u32 status;
 	u32 can_write;
 
@@ -116,16 +112,9 @@
 	do {
 		status = imx_mu_read(priv, priv->dcfg->xSR);
 		can_write = status & IMX_MU_xSR_TEn(idx % 4);
-<<<<<<< HEAD
-		timeout--;
-	} while (!can_write && timeout > 0);
-
-	if (timeout == 0) {
-=======
 	} while (!can_write && time_is_after_jiffies64(timeout_time));
 
 	if (!can_write) {
->>>>>>> f69558f3
 		dev_err(priv->dev, "timeout trying to write %.8x at %d(%.8x)\n",
 			val, idx, status);
 		return -ETIME;
@@ -138,11 +127,7 @@
 
 static int imx_mu_rx_waiting_read(struct imx_mu_priv *priv, u32 idx, u32 *val)
 {
-<<<<<<< HEAD
-	u32 timeout = 500;
-=======
 	u64 timeout_time = get_jiffies_64() + IMX_MU_SECO_RX_TOUT;
->>>>>>> f69558f3
 	u32 status;
 	u32 can_read;
 
@@ -151,16 +136,9 @@
 	do {
 		status = imx_mu_read(priv, priv->dcfg->xSR);
 		can_read = status & IMX_MU_xSR_RFn(idx % 4);
-<<<<<<< HEAD
-		timeout--;
-	} while (!can_read && timeout > 0);
-
-	if (timeout == 0) {
-=======
 	} while (!can_read && time_is_after_jiffies64(timeout_time));
 
 	if (!can_read) {
->>>>>>> f69558f3
 		dev_err(priv->dev, "timeout trying to read idx %d (%.8x)\n",
 			idx, status);
 		return -ETIME;
@@ -251,13 +229,7 @@
 			 * The real message size can be different to
 			 * struct imx_sc_rpc_msg_max size
 			 */
-<<<<<<< HEAD
-			dev_err(priv->dev,
-				"Exceed max msg size (%li) on TX, got: %i\n",
-				sizeof(*msg), byte_size);
-=======
 			dev_err(priv->dev, "Maximal message size (%zu bytes) exceeded on TX; got: %i bytes\n", sizeof(*msg), byte_size);
->>>>>>> f69558f3
 			return -EINVAL;
 		}
 
@@ -307,11 +279,7 @@
 	struct imx_sc_rpc_msg_max msg;
 	u32 *data = (u32 *)&msg;
 	u32 byte_size;
-<<<<<<< HEAD
-	int err;
-=======
 	int err = 0;
->>>>>>> f69558f3
 	int i;
 
 	dev_dbg(priv->dev, "Receiving message\n");
@@ -321,15 +289,9 @@
 	*data++ = imx_mu_read(priv, priv->dcfg->xRR[0]);
 	byte_size = msg.hdr.size * sizeof(u32);
 	if (byte_size > sizeof(msg)) {
-<<<<<<< HEAD
-		dev_err(priv->dev, "Exceed max msg size (%li) on RX, got: %i\n",
-			sizeof(msg), byte_size);
-		return -EINVAL;
-=======
 		dev_err(priv->dev, "Maximal message size (%zu bytes) exceeded on RX; got: %i bytes\n", sizeof(msg), byte_size);
 		err = -EINVAL;
 		goto error;
->>>>>>> f69558f3
 	}
 
 	/* Read message waiting they are written */
@@ -338,11 +300,7 @@
 		err = imx_mu_rx_waiting_read(priv, i, data++);
 		if (err) {
 			dev_err(priv->dev, "Timeout rx %d\n", i);
-<<<<<<< HEAD
-			return err;
-=======
 			goto error;
->>>>>>> f69558f3
 		}
 	}
 
@@ -356,9 +314,6 @@
 	dev_dbg(priv->dev, "Sending message to client\n");
 	mbox_chan_received_data(cp->chan, (void *)&msg);
 
-<<<<<<< HEAD
-	return 0;
-=======
 	goto exit;
 
 error:
@@ -366,7 +321,6 @@
 
 exit:
 	return err;
->>>>>>> f69558f3
 }
 
 static void imx_mu_txdb_tasklet(unsigned long data)
@@ -382,17 +336,10 @@
 	struct imx_mu_priv *priv = to_imx_mu_priv(chan->mbox);
 	struct imx_mu_con_priv *cp = chan->con_priv;
 	u32 val, ctrl;
-<<<<<<< HEAD
 
 	ctrl = imx_mu_read(priv, priv->dcfg->xCR);
 	val = imx_mu_read(priv, priv->dcfg->xSR);
 
-=======
-
-	ctrl = imx_mu_read(priv, priv->dcfg->xCR);
-	val = imx_mu_read(priv, priv->dcfg->xSR);
-
->>>>>>> f69558f3
 	dev_dbg(priv->dev, "isr: status: %.8x ctrl: %.8x\n", val, ctrl);
 
 	switch (cp->type) {
@@ -646,9 +593,6 @@
 
 	platform_set_drvdata(pdev, priv);
 
-<<<<<<< HEAD
-	return devm_mbox_controller_register(dev, &priv->mbox);
-=======
 	ret = devm_mbox_controller_register(dev, &priv->mbox);
 	if (ret)
 		return ret;
@@ -672,7 +616,6 @@
 disable_runtime_pm:
 	pm_runtime_disable(dev);
 	return ret;
->>>>>>> f69558f3
 }
 
 static int imx_mu_remove(struct platform_device *pdev)
@@ -721,24 +664,6 @@
 	return 0;
 }
 
-<<<<<<< HEAD
-static int imx_mu_suspend_noirq(struct device *dev)
-{
-	struct imx_mu_priv *priv = dev_get_drvdata(dev);
-
-	priv->xcr = imx_mu_read(priv, priv->dcfg->xCR);
-
-        return 0;
-}
-
-static int imx_mu_resume_noirq(struct device *dev)
-{
-	struct imx_mu_priv *priv = dev_get_drvdata(dev);
-
-	imx_mu_write(priv, priv->xcr, priv->dcfg->xCR);
-
-	return 0;
-=======
 static int imx_mu_runtime_resume(struct device *dev)
 {
 	struct imx_mu_priv *priv = dev_get_drvdata(dev);
@@ -749,17 +674,13 @@
 		dev_err(dev, "failed to enable clock\n");
 
 	return ret;
->>>>>>> f69558f3
 }
 
 static const struct dev_pm_ops imx_mu_pm_ops = {
 	SET_NOIRQ_SYSTEM_SLEEP_PM_OPS(imx_mu_suspend_noirq,
 				      imx_mu_resume_noirq)
-<<<<<<< HEAD
-=======
 	SET_RUNTIME_PM_OPS(imx_mu_runtime_suspend,
 			   imx_mu_runtime_resume, NULL)
->>>>>>> f69558f3
 };
 
 static const struct imx_mu_dcfg imx_mu_cfg_imx6sx = {
